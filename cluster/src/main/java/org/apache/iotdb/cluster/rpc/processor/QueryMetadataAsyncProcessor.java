/**
 * Licensed to the Apache Software Foundation (ASF) under one
 * or more contributor license agreements.  See the NOTICE file
 * distributed with this work for additional information
 * regarding copyright ownership.  The ASF licenses this file
 * to you under the Apache License, Version 2.0 (the
 * "License"); you may not use this file except in compliance
 * with the License.  You may obtain a copy of the License at
 *
 *     http://www.apache.org/licenses/LICENSE-2.0
 *
 * Unless required by applicable law or agreed to in writing,
 * software distributed under the License is distributed on an
 * "AS IS" BASIS, WITHOUT WARRANTIES OR CONDITIONS OF ANY
 * KIND, either express or implied.  See the License for the
 * specific language governing permissions and limitations
 * under the License.
 */
package org.apache.iotdb.cluster.rpc.processor;

import com.alipay.remoting.AsyncContext;
import com.alipay.remoting.BizContext;
import com.alipay.sofa.jraft.Status;
import com.alipay.sofa.jraft.closure.ReadIndexClosure;
import com.alipay.sofa.jraft.entity.PeerId;
import com.alipay.sofa.jraft.util.Bits;
import java.util.concurrent.atomic.AtomicInteger;
import org.apache.iotdb.cluster.entity.Server;
import org.apache.iotdb.cluster.entity.raft.MetadataRaftHolder;
import org.apache.iotdb.cluster.entity.raft.RaftService;
import org.apache.iotdb.cluster.rpc.MetadataType;
import org.apache.iotdb.cluster.rpc.request.QueryMetadataRequest;
import org.apache.iotdb.cluster.rpc.response.QueryMetadataResponse;
import org.apache.iotdb.cluster.utils.RaftUtils;
import org.apache.iotdb.db.exception.PathErrorException;
import org.slf4j.Logger;
import org.slf4j.LoggerFactory;

public class QueryMetadataAsyncProcessor extends BasicAsyncUserProcessor<QueryMetadataRequest> {

  private static final Logger LOGGER = LoggerFactory.getLogger(QueryMetadataAsyncProcessor.class);
  private Server server;
  private final AtomicInteger requestId = new AtomicInteger(0);

  public QueryMetadataAsyncProcessor(Server server) {
    this.server = server;
  }

  @Override
  public void handleRequest(BizContext bizContext, AsyncContext asyncContext,
      QueryMetadataRequest queryMetadataRequest) {
<<<<<<< HEAD
    String groupId = queryMetadataRequest.getGroupID();
=======
>>>>>>> 4d1423dc
    MetadataType metadataType = queryMetadataRequest.getMetadataType();
    if (metadataType == MetadataType.STORAGE_GROUP) {
      readIndexForSG(asyncContext);
    } else {
      //TODO deal with query time series
      QueryMetadataResponse response = new QueryMetadataResponse(false, false, null, null);
      asyncContext.sendResponse(response);
    }
  }

  private void readIndexForSG(AsyncContext asyncContext) {
    final byte[] reqContext = new byte[4];
    Bits.putInt(reqContext, 0, requestId.incrementAndGet());
    MetadataRaftHolder metadataHolder = (MetadataRaftHolder) server.getMetadataHolder();
    ((RaftService) metadataHolder.getService()).getNode()
        .readIndex(reqContext, new ReadIndexClosure() {

          @Override
          public void run(Status status, long index, byte[] reqCtx) {
            if (status.isOk()) {
              try {
                asyncContext.sendResponse(new QueryMetadataResponse(false, true,
                    metadataHolder.getFsm().getAllStorageGroups()));
              } catch (final PathErrorException e) {
                asyncContext
                    .sendResponse(new QueryMetadataResponse(false, false, null, e.toString()));
              }
            } else {
              asyncContext.sendResponse(new QueryMetadataResponse(false, false, null, null));
            }
          }
        });
  }

  @Override
  public String interest() {
    return QueryMetadataRequest.class.getName();
  }
}<|MERGE_RESOLUTION|>--- conflicted
+++ resolved
@@ -49,10 +49,6 @@
   @Override
   public void handleRequest(BizContext bizContext, AsyncContext asyncContext,
       QueryMetadataRequest queryMetadataRequest) {
-<<<<<<< HEAD
-    String groupId = queryMetadataRequest.getGroupID();
-=======
->>>>>>> 4d1423dc
     MetadataType metadataType = queryMetadataRequest.getMetadataType();
     if (metadataType == MetadataType.STORAGE_GROUP) {
       readIndexForSG(asyncContext);
