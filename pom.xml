<?xml version="1.0" encoding="UTF-8"?>
<!--

    Licensed to the Apache Software Foundation (ASF) under one
    or more contributor license agreements.  See the NOTICE file
    distributed with this work for additional information
    regarding copyright ownership.  The ASF licenses this file
    to you under the Apache License, Version 2.0 (the
    "License"); you may not use this file except in compliance
    with the License.  You may obtain a copy of the License at

        http://www.apache.org/licenses/LICENSE-2.0

    Unless required by applicable law or agreed to in writing,
    software distributed under the License is distributed on an
    "AS IS" BASIS, WITHOUT WARRANTIES OR CONDITIONS OF ANY
    KIND, either express or implied.  See the License for the
    specific language governing permissions and limitations
    under the License.

-->
<project xmlns="http://maven.apache.org/POM/4.0.0" xmlns:xsi="http://www.w3.org/2001/XMLSchema-instance" xsi:schemaLocation="http://maven.apache.org/POM/4.0.0 http://maven.apache.org/xsd/maven-4.0.0.xsd">
    <modelVersion>4.0.0</modelVersion>
    <parent>
        <groupId>org.apache</groupId>
        <artifactId>apache</artifactId>
        <version>23</version>
    </parent>
    <groupId>org.apache.iotdb</groupId>
    <artifactId>iotdb-parent</artifactId>
    <version>0.12.0-SNAPSHOT</version>
    <packaging>pom</packaging>
    <name>Apache IoTDB Project Parent POM</name>
    <description>This is the top level project that builds, packages the tsfile, iotdb engine, jdbc, and integration libs.</description>
    <licenses>
        <license>
            <name>The Apache License, Version 2.0</name>
            <url>http://www.apache.org/licenses/LICENSE-2.0.txt</url>
        </license>
    </licenses>
    <scm>
        <connection>scm:git:ssh://git@github.com/apache/iotdb.git</connection>
        <developerConnection>scm:git:ssh://git@github.com/apache/iotdb.git</developerConnection>
        <url>ssh://git@github.com:apache/iotdb.git</url>
        <tag>rel/0.10</tag>
    </scm>
    <!-- Only configure the site distribution as the rest is handled by the apache parent -->
    <distributionManagement>
        <site>
            <id>apache.website</id>
            <url>scm:git:https://gitbox.apache.org/repos/asf/iotdb-website.git</url>
        </site>
    </distributionManagement>
    <issueManagement>
        <system>Jira</system>
        <url>https://issues.apache.org/jira/browse/iotdb</url>
    </issueManagement>
    <mailingLists>
        <mailingList>
            <name>Apache IoTDB Developer List</name>
            <subscribe>mailto:dev-subscribe@iotdb.apache.org</subscribe>
            <unsubscribe>mailto:dev-unsubscribe@iotdb.apache.org</unsubscribe>
            <post>mailto:dev@iotdb.apache.org</post>
            <archive>http://mail-archives.apache.org/mod_mbox/iotdb-dev/</archive>
        </mailingList>
        <mailingList>
            <name>IoTDB Commits List</name>
            <subscribe>mailto:commit-subscribe@iotdb.apache.org</subscribe>
            <unsubscribe>mailto:commits-unsubscribe@iotdb.apache.org</unsubscribe>
            <post>mailto:commits@iotdb.apache.org</post>
            <archive>http://mail-archives.apache.org/mod_mbox/iotdb-commits/</archive>
        </mailingList>
        <mailingList>
            <name>IoTDB Jira Notifications List</name>
            <subscribe>mailto:notifications-subscribe@iotdb.apache.org</subscribe>
            <unsubscribe>mailto:notifications-unsubscribe@iotdb.apache.org</unsubscribe>
            <post>mailto:notifications@iotdb.apache.org</post>
            <archive>http://mail-archives.apache.org/mod_mbox/iotdb-notifications/</archive>
        </mailingList>
    </mailingLists>
    <modules>
        <module>tsfile</module>
        <module>antlr</module>
        <module>thrift</module>
        <module>service-rpc</module>
        <module>jdbc</module>
        <module>session</module>
        <module>cli</module>
        <module>server</module>
        <module>example</module>
        <module>grafana</module>
        <module>spark-tsfile</module>
        <module>hadoop</module>
        <module>spark-iotdb-connector</module>
        <module>flink-tsfile-connector</module>
        <module>flink-iotdb-connector</module>
        <module>distribution</module>
        <module>hive-connector</module>
        <module>cluster</module>
        <module>cross-tests</module>
        <module>zeppelin-interpreter</module>
        <module>client-py</module>
    </modules>
    <!-- Properties Management -->
    <properties>
        <maven.compiler.source>1.8</maven.compiler.source>
        <maven.compiler.target>1.8</maven.compiler.target>
        <maven.assembly.version>3.1.0</maven.assembly.version>
        <scala.library.version>2.11</scala.library.version>
        <scala.version>2.11.12</scala.version>
        <hadoop2.version>2.7.3</hadoop2.version>
        <hive2.version>2.3.6</hive2.version>
        <junit.version>4.12</junit.version>
        <slf4j.version>1.7.12</slf4j.version>
        <logback.version>1.1.11</logback.version>
        <joda.version>2.9.9</joda.version>
        <spark.version>2.4.3</spark.version>
        <flink.version>1.11.1</flink.version>
        <common.io.version>2.5</common.io.version>
        <commons.collections4>4.4</commons.collections4>
        <!-- keep consistent with client-cpp/tools/thrift/pom.xml-->
        <thrift.version>0.13.0</thrift.version>
        <airline.version>0.8</airline.version>
        <jackson.version>2.10.0</jackson.version>
        <antlr4.version>4.8-1</antlr4.version>
        <common.cli.version>1.3.1</common.cli.version>
        <common.codec.version>1.13</common.codec.version>
        <common.collections.version>3.2.2</common.collections.version>
        <common.lang.version>2.6</common.lang.version>
        <common.lang3.version>3.8.1</common.lang3.version>
        <common.logging.version>1.1.3</common.logging.version>
        <org.slf4j.version>1.7.25</org.slf4j.version>
        <guava.version>24.1.1</guava.version>
        <jline.version>2.14.5</jline.version>
        <jetty.version>9.4.24.v20191120</jetty.version>
        <metrics.version>3.2.6</metrics.version>
        <javax.xml.bind.version>2.4.0-b180725.0427</javax.xml.bind.version>
        <felix.version>5.1.1</felix.version>
        <!-- URL of the ASF SonarQube server -->
        <sonar.host.url>https://sonarcloud.io</sonar.host.url>
        <sonar.organization>apache</sonar.organization>
        <!-- Exclude all generated code -->
        <sonar.exclusions>**/generated-sources</sonar.exclusions>
        <sonar.java.checkstyle.reportPaths>target/checkstyle-report.xml</sonar.java.checkstyle.reportPaths>
        <sonar.coverage.jacoco.xmlReportPaths>target/jacoco-merged-reports/jacoco.xml</sonar.coverage.jacoco.xmlReportPaths>
        <sonar.junit.reportPaths>target/surefire-reports,target/failsafe-reports</sonar.junit.reportPaths>
        <!-- By default, the argLine is empty-->
        <gson.version>2.8.6</gson.version>
        <argLine/>
        <!-- whether enable compiling the cpp client-->
        <client-cpp>false</client-cpp>
        <!-- disable enforcer by default-->
        <enforcer.skip>true</enforcer.skip>
        <spotless.version>2.4.2</spotless.version>
    </properties>
    <!--
        if we claim dependencies in dependencyManagement, then we do not claim
        their version in sub-project's pom, but we have to claim themselves again
        in sub-projects
    -->
    <dependencyManagement>
        <dependencies>
            <!--
                in the subprojects, you have to claim logback again, because maybe
                someone in your dependences uses log4j lib.
            -->
            <dependency>
                <groupId>ch.qos.logback</groupId>
                <artifactId>logback-classic</artifactId>
                <version>${logback.version}</version>
            </dependency>
            <dependency>
                <groupId>com.fasterxml.jackson.core</groupId>
                <artifactId>jackson-annotations</artifactId>
                <version>${jackson.version}</version>
            </dependency>
            <dependency>
                <groupId>com.fasterxml.jackson.core</groupId>
                <artifactId>jackson-core</artifactId>
                <version>${jackson.version}</version>
            </dependency>
            <dependency>
                <groupId>com.fasterxml.jackson.core</groupId>
                <artifactId>jackson-databind</artifactId>
                <version>${jackson.version}</version>
            </dependency>
            <dependency>
                <groupId>com.fasterxml.jackson.module</groupId>
                <artifactId>jackson-module-paranamer</artifactId>
                <version>${jackson.version}</version>
            </dependency>
            <dependency>
                <groupId>com.fasterxml.jackson.module</groupId>
                <artifactId>jackson-module-scala_2.11</artifactId>
                <version>${jackson.version}</version>
            </dependency>
            <dependency>
                <groupId>com.google.guava</groupId>
                <artifactId>guava</artifactId>
                <version>[${guava.version},)</version>
            </dependency>
            <dependency>
                <groupId>commons-lang</groupId>
                <artifactId>commons-lang</artifactId>
                <version>${common.lang.version}</version>
            </dependency>
            <dependency>
                <groupId>commons-cli</groupId>
                <artifactId>commons-cli</artifactId>
                <version>${common.cli.version}</version>
            </dependency>
            <dependency>
                <groupId>commons-codec</groupId>
                <artifactId>commons-codec</artifactId>
                <version>${common.codec.version}</version>
            </dependency>
            <dependency>
                <groupId>commons-collections</groupId>
                <artifactId>commons-collections</artifactId>
                <version>${common.collections.version}</version>
            </dependency>
            <dependency>
                <groupId>commons-io</groupId>
                <artifactId>commons-io</artifactId>
                <version>${common.io.version}</version>
            </dependency>
            <dependency>
                <groupId>commons-logging</groupId>
                <artifactId>commons-logging</artifactId>
                <version>${common.logging.version}</version>
            </dependency>
            <dependency>
                <groupId>io.netty</groupId>
                <artifactId>netty</artifactId>
                <version>3.9.9.Final</version>
            </dependency>
            <dependency>
                <groupId>io.netty</groupId>
                <artifactId>netty-all</artifactId>
                <version>4.1.27.Final</version>
            </dependency>
            <dependency>
                <groupId>io.netty</groupId>
                <artifactId>netty-buffer</artifactId>
                <version>4.1.27.Final</version>
            </dependency>
            <dependency>
                <groupId>io.netty</groupId>
                <artifactId>netty-common</artifactId>
                <version>4.1.27.Final</version>
            </dependency>
            <dependency>
                <groupId>javax.annotation</groupId>
                <artifactId>javax.annotation-api</artifactId>
                <version>1.3.2</version>
            </dependency>
            <dependency>
                <groupId>javax.xml.bind</groupId>
                <artifactId>jaxb-api</artifactId>
                <version>${javax.xml.bind.version}</version>
            </dependency>
            <dependency>
                <groupId>jline</groupId>
                <artifactId>jline</artifactId>
                <version>${jline.version}</version>
            </dependency>
            <dependency>
                <groupId>junit</groupId>
                <artifactId>junit</artifactId>
                <version>${junit.version}</version>
            </dependency>
            <dependency>
                <groupId>log4j</groupId>
                <artifactId>log4j</artifactId>
                <version>1.2.17</version>
            </dependency>
            <dependency>
                <groupId>net.jpountz.lz4</groupId>
                <artifactId>lz4</artifactId>
                <version>1.3.0</version>
            </dependency>
            <dependency>
                <groupId>org.eclipse.jetty</groupId>
                <artifactId>jetty-server</artifactId>
                <version>${jetty.version}</version>
            </dependency>
            <dependency>
                <groupId>org.eclipse.jetty</groupId>
                <artifactId>jetty-webapp</artifactId>
                <version>${jetty.version}</version>
            </dependency>
            <dependency>
                <groupId>io.dropwizard.metrics</groupId>
                <artifactId>metrics-core</artifactId>
                <version>${metrics.version}</version>
            </dependency>
            <dependency>
                <groupId>io.dropwizard.metrics</groupId>
                <artifactId>metrics-jvm</artifactId>
                <version>${metrics.version}</version>
            </dependency>
            <dependency>
                <groupId>io.dropwizard.metrics</groupId>
                <artifactId>metrics-json</artifactId>
                <version>${metrics.version}</version>
            </dependency>
            <dependency>
                <groupId>me.tongfei</groupId>
                <artifactId>progressbar</artifactId>
                <version>0.7.3</version>
                <exclusions>
                    <!-- This transitive dependency duplicates classes from jline:jline:jar:2.14.5:compile -->
                    <exclusion>
                        <groupId>org.fusesource.jansi</groupId>
                        <artifactId>jansi</artifactId>
                    </exclusion>
                </exclusions>
            </dependency>
            <dependency>
                <groupId>org.antlr</groupId>
                <artifactId>antlr4-runtime</artifactId>
                <version>${antlr4.version}</version>
            </dependency>
            <dependency>
                <groupId>org.apache.commons</groupId>
                <artifactId>commons-collections4</artifactId>
                <version>${commons.collections4}</version>
            </dependency>
            <dependency>
                <groupId>org.apache.commons</groupId>
                <artifactId>commons-lang3</artifactId>
                <version>${common.lang3.version}</version>
            </dependency>
            <dependency>
                <groupId>org.apache.hadoop</groupId>
                <artifactId>hadoop-client</artifactId>
                <version>${hadoop2.version}</version>
            </dependency>
            <dependency>
                <groupId>org.apache.hive</groupId>
                <artifactId>hive-serde</artifactId>
                <version>${hive2.version}</version>
            </dependency>
            <dependency>
                <groupId>org.apache.hive</groupId>
                <artifactId>hive-exec</artifactId>
                <version>${hive2.version}</version>
            </dependency>
            <dependency>
                <groupId>org.apache.spark</groupId>
                <artifactId>spark-core_2.11</artifactId>
                <version>${spark.version}</version>
            </dependency>
            <dependency>
                <groupId>org.apache.spark</groupId>
                <artifactId>spark-sql_2.11</artifactId>
                <version>${spark.version}</version>
            </dependency>
            <dependency>
                <groupId>org.codehaus.jackson</groupId>
                <artifactId>jackson-core-asl</artifactId>
                <version>1.9.13</version>
            </dependency>
            <dependency>
                <groupId>org.codehaus.jackson</groupId>
                <artifactId>jackson-mapper-asl</artifactId>
                <version>1.9.13</version>
            </dependency>
            <dependency>
                <groupId>org.glassfish.jaxb</groupId>
                <artifactId>jaxb-runtime</artifactId>
                <version>3.0.0</version>
                <exclusions>
                    <exclusion>
                        <groupId>jakarta.activation</groupId>
                        <artifactId>jakarta.activation-api</artifactId>
                    </exclusion>
                </exclusions>
            </dependency>
            <dependency>
                <groupId>org.javassist</groupId>
                <artifactId>javassist</artifactId>
                <version>3.24.0-GA</version>
            </dependency>
            <dependency>
                <groupId>org.mockito</groupId>
                <artifactId>mockito-all</artifactId>
                <version>1.10.19</version>
            </dependency>
            <dependency>
                <groupId>org.mockito</groupId>
                <artifactId>mockito-core</artifactId>
                <version>2.23.0</version>
            </dependency>
            <dependency>
                <groupId>org.objenesis</groupId>
                <artifactId>objenesis</artifactId>
                <version>3.0.1</version>
            </dependency>
            <dependency>
                <groupId>org.powermock</groupId>
                <artifactId>powermock-core</artifactId>
                <version>2.0.2</version>
            </dependency>
            <dependency>
                <groupId>org.powermock</groupId>
                <artifactId>powermock-api-mockito2</artifactId>
                <version>2.0.2</version>
            </dependency>
            <dependency>
                <groupId>org.powermock</groupId>
                <artifactId>powermock-module-junit4</artifactId>
                <version>2.0.2</version>
            </dependency>
            <dependency>
                <groupId>org.scala-lang</groupId>
                <artifactId>scala-library</artifactId>
                <version>${scala.version}</version>
            </dependency>
            <dependency>
                <groupId>org.scala-lang</groupId>
                <artifactId>scala-reflect</artifactId>
                <version>${scala.version}</version>
            </dependency>
            <dependency>
                <groupId>org.scalatest</groupId>
                <artifactId>scalatest_2.11</artifactId>
                <version>3.0.5</version>
            </dependency>
            <dependency>
                <groupId>org.slf4j</groupId>
                <artifactId>jcl-over-slf4j</artifactId>
                <version>${org.slf4j.version}</version>
            </dependency>
            <dependency>
                <groupId>org.slf4j</groupId>
                <artifactId>jul-to-slf4j</artifactId>
                <version>${org.slf4j.version}</version>
            </dependency>
            <dependency>
                <groupId>org.slf4j</groupId>
                <artifactId>slf4j-api</artifactId>
                <version>${org.slf4j.version}</version>
            </dependency>
            <dependency>
                <groupId>org.slf4j</groupId>
                <artifactId>slf4j-log4j12</artifactId>
                <version>${org.slf4j.version}</version>
            </dependency>
            <dependency>
                <groupId>org.xerial.snappy</groupId>
                <artifactId>snappy-java</artifactId>
                <version>1.1.7.2</version>
            </dependency>
            <dependency>
                <groupId>org.apache.thrift</groupId>
                <artifactId>libthrift</artifactId>
                <version>${thrift.version}</version>
                <exclusions>
                    <exclusion>
                        <groupId>org.apache.httpcomponents</groupId>
                        <artifactId>httpclient</artifactId>
                    </exclusion>
                    <exclusion>
                        <groupId>org.apache.httpcomponents</groupId>
                        <artifactId>httpcore</artifactId>
                    </exclusion>
                </exclusions>
            </dependency>
            <dependency>
                <groupId>io.airlift</groupId>
                <artifactId>airline</artifactId>
                <version>${airline.version}</version>
            </dependency>
            <dependency>
                <groupId>org.fusesource.mqtt-client</groupId>
                <artifactId>mqtt-client</artifactId>
                <version>1.12</version>
            </dependency>
            <!-- many dependencies (hadoop, spark, hive, flink) use findbugs but with different version...-->
            <dependency>
                <groupId>com.google.code.findbugs</groupId>
                <artifactId>jsr305</artifactId>
                <!-- spark uses the lastest version than hive, flink and hadoop-->
                <version>3.0.2</version>
            </dependency>
            <dependency>
                <groupId>com.google.code.gson</groupId>
                <artifactId>gson</artifactId>
                <version>${gson.version}</version>
            </dependency>
        </dependencies>
    </dependencyManagement>
    <dependencies>
        <dependency>
            <groupId>junit</groupId>
            <artifactId>junit</artifactId>
            <scope>test</scope>
        </dependency>
        <dependency>
            <groupId>org.mockito</groupId>
            <artifactId>mockito-all</artifactId>
            <scope>test</scope>
        </dependency>
    </dependencies>
    <build>
        <pluginManagement>
            <plugins>
                <!-- using `mvn -N versions:update-child-modules` can update the version
                of child modules to what their parent claims -->
                <plugin>
                    <groupId>org.codehaus.mojo</groupId>
                    <artifactId>versions-maven-plugin</artifactId>
                    <version>2.3</version>
                    <configuration>
                        <generateBackupPoms>false</generateBackupPoms>
                    </configuration>
                </plugin>
                <plugin>
                    <groupId>org.apache.maven.plugins</groupId>
                    <artifactId>maven-javadoc-plugin</artifactId>
                    <configuration>
                        <excludePackageNames>*thrift*</excludePackageNames>
                        <!--
                          This will suppress the generation of a hidden timestamp at the top of each generated html page
                          and hopefully let the site generation nod to too big updates every time.
                        -->
                        <notimestamp>true</notimestamp>
                        <!--Don't fail the build, just because there were issues in the JavaDoc generation.-->
                        <failOnError>false</failOnError>
                    </configuration>
                </plugin>
                <!--
                  We need to increase the memory available to tests as we were
                  getting out-of-memory errors when building on windows machines.
                -->
                <plugin>
                    <groupId>org.apache.maven.plugins</groupId>
                    <artifactId>maven-surefire-plugin</artifactId>
                    <configuration>
                        <argLine>${argLine} -Xmx1024m</argLine>
                    </configuration>
                </plugin>
                <!--
                    Plugin for doing the code analysis.
                -->
                <plugin>
                    <groupId>org.sonarsource.scanner.maven</groupId>
                    <artifactId>sonar-maven-plugin</artifactId>
                    <version>3.6.1.1688</version>
                </plugin>
                <plugin>
                    <groupId>org.apache.rat</groupId>
                    <artifactId>apache-rat-plugin</artifactId>
                    <configuration>
                        <consoleOutput>true</consoleOutput>
                        <excludes>
                            <!-- Git related files -->
                            <exclude>**/.git/**</exclude>
                            <exclude>**/.mvn/**</exclude>
                            <exclude>**/.gitignore</exclude>
                            <exclude>**/.git-blame-ignore-revs</exclude>
                            <!-- Maven related files -->
                            <exclude>**/target/**</exclude>
                            <!-- Eclipse related files -->
                            <exclude>**/.project</exclude>
                            <exclude>**/.settings/**</exclude>
                            <exclude>**/.classpath</exclude>
                            <!-- IntelliJ related files -->
                            <exclude>**/.idea/**</exclude>
                            <exclude>**/*.iml</exclude>
                            <!-- Runtime log -->
                            <exclude>**/*.log</exclude>
                            <!-- Exclude CVS files -->
                            <exclude>**/*.cvs</exclude>
                            <!-- licenses -->
                            <exclude>licenses/*</exclude>
                            <!-- only for Travis CI with WinOS-->
                            <exclude>hadoopbin</exclude>
                            <exclude>windowssystem32</exclude>
                            <!-- generated by Github -->
                            <exclude>.github/**</exclude>
                            <!-- figures -->
                            <exclude>**/.eps</exclude>
                            <exclude>**/.png</exclude>
                            <exclude>**/.jpg</exclude>
                            <exclude>**/.jpeg</exclude>
                            <!--Generated by Apache Release -->
                            <exclude>local-snapshots-dir/**</exclude>
                            <!-- JSON can't contain comments and therefore no Apache header -->
                            <exclude>*.json</exclude>
                            <!-- visualization plans -->
                            <exclude>**/*.plan</exclude>
                            <exclude>NOTICE-binary</exclude>
                            <exclude>LICENSE-binary</exclude>
                            <!-- json does not support comments-->
                            <exclude>**/*.json</exclude>
                            <!-- the zeppelin export file format-->
                            <exclude>**/*.zpln</exclude>
                        </excludes>
                    </configuration>
                </plugin>
                <plugin>
                    <groupId>com.diffplug.spotless</groupId>
                    <artifactId>spotless-maven-plugin</artifactId>
                    <version>${spotless.version}</version>
                    <configuration>
                        <java>
                            <googleJavaFormat>
                                <version>1.7</version>
                                <style>GOOGLE</style>
                            </googleJavaFormat>
                            <importOrder>
                                <order>org.apache.iotdb,,javax,java,\#</order>
                            </importOrder>
<<<<<<< HEAD
                            <removeUnusedImports />
=======
                            <removeUnusedImports/>
>>>>>>> 97405745
                        </java>
                    </configuration>
                    <executions>
                        <execution>
                            <id>spotless-check</id>
                            <phase>validate</phase>
                            <goals>
                                <goal>check</goal>
                            </goals>
                        </execution>
                    </executions>
                </plugin>
            </plugins>
        </pluginManagement>
        <plugins>
            <plugin>
                <groupId>org.eluder.coveralls</groupId>
                <artifactId>coveralls-maven-plugin</artifactId>
                <version>4.3.0</version>
                <configuration>
                    <jacocoReports>
                        <jacocoReport>code-coverage/target/jacoco-merged-reports/jacoco.xml</jacocoReport>
                    </jacocoReports>
                    <sourceEncoding>UTF-8</sourceEncoding>
                    <sourceDirectories>
                        <!-- put all source folders not in src/main/java here-->
                        <sourceDirectory>antlr/target/generated-sources/antlr4</sourceDirectory>
                        <sourceDirectory>thrift/target/generated-sources/thrift</sourceDirectory>
                        <sourceDirectory>spark-iotdb-connector/src/main/scala</sourceDirectory>
                        <sourceDirectory>spark-tsfile/src/main/scala</sourceDirectory>
                    </sourceDirectories>
                </configuration>
                <!-- JDK11 removes the following libs. We have to add them-->
                <dependencies>
                    <dependency>
                        <groupId>javax.xml.bind</groupId>
                        <artifactId>jaxb-api</artifactId>
                        <version>2.3.0</version>
                    </dependency>
                    <dependency>
                        <groupId>com.sun.xml.bind</groupId>
                        <artifactId>jaxb-core</artifactId>
                        <version>2.3.0</version>
                    </dependency>
                    <dependency>
                        <groupId>com.sun.xml.bind</groupId>
                        <artifactId>jaxb-impl</artifactId>
                        <version>2.3.0</version>
                    </dependency>
                </dependencies>
            </plugin>
            <!--
                      Strange things usually happen if you run with a too low Java version.
                      This plugin not only checks the minimum java version of 1.8, but also
                      checks all dependencies (and transitive dependencies) for reported CVEs.
                    -->
            <plugin>
                <groupId>org.apache.maven.plugins</groupId>
                <artifactId>maven-enforcer-plugin</artifactId>
                <version>3.0.0-M2</version>
                <!--$NO-MVN-MAN-VER$-->
                <executions>
                    <!-- Ensure we're not mixing dependency versions -->
                    <execution>
                        <id>enforce-version-convergence</id>
                        <configuration>
                            <rules>
                                <dependencyConvergence/>
                            </rules>
                        </configuration>
                        <goals>
                            <goal>enforce</goal>
                        </goals>
                    </execution>
                    <!--
                        Fails the build if classes are included from multiple
                        artifacts and these are not identical.
                    -->
                    <!--execution>
                        <id>enforce-ban-duplicate-classes</id>
                        <goals>
                            <goal>enforce</goal>
                        </goals>
                        <configuration>
                            <rules>
                                <banDuplicateClasses>
                                    <scopes>
                                        <scope>compile</scope>
                                        <scope>provided</scope>
                                    </scopes>
                                    <findAllDuplicates>true</findAllDuplicates>
                                    <ignoreWhenIdentical>true</ignoreWhenIdentical>
                                </banDuplicateClasses>
                            </rules>
                            <fail>true</fail>
                        </configuration>
                    </execution-->
                    <!-- Make sure no dependencies are used for which known vulnerabilities exist. -->
                    <execution>
                        <id>vulnerability-checks</id>
                        <phase>validate</phase>
                        <goals>
                            <goal>enforce</goal>
                        </goals>
                        <configuration>
                            <!-- Just generate warnings for now -->
                            <fail>false</fail>
                            <rules>
                                <requireJavaVersion>
                                    <version>1.8.0</version>
                                </requireJavaVersion>
                                <!-- Disabled for now as it breaks the ability to build single modules -->
                                <!--reactorModuleConvergence/-->
                                <banVulnerable implementation="org.sonatype.ossindex.maven.enforcer.BanVulnerableDependencies"/>
                            </rules>
                        </configuration>
                    </execution>
                </executions>
                <dependencies>
                    <dependency>
                        <groupId>org.sonatype.ossindex.maven</groupId>
                        <artifactId>ossindex-maven-enforcer-rules</artifactId>
                        <version>1.0.0</version>
                    </dependency>
                    <dependency>
                        <groupId>org.codehaus.mojo</groupId>
                        <artifactId>extra-enforcer-rules</artifactId>
                        <version>1.2</version>
                    </dependency>
                </dependencies>
            </plugin>
            <!--
              Even if Maven transitively pulls in dependencies, relying on these can
              quite often cause hard to find problems. So it's a good practice to make
              sure everything directly required is also directly added as a dependency.
              On the other side adding unused dependency only over-complicates the
              the dependency graph, so the maven-dependency-plugin checks we depend on
              what we need and only that and that runtime dependencies are correctly
              imported with runtime scope.
            -->
            <plugin>
                <groupId>org.apache.maven.plugins</groupId>
                <artifactId>maven-dependency-plugin</artifactId>
                <executions>
                    <execution>
                        <id>check-dependencies</id>
                        <phase>verify</phase>
                        <goals>
                            <goal>analyze-only</goal>
                        </goals>
                        <configuration>
                            <failOnWarning>false</failOnWarning>
                        </configuration>
                    </execution>
                </executions>
            </plugin>
            <plugin>
                <groupId>net.revelc.code.formatter</groupId>
                <artifactId>formatter-maven-plugin</artifactId>
                <version>2.8.1</version>
            </plugin>
            <!--for code style check -->
            <plugin>
                <groupId>org.apache.maven.plugins</groupId>
                <artifactId>maven-checkstyle-plugin</artifactId>
                <version>3.0.0</version>
                <dependencies>
                    <dependency>
                        <groupId>com.puppycrawl.tools</groupId>
                        <artifactId>checkstyle</artifactId>
                        <version>8.18</version>
                    </dependency>
                </dependencies>
                <executions>
                    <execution>
                        <id>validate</id>
                        <phase>validate</phase>
                        <goals>
                            <goal>check</goal>
                        </goals>
                        <configuration>
                            <outputFile>target/checkstyle-report.xml</outputFile>
                            <configLocation>checkstyle.xml</configLocation>
                        </configuration>
                    </execution>
                </executions>
                <configuration>
                    <configLocation>checkstyle.xml</configLocation>
                </configuration>
            </plugin>
            <!--
              Check if all files contain Apache headers in them.
              Ignore this plugin, we use license-maven-plugin to check apache header.
            -->
            <plugin>
                <groupId>org.apache.rat</groupId>
                <artifactId>apache-rat-plugin</artifactId>
                <executions>
                    <execution>
                        <id>license-check</id>
                        <phase>verify</phase>
                        <goals>
                            <goal>check</goal>
                        </goals>
                    </execution>
                </executions>
            </plugin>
            <plugin>
                <groupId>au.com.acegi</groupId>
                <artifactId>xml-format-maven-plugin</artifactId>
                <version>3.0.7</version>
                <executions>
                    <execution>
                        <id>xml-format</id>
                        <phase>compile</phase>
                        <goals>
                            <goal>xml-format</goal>
                        </goals>
                        <configuration>
                            <!-- configure your formatting preferences here (see link below) -->
                            <indentSize>4</indentSize>
                            <excludes>**/target/**</excludes>
                        </configuration>
                    </execution>
                </executions>
            </plugin>
            <!--
              Generate the legally required text files in the jars
            -->
            <plugin>
                <groupId>org.apache.maven.plugins</groupId>
                <artifactId>maven-remote-resources-plugin</artifactId>
                <executions>
                    <execution>
                        <id>process-resource-bundles</id>
                        <goals>
                            <goal>process</goal>
                        </goals>
                        <configuration>
                            <resourceBundles>
                                <!-- Will generate META-INF/{DEPENDENCIES,LICENSE,NOTICE} -->
                                <resourceBundle>org.apache:apache-jar-resource-bundle:1.4</resourceBundle>
                            </resourceBundles>
                            <!-- Content in this directory will be appended to generated resources -->
                            <appendedResourcesDirectory>${basedir}/src/remote-resources</appendedResourcesDirectory>
                        </configuration>
                    </execution>
                </executions>
            </plugin>
            <plugin>
                <!-- Separates the unit tests from the integration tests. -->
                <groupId>org.apache.maven.plugins</groupId>
                <artifactId>maven-surefire-plugin</artifactId>
                <executions>
                    <execution>
                        <id>unit-tests</id>
                        <phase>test</phase>
                        <goals>
                            <goal>test</goal>
                        </goals>
                        <configuration>
                            <includes>
                                <!-- Include unit tests within integration-test phase. -->
                                <include>src/test/**/*Test.java</include>
                            </includes>
                            <excludes>
                                <!-- Exclude integration tests within (unit) test phase. -->
                                <exclude>src/test/**/*IT.java</exclude>
                            </excludes>
                        </configuration>
                    </execution>
                    <execution>
                        <id>integration-tests</id>
                        <phase>integration-test</phase>
                        <goals>
                            <goal>test</goal>
                        </goals>
                        <configuration>
                            <includes>
                                <!-- Include integration tests within integration-test phase. -->
                                <include>src/test/**/*IT.java</include>
                            </includes>
                        </configuration>
                    </execution>
                </executions>
            </plugin>
            <!-- Also package the sources as jar -->
            <plugin>
                <groupId>org.apache.maven.plugins</groupId>
                <artifactId>maven-source-plugin</artifactId>
                <version>3.2.0</version>
                <executions>
                    <execution>
                        <id>create-source-package</id>
                        <phase>package</phase>
                        <goals>
                            <goal>jar</goal>
                        </goals>
                    </execution>
                </executions>
            </plugin>
            <plugin>
                <groupId>com.diffplug.spotless</groupId>
                <artifactId>spotless-maven-plugin</artifactId>
            </plugin>
        </plugins>
    </build>
    <profiles>
        <!--
          A set of profiles defining the different properties needed to download and run thrift
          They are automatically activated depending on the OS you are using.
        -->
        <profile>
            <id>windows</id>
            <activation>
                <os>
                    <family>windows</family>
                </os>
            </activation>
            <properties>
                <thrift.download-url>http://artfiles.org/apache.org/thrift/${thrift.version}/thrift-${thrift.version}.exe</thrift.download-url>
                <thrift.executable>thrift-${thrift.version}-win-x86_64.exe</thrift.executable>
                <thrift.skip-making-executable>true</thrift.skip-making-executable>
                <thrift.exec-cmd.executable>echo</thrift.exec-cmd.executable>
                <thrift.exec-cmd.args>"Do nothing"</thrift.exec-cmd.args>
            </properties>
        </profile>
        <!-- Has to be listed before "mac" as it seems a mac is both "mac" and "unix" -->
        <profile>
            <id>unix</id>
            <activation>
                <os>
                    <family>unix</family>
                </os>
            </activation>
            <properties>
                <thrift.download-url>https://github.com/jt2594838/mvn-thrift-compiler/raw/master/thrift_0.12.0_0.13.0_linux.exe</thrift.download-url>
                <thrift.executable>thrift_0.12.0_0.13.0_linux.exe</thrift.executable>
                <thrift.skip-making-executable>false</thrift.skip-making-executable>
                <thrift.exec-cmd.executable>chmod</thrift.exec-cmd.executable>
                <thrift.exec-cmd.args>+x ${project.build.directory}/tools/${thrift.executable}</thrift.exec-cmd.args>
            </properties>
        </profile>
        <profile>
            <id>mac</id>
            <activation>
                <os>
                    <family>mac</family>
                </os>
            </activation>
            <properties>
                <thrift.download-url>https://github.com/jt2594838/mvn-thrift-compiler/raw/master/thrift_0.12.0_0.13.0_mac.exe</thrift.download-url>
                <thrift.executable>thrift_0.12.0_0.13.0_mac.exe</thrift.executable>
                <thrift.skip-making-executable>false</thrift.skip-making-executable>
                <thrift.exec-cmd.executable>chmod</thrift.exec-cmd.executable>
                <thrift.exec-cmd.args>+x ${project.build.directory}/tools/${thrift.executable}</thrift.exec-cmd.args>
            </properties>
        </profile>
        <!-- Some APIs were removed in Java 11, so we need to add replacements -->
        <profile>
            <id>java-11-and-above</id>
            <activation>
                <!-- This needs to be updated as soon as Java 20 is shipped -->
                <jdk>[11,20)</jdk>
            </activation>
            <properties>
                <maven.compiler.release>8</maven.compiler.release>
            </properties>
            <dependencies>
                <!-- for jdk-11 -->
                <dependency>
                    <groupId>javax.annotation</groupId>
                    <artifactId>javax.annotation-api</artifactId>
                </dependency>
                <dependency>
                    <groupId>javax.xml.bind</groupId>
                    <artifactId>jaxb-api</artifactId>
                </dependency>
                <dependency>
                    <groupId>org.glassfish.jaxb</groupId>
                    <artifactId>jaxb-runtime</artifactId>
                </dependency>
            </dependencies>
        </profile>
        <!--
          Self activating profile, that activates itself as soon as a "src/main/thrift" directory is found.
          The different plugins here download the thrift executable matching the current os, make that
          executable (on mac and unix/linux) and run the code generation.

          Note to the Download: The download-maven-plugin checks if a resource is previously downloaded
          and only downloads each file once. It caches downloaded files in:
          {maven local repo}/.cache/download-maven-plugin
        -->
        <profile>
            <id>thrift-generation</id>
            <activation>
                <file>
                    <exists>src/main/thrift</exists>
                </file>
            </activation>
            <properties>
                <thrift.exec.absolute.path>${project.build.directory}/tools/${thrift.executable}</thrift.exec.absolute.path>
            </properties>
            <build>
                <plugins>
                    <plugin>
                        <groupId>com.googlecode.maven-download-plugin</groupId>
                        <artifactId>download-maven-plugin</artifactId>
                        <version>1.3.0</version>
                        <executions>
                            <execution>
                                <id>get-thrift-executable</id>
                                <phase>generate-sources</phase>
                                <goals>
                                    <goal>wget</goal>
                                </goals>
                                <configuration>
                                    <url>${thrift.download-url}</url>
                                    <outputDirectory>${project.build.directory}/tools</outputDirectory>
                                    <outputFileName>${thrift.executable}</outputFileName>
                                </configuration>
                            </execution>
                        </executions>
                    </plugin>
                    <plugin>
                        <groupId>org.codehaus.mojo</groupId>
                        <artifactId>exec-maven-plugin</artifactId>
                        <version>1.6.0</version>
                        <executions>
                            <execution>
                                <id>make-thrift-executable-executable</id>
                                <phase>generate-sources</phase>
                                <goals>
                                    <goal>exec</goal>
                                </goals>
                                <configuration>
                                    <skip>${thrift.skip-making-executable}</skip>
                                    <executable>${thrift.exec-cmd.executable}</executable>
                                    <commandlineArgs>${thrift.exec-cmd.args}</commandlineArgs>
                                </configuration>
                            </execution>
                        </executions>
                    </plugin>
                    <plugin>
                        <groupId>org.apache.thrift.tools</groupId>
                        <artifactId>maven-thrift-plugin</artifactId>
                        <version>0.1.11</version>
                        <executions>
                            <execution>
                                <id>generate-thrift-sources-java</id>
                                <phase>generate-sources</phase>
                                <goals>
                                    <goal>compile</goal>
                                </goals>
                                <configuration>
                                    <generator>java</generator>
                                    <thriftExecutable>${thrift.exec.absolute.path}</thriftExecutable>
                                    <thriftSourceRoot>${basedir}/src/main/thrift</thriftSourceRoot>
                                </configuration>
                            </execution>
                            <execution>
                                <id>generate-thrift-sources-python</id>
                                <phase>generate-sources</phase>
                                <goals>
                                    <goal>compile</goal>
                                </goals>
                                <configuration>
                                    <generator>py</generator>
                                    <thriftExecutable>${thrift.exec.absolute.path}</thriftExecutable>
                                    <thriftSourceRoot>${basedir}/src/main/thrift</thriftSourceRoot>
                                    <outputDirectory>${project.build.directory}/generated-sources-python/</outputDirectory>
                                </configuration>
                            </execution>
                            <execution>
                                <id>generate-thrift-sources-go</id>
                                <phase>generate-sources</phase>
                                <goals>
                                    <goal>compile</goal>
                                </goals>
                                <configuration>
                                    <generator>go</generator>
                                    <thriftExecutable>${thrift.exec.absolute.path}</thriftExecutable>
                                    <thriftSourceRoot>${basedir}/src/main/thrift</thriftSourceRoot>
                                    <outputDirectory>${project.build.directory}/generated-sources-go</outputDirectory>
                                </configuration>
                            </execution>
                            <execution>
                                <id>generate-thrift-sources-cpp</id>
                                <phase>generate-sources</phase>
                                <goals>
                                    <goal>compile</goal>
                                </goals>
                                <configuration>
                                    <generator>cpp</generator>
                                    <thriftExecutable>${thrift.exec.absolute.path}</thriftExecutable>
                                    <thriftSourceRoot>${basedir}/src/main/thrift</thriftSourceRoot>
                                    <outputDirectory>${project.build.directory}/generated-sources-cpp</outputDirectory>
                                </configuration>
                            </execution>
                        </executions>
                    </plugin>
                </plugins>
            </build>
        </profile>
        <!-- Make sure the source assembly has the right name -->
        <profile>
            <id>apache-release</id>
            <build>
                <plugins>
                    <plugin>
                        <groupId>org.apache.maven.plugins</groupId>
                        <artifactId>maven-assembly-plugin</artifactId>
                        <version>${maven.assembly.version}</version>
                        <executions>
                            <execution>
                                <id>source-release-assembly</id>
                                <phase>package</phase>
                                <goals>
                                    <goal>single</goal>
                                </goals>
                                <!-- heads up: combine.self in the following is highlighted
                                    as an error in Eclipse's xml editor view.
                                    Just ignore that.
                                    See  https://issues.apache.org/jira/browse/MNG-5454  sigh.
                                 -->
                                <configuration combine.self="append">
                                    <finalName>apache-iotdb-${project.version}</finalName>
                                    <archive>
                                        <manifest>
                                            <addDefaultImplementationEntries>true</addDefaultImplementationEntries>
                                            <addDefaultSpecificationEntries>true</addDefaultSpecificationEntries>
                                        </manifest>
                                    </archive>
                                </configuration>
                            </execution>
                        </executions>
                    </plugin>
                    <!--
                      Create SHA512 checksum files for the release artifacts.
                    -->
                    <plugin>
                        <groupId>net.nicoulaj.maven.plugins</groupId>
                        <artifactId>checksum-maven-plugin</artifactId>
                        <version>1.8</version>
                        <executions>
                            <execution>
                                <id>sign-source-release</id>
                                <phase>package</phase>
                                <goals>
                                    <goal>files</goal>
                                </goals>
                                <configuration>
                                    <algorithms>
                                        <algorithm>SHA-512</algorithm>
                                    </algorithms>
                                    <fileSets>
                                        <fileSet>
                                            <directory>${project.build.directory}</directory>
                                            <includes>
                                                <include>apache-iotdb-${project.version}-source-release.zip</include>
                                            </includes>
                                        </fileSet>
                                    </fileSets>
                                </configuration>
                            </execution>
                        </executions>
                    </plugin>
                </plugins>
            </build>
        </profile>
        <!-- enable site-->
        <!-- use `mvn package -P site -pl site` to compile the site module only -->
        <profile>
            <id>site</id>
            <modules>
                <module>site</module>
            </modules>
        </profile>
        <profile>
            <id>client-cpp</id>
            <!-- we set client-cpp as true to enable the client-cpp-example-->
            <properties>
                <client-cpp>true</client-cpp>
            </properties>
            <modules>
                <module>compile-tools</module>
                <module>client-cpp</module>
            </modules>
        </profile>
        <!-- code coverage for ut and it, and then merge them together.-->
        <profile>
            <id>code-coverage</id>
            <modules>
                <module>code-coverage</module>
            </modules>
            <build>
                <plugins>
                    <!-- Jacoco is a code coverage analysis plugin when tests run.
                    (not a static code analysis tool)-->
                    <plugin>
                        <groupId>org.jacoco</groupId>
                        <artifactId>jacoco-maven-plugin</artifactId>
                        <version>0.8.5</version>
                        <configuration>
                            <rules>
                                <rule implementation="org.jacoco.maven.RuleConfiguration">
                                    <element>BUNDLE</element>
                                    <limits>　　
                                        <!-- Cover methodes >=30%. (the plugin does not support
                                        ignore getter and setter and toString etc..) -->
                                        <limit implementation="org.jacoco.report.check.Limit">
                                            <counter>METHOD</counter>
                                            <value>COVEREDRATIO</value>
                                            <minimum>0.00</minimum>
                                        </limit>
                                        <!-- if-else, swtich etc.. >=70% -->
                                        <limit implementation="org.jacoco.report.check.Limit">
                                            <counter>BRANCH</counter>
                                            <value>COVEREDRATIO</value>
                                            <minimum>0.00</minimum>
                                        </limit>
                                        <!-- class files >=95% -->
                                        <limit implementation="org.jacoco.report.check.Limit">
                                            <counter>CLASS</counter>
                                            <value>COVEREDRATIO</value>
                                            <minimum>0.00</minimum>
                                        </limit>
                                    </limits>
                                </rule>
                            </rules>
                        </configuration>
                        <executions>
                            <!-- see https://natritmeyer.com/howto/reporting-aggregated-unit-and-integration-test-coverage-with-jacoco/-->
                            <!-- For UT-->
                            <execution>
                                <id>prepare-ut</id>
                                <goals>
                                    <goal>prepare-agent</goal>
                                </goals>
                                <configuration>
                                    <destFile>${project.build.directory}/${project.build.finalName}-jacoco-unit-tests.exec</destFile>
                                    <propertyName>surefire.jacoco.args</propertyName>
                                </configuration>
                            </execution>
                            <!-- attached to Maven test phase -->
                            <execution>
                                <id>ut-report</id>
                                <phase>test</phase>
                                <goals>
                                    <goal>report</goal>
                                    <goal>check</goal>
                                </goals>
                                <configuration>
                                    <dataFile>${project.build.directory}/${project.build.finalName}-jacoco-unit-tests.exec</dataFile>
                                    <outputDirectory>${project.build.directory}/jacoco-unit-reports</outputDirectory>
                                </configuration>
                            </execution>
                            <!-- For IT-->
                            <execution>
                                <id>before-integration-test-execution</id>
                                <phase>pre-integration-test</phase>
                                <goals>
                                    <goal>prepare-agent</goal>
                                </goals>
                                <configuration>
                                    <destFile>${project.build.directory}/${project.build.finalName}-jacoco-integration-tests.exec</destFile>
                                    <propertyName>failsafe.jacoco.args</propertyName>
                                </configuration>
                            </execution>
                            <execution>
                                <id>after-integration-test-execution</id>
                                <phase>integration-test</phase>
                                <goals>
                                    <goal>report</goal>
                                    <goal>check</goal>
                                </goals>
                                <configuration>
                                    <dataFile>${project.build.directory}/${project.build.finalName}-jacoco-integration-tests.exec</dataFile>
                                    <outputDirectory>${project.build.directory}/jacoco-integration-reports</outputDirectory>
                                </configuration>
                            </execution>
                            <execution>
                                <id>merge-unit-and-integration</id>
                                <phase>post-integration-test</phase>
                                <goals>
                                    <goal>merge</goal>
                                </goals>
                                <configuration>
                                    <fileSets>
                                        <fileSet>
                                            <directory>${project.build.directory}/</directory>
                                            <includes>
                                                <include>*.exec</include>
                                            </includes>
                                        </fileSet>
                                    </fileSets>
                                    <destFile>${project.build.directory}/${project.build.finalName}-merged.exec</destFile>
                                </configuration>
                            </execution>
                            <execution>
                                <id>create-merged-report</id>
                                <phase>post-integration-test</phase>
                                <goals>
                                    <goal>report</goal>
                                    <goal>check</goal>
                                </goals>
                                <configuration>
                                    <dataFile>${project.build.directory}/${project.build.finalName}-merged.exec</dataFile>
                                    <outputDirectory>${project.build.directory}/jacoco-merged-reports</outputDirectory>
                                </configuration>
                            </execution>
                        </executions>
                    </plugin>
                    <!-- overwrite argLine-->
                    <plugin>
                        <groupId>org.apache.maven.plugins</groupId>
                        <artifactId>maven-surefire-plugin</artifactId>
                        <configuration>
                            <argLine>@{surefire.jacoco.args} -Xmx1024m</argLine>
                        </configuration>
                    </plugin>
                    <!-- for IT-->
                    <plugin>
                        <groupId>org.apache.maven.plugins</groupId>
                        <artifactId>maven-failsafe-plugin</artifactId>
                        <configuration>
                            <argLine>@{failsafe.jacoco.args} -Xmx1024m</argLine>
                        </configuration>
                        <executions>
                            <execution>
                                <goals>
                                    <goal>integration-test</goal>
                                </goals>
                            </execution>
                        </executions>
                    </plugin>
                </plugins>
            </build>
        </profile>
        <!-- upload code coverage report to coveralls.io-->
        <!-- to enable coveralls locally, you need to get the repoToken from https://coveralls.io/github/apache/iotdb.
             use `mvn post-integration-test -Pcode-coverage -DrepoToken=TOKEN`-->
        <profile>
            <id>enforce</id>
            <properties>
                <enforcer.skip>false</enforcer.skip>
            </properties>
        </profile>
    </profiles>
</project><|MERGE_RESOLUTION|>--- conflicted
+++ resolved
@@ -613,11 +613,6 @@
                             <importOrder>
                                 <order>org.apache.iotdb,,javax,java,\#</order>
                             </importOrder>
-<<<<<<< HEAD
-                            <removeUnusedImports />
-=======
-                            <removeUnusedImports/>
->>>>>>> 97405745
                         </java>
                     </configuration>
                     <executions>
