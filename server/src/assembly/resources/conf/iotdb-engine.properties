--- conflicted
+++ resolved
@@ -273,18 +273,14 @@
 ####################
 ### Merge Configurations
 ####################
-<<<<<<< HEAD
 # TsFile manage strategy, define use which hot compaction strategy
 # now we have normal_strategy, level_strategy, dynamic_strategy
-tsfile_manage_strategy=NORMAL_STRATEGY
-=======
 # LEVEL_COMPACTION, NO_COMPACTION
 compaction_strategy=LEVEL_COMPACTION
 
 # Works when the compaction_strategy is LEVEL_COMPACTION.
 # Whether to merge unseq files into seq files or not.
 enable_unseq_compaction=true
->>>>>>> 658497c2
 
 # Works when the compaction_strategy is LEVEL_COMPACTION.
 # The max seq file num of each level.
