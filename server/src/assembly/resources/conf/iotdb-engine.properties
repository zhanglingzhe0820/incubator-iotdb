#
# Licensed to the Apache Software Foundation (ASF) under one
# or more contributor license agreements.  See the NOTICE file
# distributed with this work for additional information
# regarding copyright ownership.  The ASF licenses this file
# to you under the Apache License, Version 2.0 (the
# "License"); you may not use this file except in compliance
# with the License.  You may obtain a copy of the License at
#
#     http://www.apache.org/licenses/LICENSE-2.0
#
# Unless required by applicable law or agreed to in writing,
# software distributed under the License is distributed on an
# "AS IS" BASIS, WITHOUT WARRANTIES OR CONDITIONS OF ANY
# KIND, either express or implied.  See the License for the
# specific language governing permissions and limitations
# under the License.
#

####################
### Web Page Configuration
####################

enable_metric_service=false

metrics_port=8181

query_cache_size_in_metric=50

####################
### RPC Configuration
####################

rpc_address=0.0.0.0

rpc_port=6667

rpc_thrift_compression_enable=false

rpc_max_concurrent_client_num=65535

####################
### Write Ahead Log Configuration
####################

# Is insert ahead log enable
enable_wal=true

# When a certain amount of insert ahead log is reached, it will be flushed to disk
# It is possible to lose at most flush_wal_threshold operations
flush_wal_threshold=10000

# The cycle when insert ahead log is periodically forced to be written to disk(in milliseconds)
# If force_wal_period_in_ms = 0 it means force insert ahead log to be written to disk after each refreshment
# Set this parameter to 0 may slow down the ingestion on slow disk.
force_wal_period_in_ms=100

####################
### Directory Configuration
####################

# system dir
# If this property is unset, system will save the data in the default relative path directory under the IoTDB folder(i.e., %IOTDB_HOME%/data/system).
# If it is absolute, system will save the data in exact location it points to.
# If it is relative, system will save the data in the relative path directory it indicates under the IoTDB folder.
# For windows platform
# If its prefix is a drive specifier followed by "\\", or if its prefix is "\\\\", then the path is absolute. Otherwise, it is relative.
# system_dir=data\\system
# For Linux platform
# If its prefix is "/", then the path is absolute. Otherwise, it is relative.
# system_dir=data/system


# data dirs
# If this property is unset, system will save the data in the default relative path directory under the IoTDB folder(i.e., %IOTDB_HOME%/data/data).
# If it is absolute, system will save the data in exact location it points to.
# If it is relative, system will save the data in the relative path directory it indicates under the IoTDB folder.
# Note: If data_dir is assigned an empty string(i.e.,zero-size), it will be handled as a relative path.
# For windows platform
# If its prefix is a drive specifier followed by "\\", or if its prefix is "\\\\", then the path is absolute. Otherwise, it is relative.
# data_dirs=data\\data
# For Linux platform
# If its prefix is "/", then the path is absolute. Otherwise, it is relative.
# data_dirs=data/data


# mult_dir_strategy
# The strategy is used to choose a directory from tsfile_dir for the system to store a new tsfile.
# System provides three strategies to choose from, or user can create his own strategy by extending org.apache.iotdb.db.conf.directories.strategy.DirectoryStrategy.
# The info of the three strategies are as follows:
# 1. SequenceStrategy: the system will choose the directory in sequence.
# 2. MaxDiskUsableSpaceFirstStrategy: the system will choose the directory whose disk has the maximum space.
# 3. MinFolderOccupiedSpaceFirstStrategy: the system will choose the directory whose folder has the minimum occupied space.
# 4. RandomOnDiskUsableSpaceStrategy: the system will randomly choose the directory based on usable space of disks. The more usable space, the greater the chance of being chosen;
# Set SequenceStrategy,MaxDiskUsableSpaceFirstStrategy and MinFolderOccupiedSpaceFirstStrategy to apply the corresponding strategy.
# If this property is unset, system will use MaxDiskUsableSpaceFirstStrategy as default strategy.
# For this property, fully-qualified class name (include package name) and simple class name are both acceptable.
# multi_dir_strategy=MaxDiskUsableSpaceFirstStrategy


# wal dir
# If this property is unset, system will save the data in the default relative path directory under the IoTDB folder(i.e., %IOTDB_HOME%/data).
# If it is absolute, system will save the data in the exact location it points to.
# If it is relative, system will save the data in the relative path directory it indicates under the IoTDB folder.
# Note: If wal_dir is assigned an empty string(i.e.,zero-size), it will be handled as a relative path.
# For windows platform
# If its prefix is a drive specifier followed by "\\", or if its prefix is "\\\\", then the path is absolute. Otherwise, it is relative.
# wal_dir=data\\wal
# For Linux platform
# If its prefix is "/", then the path is absolute. Otherwise, it is relative.
# wal_dir=data/wal


# TSFile storage file system. Currently, Tsfile are supported to be stored in LOCAL file system or HDFS.
tsfile_storage_fs=LOCAL

# If using HDFS, the absolute file path of Hadoop core-site.xml should be configured
core_site_path=/etc/hadoop/conf/core-site.xml

# If using HDFS, the absolute file path of Hadoop hdfs-site.xml should be configured
hdfs_site_path=/etc/hadoop/conf/hdfs-site.xml

# If using HDFS, hadoop ip can be configured. If there are more than one hdfs_ip, Hadoop HA is used
hdfs_ip=localhost

# If using HDFS, hadoop port can be configured
hdfs_port=9000

# If there are more than one hdfs_ip, Hadoop HA is used. Below are configuration for HA
# If using Hadoop HA, nameservices of hdfs can be configured
dfs_nameservices=hdfsnamespace

# If using Hadoop HA, namenodes under dfs nameservices can be configured
dfs_ha_namenodes=nn1,nn2

# If using Hadoop HA, automatic failover can be enabled or disabled
dfs_ha_automatic_failover_enabled=true

# If using Hadoop HA and enabling automatic failover, the proxy provider can be configured
dfs_client_failover_proxy_provider=org.apache.hadoop.hdfs.server.namenode.ha.ConfiguredFailoverProxyProvider

# If using kerberos to authenticate hdfs, this should be true
hdfs_use_kerberos=false

# Full path of kerberos keytab file
kerberos_keytab_file_path=/path

# Kerberos pricipal
kerberos_principal=your principal


####################
### Storage Engine Configuration
####################

# Use this value to set timestamp precision as "ms", "us" or "ns".
# Once the precision is been set, it can not be changed.
timestamp_precision=ms

# Default TTL for storage groups that are not set TTL by statements, in ms. If not set (default),
# the TTL will be unlimited.
# Notice: if this property is changed, previous created storage group which are not set TTL will
# also be affected. And negative values are accepted, which means you can only insert future
# data.
# default_ttl=36000000

# Size of log buffer in each log node(in byte).
# If WAL is enabled and the size of a insert plan is smaller than this parameter, then the insert plan will be rejected by WAL
# If it sets a value smaller than 0, use the default value 16777216
wal_buffer_size=16777216

# time zone of server side
# default value is +08:00
# eg. +08:00, -01:00
time_zone=+08:00

# When a TsFile's file size (in byte) exceeds this, the TsFile is forced closed. The default threshold is 512 MB.
tsfile_size_threshold=536870912

# When a memTable's size (in byte) exceeds this, the memtable is flushed to disk. The default threshold is 1 GB.
memtable_size_threshold=1073741824

avg_series_point_number_threshold=100000

# How many threads can concurrently flush. When <= 0, use CPU core number.
concurrent_flush_thread=0

# How many threads can concurrently query. When <= 0, use CPU core number.
concurrent_query_thread=0

# whether take over the memory management by IoTDB rather than JVM when serializing memtable as bytes in memory
# (i.e., whether use ChunkBufferPool), value true, false
chunk_buffer_pool_enable=false

# The amount of data iterate each time in server (the number of data strips, that is, the number of different timestamps.)
batch_size=100000

# max size for tag and attribute of one time series
# the unit is byte
tag_attribute_total_size=700

# In one insert (one device, one timestamp, multiple measurements),
# if enable partial insert, one measurement failure will not impact other measurements
enable_partial_insert=true

# The least interval line numbers of mlog.txt when creating a checkpoint and saving snapshot of MTree. Unit: line numbers
mtree_snapshot_interval=100000

# Threshold interval time of MTree modification. Unit: second. Default: 1 hour(3600 seconds)
# If the last modification time is less than this threshold, MTree snapshot will not be created
mtree_snapshot_threshold_time=3600

####################
### Memory Control Configuration
####################

# This adapter could adjust the system memory to avoid OOM.
# It will refuse to create time series or add storage groups under high system load.
#
# Attention!!!
# If disable this parameter, you need to set some parameters according to your system load:
# Normal scenario: 1-50 storage groups. <100k devices, <10M time series
# memtable_size_threshold = tsfile_size_threshold = IoTDB memory allocation in byte / 2 / num of storage group / 4
# Make sure the total num of time series in system * primitive_array_size * 16 <= IoTDB memory allocation in byte / 2 / 4
# you could reduce the primitive_array_size in very high workload.
enable_parameter_adapter=true

# Memory Allocation Ratio: Write, Read, and Free Memory.
# The parameter form is a:b:c, where a, b and c are integers. for example: 1:1:1 , 6:3:1
write_read_free_memory_proportion=6:3:1

# primitive array size (length of each array) in array pool
primitive_array_size=128

####################
### Upgrade Configurations
####################

# When there exists old version(0.9.x/v1) data, how many thread will be set up to perform upgrade tasks, 1 by default.
# Set to 1 when less than or equal to 0.
upgrade_thread_num=1


####################
### Query Configurations
####################

# the default time period that used in fill query, -1 by default means infinite past time, in ms
default_fill_interval=-1

####################
### Merge Configurations
####################
<<<<<<< HEAD
# TsFile manage strategy, define use which hot compaction strategy
# now we have normal_strategy, level_strategy
tsfile_manage_strategy=NORMAL_STRATEGY
=======
# Is vm merge enable.
enable_vm=false
>>>>>>> 545d9126

# Work when tsfile_manage_strategy is level_strategy.
# The max file num of each level. When file num exceeds this, the files in one level will merge to one.
max_file_num_in_each_level=10

# Work when tsfile_manage_strategy is level_strategy.
# The max num of level.
max_level_num=3

# Work when tsfile_manage_strategy is level_strategy.
# When merge point number reaches this, merge the files to the last level.
merge_chunk_point_number=100000

# How many thread will be set up to perform merge main tasks, 1 by default.
# Set to 1 when less than or equal to 0.
merge_thread_num=1

# How many thread will be set up to perform merge chunk sub-tasks, 4 by default.
# Set to 1 when less than or equal to 0.
merge_chunk_subthread_num=4

# If one merge file selection runs for more than this time, it will be ended and its current
# selection will be used as final selection. Unit: millis.
# When < 0, it means time is unbounded.
merge_fileSelection_time_budget=30000

# How much memory may be used in ONE merge task (in byte), 20% of maximum JVM memory by default.
# This is only a rough estimation, starting from a relatively small value to avoid OOM.
# Each new merge thread may take such memory, so merge_thread_num * merge_memory_budget is the
# total memory estimation of merge.
# merge_memory_budget=2147483648

# When set to true, if some crashed merges are detected during system rebooting, such merges will
# be continued, otherwise, the unfinished parts of such merges will not be continued while the
# finished parts still remains as they are.
# If you are feeling the rebooting is too slow, set this to false, false by default
continue_merge_after_reboot=false

# A global merge will be performed each such interval, that is, each storage group will be merged
# (if proper merge candidates can be found). Unit: second, default: 1hours.
# When less than or equal to 0, timed merge is disabled.
merge_interval_sec=0

# When set to true, all merges becomes full merge (the whole SeqFiles are re-written despite how
# much they are overflowed). This may increase merge overhead depending on how much the SeqFiles
# are overflowed.
force_full_merge=false

# During a merge, if a chunk with less number of points than this parameter, the chunk will be
# merged with its succeeding chunks even if it is not overflowed, until the merged chunks reach
# this threshold and the new chunk will be flushed.
# When less than 0, this mechanism is disabled.
chunk_merge_point_threshold=20480

####################
### Metadata Cache Configuration
####################

# whether to cache meta data(ChunkMetadata and TimeSeriesMetadata) or not.
meta_data_cache_enable=true
# Read memory Allocation Ratio: ChunkMetadataCache, ChunkCache, TimeSeriesMetadataCache and Free Memory Used in Query.
# The parameter form is a:b:c:d, where a, b, c and d are integers. for example: 1:1:1:1 , 6:10:5:15
chunkmeta_chunk_timeseriesmeta_free_memory_proportion=1:1:1:7

# cache size for MManager.
# This cache is used to improve insert speed where all path check and TSDataType will be cached in MManager with corresponding Path.
metadata_node_cache_size=300000

####################
### Statistics Monitor configuration
####################

# Set enable_stat_monitor true(or false) to enable(or disable) the StatMonitor that stores statistics info periodically.
# back_loop_period_sec decides the period when StatMonitor writes statistics info into IoTDB.
# stat_monitor_detect_freq_sec decides when IoTDB detects statistics info out-of-date.
# IoTDB just keeps statistics info within stat_monitor_retain_interval_sec seconds before current time.
# Note: IoTDB requires stat_monitor_detect_freq_sec >= 600s and stat_monitor_retain_interval_sec >= 600s.
# The monitor, which writes statistics info to IoTDB periodically, is disabled by default.
enable_stat_monitor=false

# The period that StatMonitor stores statistics info, the time unit is seconds.
back_loop_period_in_second=5

# The interval at which StatMonitor starts to check whether statistics info can be deleted due to exceeding the retention volume.
# The time unit is seconds.
stat_monitor_detect_freq_in_second=600

# The minimum age of statistics storage information to be eligible for deletion due to age.
# The time unit is seconds.
stat_monitor_retain_interval_in_second=600

####################
### External sort Configuration
####################
# Is external sort enable
enable_external_sort=true

# The maximum number of simultaneous chunk reading for a single time series.
# If the num of simultaneous chunk reading is greater than external_sort_threshold, external sorting is used.
# When external_sort_threshold increases, the number of chunks sorted at the same time in memory may increase and this will occupy more memory.
# When external_sort_threshold decreases, triggering external sorting will increase the time-consuming.
external_sort_threshold = 1000


####################
### Sync Server Configuration
####################

# Whether to open the sync_server_port for receiving data from sync client, the default is closed
is_sync_enable=false

# Sync server port to listen
sync_server_port=5555

# White IP list of Sync client.
# Please use the form of network segment to present the range of IP, for example: 192.168.0.0/16
# If there are more than one IP segment, please separate them by commas
# The default is to allow all IP to sync
ip_white_list=0.0.0.0/0

####################
### performance statistic configuration
####################

# Is stat performance of sub-module enable
enable_performance_stat=false
# The interval of display statistic result in ms.
performance_stat_display_interval=60000
# The memory used for performance_stat in kb.
performance_stat_memory_in_kb=20
# Is performance tracing enable
enable_performance_tracing=false


####################
### Configurations for watermark module
####################
watermark_module_opened=false
watermark_secret_key=IoTDB*2019@Beijing
watermark_bit_string=100101110100
watermark_method=GroupBasedLSBMethod(embed_row_cycle=2,embed_lsb_num=5)


####################
### Configurations for creating schema automatically
####################

# Whether creating schema automatically is enabled
enable_auto_create_schema=true

# Storage group level when creating schema automatically is enabled
# e.g. root.sg0.d1.s2
#      we will set root.sg0 as the storage group if storage group level is 1
default_storage_group_level=1

# ALL data types: BOOLEAN, INT32, INT64, FLOAT, DOUBLE, TEXT

# register time series as which type when receiving boolean string "true" or "false"
boolean_string_infer_type=BOOLEAN

# register time series as which type when receiving an integer string "67"
integer_string_infer_type=FLOAT

# register time series as which type when receiving a floating number string "6.7"
floating_string_infer_type=FLOAT

# register time series as which type when receiving the Literal NaN. Values can be DOUBLE, FLOAT or TEXT
nan_string_infer_type=DOUBLE


# BOOLEAN encoding when creating schema automatically is enabled
default_boolean_encoding=RLE

# INT32 encoding when creating schema automatically is enabled
default_int32_encoding=RLE

# INT64 encoding when creating schema automatically is enabled
default_int64_encoding=RLE

# FLOAT encoding when creating schema automatically is enabled
default_float_encoding=GORILLA

# DOUBLE encoding when creating schema automatically is enabled
default_double_encoding=GORILLA

# TEXT encoding when creating schema automatically is enabled
default_text_encoding=PLAIN

####################
### Configurations for tsfile-format
####################

group_size_in_byte=134217728

# The memory size for each series writer to pack page, default value is 64KB
page_size_in_byte=65536

# The maximum number of data points in a page, default 1024*1024
max_number_of_points_in_page=1048576

# Data type configuration
# Data type for input timestamp, supports INT32 or INT64
time_series_data_type=INT64

# Max size limitation of input string
max_string_length=128

# Floating-point precision
float_precision=2

# Encoder configuration
# Encoder of time series, supports TS_2DIFF, PLAIN and RLE(run-length encoding) and default value is TS_2DIFF
time_encoder=TS_2DIFF

# Encoder of value series. default value is PLAIN.
# For int, long data type, also supports TS_2DIFF and RLE(run-length encoding).
# For float, double data type, also supports TS_2DIFF, RLE(run-length encoding) and GORILLA.
# For text data type, only supports PLAIN.
value_encoder=PLAIN

# Compression configuration
# Data compression method, supports UNCOMPRESSED, SNAPPY or LZ4. Default value is SNAPPY
compressor=SNAPPY

# Maximum degree of a metadataIndex node, default value is 1024
max_degree_of_index_node=1024


####################
### MQTT Broker Configuration
####################

# whether to enable the mqtt service.
enable_mqtt_service=false

# the mqtt service binding host.
mqtt_host=0.0.0.0

# the mqtt service binding port.
mqtt_port=1883

# the handler pool size for handing the mqtt messages.
mqtt_handler_pool_size=1

# the mqtt message payload formatter.
mqtt_payload_formatter=json

# max length of mqtt message in byte
mqtt_max_message_size=1048576

####################
### Authorization Configuration
####################

#which class to serve for authorization. By default, it is LocalFileAuthorizer.
#Another choice is org.apache.iotdb.db.auth.authorizer.OpenIdAuthorizer
authorizer_provider_class=org.apache.iotdb.db.auth.authorizer.LocalFileAuthorizer


#If OpenIdAuthorizer is enabled, then openID_url must be set.

#openID_url=
<|MERGE_RESOLUTION|>--- conflicted
+++ resolved
@@ -251,14 +251,9 @@
 ####################
 ### Merge Configurations
 ####################
-<<<<<<< HEAD
 # TsFile manage strategy, define use which hot compaction strategy
 # now we have normal_strategy, level_strategy
 tsfile_manage_strategy=NORMAL_STRATEGY
-=======
-# Is vm merge enable.
-enable_vm=false
->>>>>>> 545d9126
 
 # Work when tsfile_manage_strategy is level_strategy.
 # The max file num of each level. When file num exceeds this, the files in one level will merge to one.
