#
# Licensed to the Apache Software Foundation (ASF) under one
# or more contributor license agreements.  See the NOTICE file
# distributed with this work for additional information
# regarding copyright ownership.  The ASF licenses this file
# to you under the Apache License, Version 2.0 (the
# "License"); you may not use this file except in compliance
# with the License.  You may obtain a copy of the License at
#
#     http://www.apache.org/licenses/LICENSE-2.0
#
# Unless required by applicable law or agreed to in writing,
# software distributed under the License is distributed on an
# "AS IS" BASIS, WITHOUT WARRANTIES OR CONDITIONS OF ANY
# KIND, either express or implied.  See the License for the
# specific language governing permissions and limitations
# under the License.
#

####################
### Web Page Configuration
####################

enable_metric_service=false

metrics_port=8181

query_cache_size_in_metric=50

####################
### RPC Configuration
####################

rpc_address=0.0.0.0

rpc_port=6667

rpc_thrift_compression_enable=false

rpc_max_concurrent_client_num=65535

####################
### Write Ahead Log Configuration
####################

# Is insert ahead log enable
enable_wal=true

# Add a switch to drop ouf-of-order data
# Out-of-order data will impact the aggregation query a lot. Users may not care about discarding some out-of-order data.
enable_discard_out_of_order_data=false

# When a certain amount of insert ahead log is reached, it will be flushed to disk
# It is possible to lose at most flush_wal_threshold operations
flush_wal_threshold=10000

# The cycle when insert ahead log is periodically forced to be written to disk(in milliseconds)
# If force_wal_period_in_ms = 0 it means force insert ahead log to be written to disk after each refreshment
# Set this parameter to 0 may slow down the ingestion on slow disk.
force_wal_period_in_ms=100

####################
### Directory Configuration
####################

# system dir
# If this property is unset, system will save the data in the default relative path directory under the IoTDB folder(i.e., %IOTDB_HOME%/data/system).
# If it is absolute, system will save the data in exact location it points to.
# If it is relative, system will save the data in the relative path directory it indicates under the IoTDB folder.
# For windows platform
# If its prefix is a drive specifier followed by "\\", or if its prefix is "\\\\", then the path is absolute. Otherwise, it is relative.
# system_dir=data\\system
# For Linux platform
# If its prefix is "/", then the path is absolute. Otherwise, it is relative.
# system_dir=data/system


# data dirs
# If this property is unset, system will save the data in the default relative path directory under the IoTDB folder(i.e., %IOTDB_HOME%/data/data).
# If it is absolute, system will save the data in exact location it points to.
# If it is relative, system will save the data in the relative path directory it indicates under the IoTDB folder.
# Note: If data_dir is assigned an empty string(i.e.,zero-size), it will be handled as a relative path.
# For windows platform
# If its prefix is a drive specifier followed by "\\", or if its prefix is "\\\\", then the path is absolute. Otherwise, it is relative.
# data_dirs=data\\data
# For Linux platform
# If its prefix is "/", then the path is absolute. Otherwise, it is relative.
# data_dirs=data/data


# mult_dir_strategy
# The strategy is used to choose a directory from tsfile_dir for the system to store a new tsfile.
# System provides three strategies to choose from, or user can create his own strategy by extending org.apache.iotdb.db.conf.directories.strategy.DirectoryStrategy.
# The info of the three strategies are as follows:
# 1. SequenceStrategy: the system will choose the directory in sequence.
# 2. MaxDiskUsableSpaceFirstStrategy: the system will choose the directory whose disk has the maximum space.
# 3. MinFolderOccupiedSpaceFirstStrategy: the system will choose the directory whose folder has the minimum occupied space.
# 4. RandomOnDiskUsableSpaceStrategy: the system will randomly choose the directory based on usable space of disks. The more usable space, the greater the chance of being chosen;
# Set SequenceStrategy,MaxDiskUsableSpaceFirstStrategy and MinFolderOccupiedSpaceFirstStrategy to apply the corresponding strategy.
# If this property is unset, system will use MaxDiskUsableSpaceFirstStrategy as default strategy.
# For this property, fully-qualified class name (include package name) and simple class name are both acceptable.
# multi_dir_strategy=MaxDiskUsableSpaceFirstStrategy


# wal dir
# If this property is unset, system will save the data in the default relative path directory under the IoTDB folder(i.e., %IOTDB_HOME%/data).
# If it is absolute, system will save the data in the exact location it points to.
# If it is relative, system will save the data in the relative path directory it indicates under the IoTDB folder.
# Note: If wal_dir is assigned an empty string(i.e.,zero-size), it will be handled as a relative path.
# For windows platform
# If its prefix is a drive specifier followed by "\\", or if its prefix is "\\\\", then the path is absolute. Otherwise, it is relative.
# wal_dir=data\\wal
# For Linux platform
# If its prefix is "/", then the path is absolute. Otherwise, it is relative.
# wal_dir=data/wal


# TSFile storage file system. Currently, Tsfile are supported to be stored in LOCAL file system or HDFS.
tsfile_storage_fs=LOCAL

# If using HDFS, the absolute file path of Hadoop core-site.xml should be configured
core_site_path=/etc/hadoop/conf/core-site.xml

# If using HDFS, the absolute file path of Hadoop hdfs-site.xml should be configured
hdfs_site_path=/etc/hadoop/conf/hdfs-site.xml

# If using HDFS, hadoop ip can be configured. If there are more than one hdfs_ip, Hadoop HA is used
hdfs_ip=localhost

# If using HDFS, hadoop port can be configured
hdfs_port=9000

# If there are more than one hdfs_ip, Hadoop HA is used. Below are configuration for HA
# If using Hadoop HA, nameservices of hdfs can be configured
dfs_nameservices=hdfsnamespace

# If using Hadoop HA, namenodes under dfs nameservices can be configured
dfs_ha_namenodes=nn1,nn2

# If using Hadoop HA, automatic failover can be enabled or disabled
dfs_ha_automatic_failover_enabled=true

# If using Hadoop HA and enabling automatic failover, the proxy provider can be configured
dfs_client_failover_proxy_provider=org.apache.hadoop.hdfs.server.namenode.ha.ConfiguredFailoverProxyProvider

# If using kerberos to authenticate hdfs, this should be true
hdfs_use_kerberos=false

# Full path of kerberos keytab file
kerberos_keytab_file_path=/path

# Kerberos pricipal
kerberos_principal=your principal


####################
### Storage Engine Configuration
####################

# Use this value to set timestamp precision as "ms", "us" or "ns".
# Once the precision is been set, it can not be changed.
timestamp_precision=ms

# Default TTL for storage groups that are not set TTL by statements, in ms. If not set (default),
# the TTL will be unlimited.
# Notice: if this property is changed, previous created storage group which are not set TTL will
# also be affected. And negative values are accepted, which means you can only insert future
# data.
# default_ttl=36000000

# Size of log buffer in each log node(in byte).
# If WAL is enabled and the size of a insert plan is smaller than this parameter, then the insert plan will be rejected by WAL
# If it sets a value smaller than 0, use the default value 16777216
wal_buffer_size=16777216

# time zone of server side
# default value is +08:00
# eg. +08:00, -01:00
time_zone=+08:00

# When a TsFile's file size (in byte) exceeds this, the TsFile is forced closed. The default threshold is 512 MB.
tsfile_size_threshold=536870912

# When a memTable's size (in byte) exceeds this, the memtable is flushed to disk. The default threshold is 1 GB.
memtable_size_threshold=1073741824

avg_series_point_number_threshold=100000

# How many threads can concurrently flush. When <= 0, use CPU core number.
concurrent_flush_thread=0

# How many threads can concurrently query. When <= 0, use CPU core number.
concurrent_query_thread=0

# whether take over the memory management by IoTDB rather than JVM when serializing memtable as bytes in memory
# (i.e., whether use ChunkBufferPool), value true, false
chunk_buffer_pool_enable=false

# The amount of data iterate each time in server (the number of data strips, that is, the number of different timestamps.)
batch_size=100000

# max size for tag and attribute of one time series
# the unit is byte
tag_attribute_total_size=700

# In one insert (one device, one timestamp, multiple measurements),
# if enable partial insert, one measurement failure will not impact other measurements
enable_partial_insert=true

# Whether to enable MTree snapshot. Default false in 0.11.0
enable_mtree_snapshot=false

# The least interval line numbers of mlog.txt when creating a checkpoint and saving snapshot of MTree.
# Only take effect when enable_mtree_snapshot=true. Unit: line numbers
mtree_snapshot_interval=100000

# Threshold interval time of MTree modification. Unit: second. Default: 1 hour(3600 seconds)
# If the last modification time is less than this threshold, MTree snapshot will not be created
# Only take effect when enable_mtree_snapshot=true.
mtree_snapshot_threshold_time=3600

####################
### Memory Control Configuration
####################

# This adapter could adjust the system memory to avoid OOM.
# It will refuse to create time series or add storage groups under high system load.
#
# Attention!!!
# If disable this parameter, you need to set some parameters according to your system load:
# Normal scenario: 1-50 storage groups. <100k devices, <10M time series
# memtable_size_threshold = tsfile_size_threshold = IoTDB memory allocation in byte / 2 / num of storage group / 4
# Make sure the total num of time series in system * primitive_array_size * 16 <= IoTDB memory allocation in byte / 2 / 4
# you could reduce the primitive_array_size in very high workload.
enable_parameter_adapter=true

# Memory Allocation Ratio: Write, Read, and Free Memory.
# The parameter form is a:b:c, where a, b and c are integers. for example: 1:1:1 , 6:3:1
write_read_free_memory_proportion=6:3:1

# primitive array size (length of each array) in array pool
primitive_array_size=128

# allowed max numbers of deduplicated path in one query
# it's just an advised value, the real limitation will be the smaller one between this and the one we calculated
max_deduplicated_path_num=1000

####################
### Upgrade Configurations
####################

# When there exists old version(0.9.x/v1) data, how many thread will be set up to perform upgrade tasks, 1 by default.
# Set to 1 when less than or equal to 0.
upgrade_thread_num=1


####################
### Query Configurations
####################

# the default time period that used in fill query, -1 by default means infinite past time, in ms
default_fill_interval=-1

####################
### Merge Configurations
####################
# TsFile manage strategy, define use which hot compaction strategy
<<<<<<< HEAD
# now we have normal_strategy, level_strategy
tsfile_manage_strategy=LEVEL_STRATEGY
=======
# now we have NORMAL_STRATEGY, LEVEL_STRATEGY
tsfile_manage_strategy=NORMAL_STRATEGY
>>>>>>> 4740090b

# Work when tsfile_manage_strategy is level_strategy.
# The max seq file num of each level. When file num exceeds this, the files in one level will merge to one.
max_file_num_in_each_level=10

# Work when tsfile_manage_strategy is level_strategy.
# The max num of seq level.
max_level_num=3

# Work when tsfile_manage_strategy is level_strategy.
# The max unseq file num of each level. When file num exceeds this, the files in one level will merge to one.
max_unseq_file_num_in_each_level=3

# Work when tsfile_manage_strategy is level_strategy.
# The max num of unseq level.
max_unseq_level_num=2

# Work when tsfile_manage_strategy is level_strategy.
# When merge point number reaches this, merge the files to the last level.
merge_chunk_point_number=100000

# Work when tsfile_manage_strategy is level_strategy.
# When page point number of file reaches this, use append merge instead of deserialize merge.
merge_page_point_number=1000

# How many thread will be set up to perform merge main tasks, 1 by default.
# Set to 1 when less than or equal to 0.
merge_thread_num=1

# How many thread will be set up to perform merge chunk sub-tasks, 4 by default.
# Set to 1 when less than or equal to 0.
merge_chunk_subthread_num=4

# If one merge file selection runs for more than this time, it will be ended and its current
# selection will be used as final selection. Unit: millis.
# When < 0, it means time is unbounded.
merge_fileSelection_time_budget=30000

# How much memory may be used in ONE merge task (in byte), 20% of maximum JVM memory by default.
# This is only a rough estimation, starting from a relatively small value to avoid OOM.
# Each new merge thread may take such memory, so merge_thread_num * merge_memory_budget is the
# total memory estimation of merge.
# merge_memory_budget=2147483648

# When set to true, if some crashed merges are detected during system rebooting, such merges will
# be continued, otherwise, the unfinished parts of such merges will not be continued while the
# finished parts still remains as they are.
# If you are feeling the rebooting is too slow, set this to false, false by default
continue_merge_after_reboot=false

# A global merge will be performed each such interval, that is, each storage group will be merged
# (if proper merge candidates can be found). Unit: second, default: 1hours.
# When less than or equal to 0, timed merge is disabled.
merge_interval_sec=0

# When set to true, all merges becomes full merge (the whole SeqFiles are re-written despite how
# much they are overflowed). This may increase merge overhead depending on how much the SeqFiles
# are overflowed.
force_full_merge=false

# During a merge, if a chunk with less number of points than this parameter, the chunk will be
# merged with its succeeding chunks even if it is not overflowed, until the merged chunks reach
# this threshold and the new chunk will be flushed.
# When less than 0, this mechanism is disabled.
chunk_merge_point_threshold=20480

# How many thread will be set up to perform hot compaction, 30 by default.
# Set to 1 when less than or equal to 0.
hot_compaction_thread_num=10

# The limit of write throughput merge can reach per second
merge_write_throughput_mb_per_sec=16

# The limit of read throughput merge can reach per second
merge_read_throughput_mb_per_sec=16

####################
### Metadata Cache Configuration
####################

# whether to cache meta data(ChunkMetadata and TimeSeriesMetadata) or not.
meta_data_cache_enable=true
# Read memory Allocation Ratio: ChunkMetadataCache, ChunkCache, TimeSeriesMetadataCache, memory used for constructing QueryDataSet and Free Memory Used in Query.
# The parameter form is a:b:c:d:e, where a, b, c, d and e are integers. for example: 1:1:1:1:1 , 1:1:1:3:4
chunkmeta_chunk_timeseriesmeta_free_memory_proportion=1:1:1:3:4

# cache size for MManager.
# This cache is used to improve insert speed where all path check and TSDataType will be cached in MManager with corresponding Path.
metadata_node_cache_size=300000

####################
### LAST Cache Configuration
####################

# Whether to enable LAST cache
enable_last_cache=true

####################
### Statistics Monitor configuration
####################

# Set enable_stat_monitor true(or false) to enable(or disable) the StatMonitor that stores statistics info periodically.
# back_loop_period_sec decides the period when StatMonitor writes statistics info into IoTDB.
# stat_monitor_detect_freq_sec decides when IoTDB detects statistics info out-of-date.
# IoTDB just keeps statistics info within stat_monitor_retain_interval_sec seconds before current time.
# Note: IoTDB requires stat_monitor_detect_freq_sec >= 600s and stat_monitor_retain_interval_sec >= 600s.
# The monitor, which writes statistics info to IoTDB periodically, is disabled by default.
enable_stat_monitor=false

# The period that StatMonitor stores statistics info, the time unit is seconds.
back_loop_period_in_second=5

# The interval at which StatMonitor starts to check whether statistics info can be deleted due to exceeding the retention volume.
# The time unit is seconds.
stat_monitor_detect_freq_in_second=600

# The minimum age of statistics storage information to be eligible for deletion due to age.
# The time unit is seconds.
stat_monitor_retain_interval_in_second=600

####################
### External sort Configuration
####################
# Is external sort enable
enable_external_sort=true

# The maximum number of simultaneous chunk reading for a single time series.
# If the num of simultaneous chunk reading is greater than external_sort_threshold, external sorting is used.
# When external_sort_threshold increases, the number of chunks sorted at the same time in memory may increase and this will occupy more memory.
# When external_sort_threshold decreases, triggering external sorting will increase the time-consuming.
external_sort_threshold = 1000


####################
### Sync Server Configuration
####################

# Whether to open the sync_server_port for receiving data from sync client, the default is closed
is_sync_enable=false

# Sync server port to listen
sync_server_port=5555

# White IP list of Sync client.
# Please use the form of network segment to present the range of IP, for example: 192.168.0.0/16
# If there are more than one IP segment, please separate them by commas
# The default is to allow all IP to sync
ip_white_list=0.0.0.0/0

####################
### performance statistic configuration
####################

# Is stat performance of sub-module enable
enable_performance_stat=false
# The interval of display statistic result in ms.
performance_stat_display_interval=60000
# The memory used for performance_stat in kb.
performance_stat_memory_in_kb=20
# Is performance tracing enable
enable_performance_tracing=false


####################
### Configurations for watermark module
####################
watermark_module_opened=false
watermark_secret_key=IoTDB*2019@Beijing
watermark_bit_string=100101110100
watermark_method=GroupBasedLSBMethod(embed_row_cycle=2,embed_lsb_num=5)


####################
### Configurations for creating schema automatically
####################

# Whether creating schema automatically is enabled
enable_auto_create_schema=true

# Storage group level when creating schema automatically is enabled
# e.g. root.sg0.d1.s2
#      we will set root.sg0 as the storage group if storage group level is 1
default_storage_group_level=1

# ALL data types: BOOLEAN, INT32, INT64, FLOAT, DOUBLE, TEXT

# register time series as which type when receiving boolean string "true" or "false"
boolean_string_infer_type=BOOLEAN

# register time series as which type when receiving an integer string "67"
integer_string_infer_type=FLOAT

# register time series as which type when receiving an integer string and using float may lose precision
# num > 2 ^ 24
long_string_infer_type=DOUBLE

# register time series as which type when receiving a floating number string "6.7"
floating_string_infer_type=FLOAT

# register time series as which type when receiving the Literal NaN. Values can be DOUBLE, FLOAT or TEXT
nan_string_infer_type=DOUBLE


# BOOLEAN encoding when creating schema automatically is enabled
default_boolean_encoding=RLE

# INT32 encoding when creating schema automatically is enabled
default_int32_encoding=RLE

# INT64 encoding when creating schema automatically is enabled
default_int64_encoding=RLE

# FLOAT encoding when creating schema automatically is enabled
default_float_encoding=GORILLA

# DOUBLE encoding when creating schema automatically is enabled
default_double_encoding=GORILLA

# TEXT encoding when creating schema automatically is enabled
default_text_encoding=PLAIN

####################
### Configurations for tsfile-format
####################

group_size_in_byte=134217728

# The memory size for each series writer to pack page, default value is 64KB
page_size_in_byte=65536

# The maximum number of data points in a page, default 1024*1024
max_number_of_points_in_page=1048576

# Data type configuration
# Data type for input timestamp, supports INT32 or INT64
time_series_data_type=INT64

# Max size limitation of input string
max_string_length=128

# Floating-point precision
float_precision=2

# Encoder configuration
# Encoder of time series, supports TS_2DIFF, PLAIN and RLE(run-length encoding) and default value is TS_2DIFF
time_encoder=TS_2DIFF

# Encoder of value series. default value is PLAIN.
# For int, long data type, also supports TS_2DIFF and RLE(run-length encoding).
# For float, double data type, also supports TS_2DIFF, RLE(run-length encoding) and GORILLA.
# For text data type, only supports PLAIN.
value_encoder=PLAIN

# Compression configuration
# Data compression method, supports UNCOMPRESSED, SNAPPY or LZ4. Default value is SNAPPY
compressor=SNAPPY

# Maximum degree of a metadataIndex node, default value is 1024
max_degree_of_index_node=1024


####################
### MQTT Broker Configuration
####################

# whether to enable the mqtt service.
enable_mqtt_service=false

# the mqtt service binding host.
mqtt_host=0.0.0.0

# the mqtt service binding port.
mqtt_port=1883

# the handler pool size for handing the mqtt messages.
mqtt_handler_pool_size=1

# the mqtt message payload formatter.
mqtt_payload_formatter=json

# max length of mqtt message in byte
mqtt_max_message_size=1048576

####################
### Authorization Configuration
####################

#which class to serve for authorization. By default, it is LocalFileAuthorizer.
#Another choice is org.apache.iotdb.db.auth.authorizer.OpenIdAuthorizer
authorizer_provider_class=org.apache.iotdb.db.auth.authorizer.LocalFileAuthorizer


#If OpenIdAuthorizer is enabled, then openID_url must be set.

#openID_url=
<|MERGE_RESOLUTION|>--- conflicted
+++ resolved
@@ -265,13 +265,8 @@
 ### Merge Configurations
 ####################
 # TsFile manage strategy, define use which hot compaction strategy
-<<<<<<< HEAD
-# now we have normal_strategy, level_strategy
-tsfile_manage_strategy=LEVEL_STRATEGY
-=======
 # now we have NORMAL_STRATEGY, LEVEL_STRATEGY
 tsfile_manage_strategy=NORMAL_STRATEGY
->>>>>>> 4740090b
 
 # Work when tsfile_manage_strategy is level_strategy.
 # The max seq file num of each level. When file num exceeds this, the files in one level will merge to one.
@@ -279,11 +274,11 @@
 
 # Work when tsfile_manage_strategy is level_strategy.
 # The max num of seq level.
-max_level_num=3
+max_level_num=4
 
 # Work when tsfile_manage_strategy is level_strategy.
 # The max unseq file num of each level. When file num exceeds this, the files in one level will merge to one.
-max_unseq_file_num_in_each_level=3
+max_unseq_file_num_in_each_level=10
 
 # Work when tsfile_manage_strategy is level_strategy.
 # The max num of unseq level.
@@ -340,7 +335,7 @@
 
 # How many thread will be set up to perform hot compaction, 30 by default.
 # Set to 1 when less than or equal to 0.
-hot_compaction_thread_num=10
+hot_compaction_thread_num=30
 
 # The limit of write throughput merge can reach per second
 merge_write_throughput_mb_per_sec=16
