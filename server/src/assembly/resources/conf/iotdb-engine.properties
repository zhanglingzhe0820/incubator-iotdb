--- conflicted
+++ resolved
@@ -251,22 +251,17 @@
 ####################
 ### Merge Configurations
 ####################
-<<<<<<< HEAD
 # TsFile manage strategy, define use which hot compaction strategy
 # now we have normal_strategy, level_strategy
 tsfile_manage_strategy=NORMAL_STRATEGY
-=======
-# Is vm merge enable.
-enable_vm=false
->>>>>>> 545d9126
 
 # Work when tsfile_manage_strategy is level_strategy.
 # The max file num of each level. When file num exceeds this, the files in one level will merge to one.
-max_file_num_in_each_level=10
+max_file_num_in_each_level=100
 
 # Work when tsfile_manage_strategy is level_strategy.
 # The max num of level.
-max_level_num=3
+max_level_num=2
 
 # Work when tsfile_manage_strategy is level_strategy.
 # When merge point number reaches this, merge the files to the last level.
