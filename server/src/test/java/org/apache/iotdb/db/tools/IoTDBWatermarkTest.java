/*
 * Licensed to the Apache Software Foundation (ASF) under one
 * or more contributor license agreements.  See the NOTICE file
 * distributed with this work for additional information
 * regarding copyright ownership.  The ASF licenses this file
 * to you under the Apache License, Version 2.0 (the
 * "License"); you may not use this file except in compliance
 * with the License.  You may obtain a copy of the License at
 *
 *     http://www.apache.org/licenses/LICENSE-2.0
 *
 * Unless required by applicable law or agreed to in writing,
 * software distributed under the License is distributed on an
 * "AS IS" BASIS, WITHOUT WARRANTIES OR CONDITIONS OF ANY
 * KIND, either express or implied.  See the License for the
 * specific language governing permissions and limitations
 * under the License.
 */
package org.apache.iotdb.db.tools;

import static org.junit.Assert.fail;

import java.io.File;
import java.io.IOException;
import java.io.PrintWriter;
import java.sql.Connection;
import java.sql.DriverManager;
import java.sql.ResultSet;
import java.sql.SQLException;
import java.sql.Statement;
import org.apache.iotdb.db.conf.IoTDBConstant;
import org.apache.iotdb.db.conf.IoTDBDescriptor;
import org.apache.iotdb.db.engine.tsfilemanagement.TsFileManagementStrategy;
import org.apache.iotdb.db.exception.query.LogicalOperatorException;
import org.apache.iotdb.db.constant.TestConstant;
import org.apache.iotdb.db.tools.watermark.WatermarkDetector;
import org.apache.iotdb.db.utils.EnvironmentUtils;
import org.apache.iotdb.jdbc.Config;
import org.junit.After;
import org.junit.Assert;
import org.junit.Before;
import org.junit.Test;

/**
 * Notice that, all test begins with "IoTDB" is integration test. All test which will start the
 * IoTDB server should be defined as integration test.
 */
public class IoTDBWatermarkTest {

  private static String filePath1 = TestConstant.BASE_OUTPUT_PATH.concat("watermarked_query_result.csv");
  private static String filePath2 = TestConstant.BASE_OUTPUT_PATH.concat("notWatermarked_query_result.csv");
  private static PrintWriter writer1;
  private static PrintWriter writer2;
  private static String secretKey = "ASDFGHJKL";
  private static String watermarkBitString = "10101000100";
  private static int embed_row_cycle = 5;
  private static int embed_lsb_num = 5;

  @Before
  public void setUp() throws Exception {
    EnvironmentUtils.closeStatMonitor();
    IoTDBDescriptor.getInstance().getConfig().setEnableWatermark(true); // default false
    IoTDBDescriptor.getInstance().getConfig().setWatermarkSecretKey(secretKey);
    IoTDBDescriptor.getInstance().getConfig().setWatermarkBitString(watermarkBitString);
    IoTDBDescriptor.getInstance().getConfig().setWatermarkMethod(String.format("GroupBasedLSBMethod"
        + "(embed_row_cycle=%d,embed_lsb_num=%d)", embed_row_cycle, embed_lsb_num));
    IoTDBDescriptor.getInstance().getConfig().setTsFileManagementStrategy(TsFileManagementStrategy.NORMAL_STRATEGY);

    EnvironmentUtils.envSetUp();
    insertData();

    File file1 = new File(filePath1);
    if (file1.exists()) {
      file1.delete();
    }
    writer1 = new PrintWriter(file1);
    writer1.println("time,root.vehicle.d0.s0,root.vehicle.d0.s1,root.vehicle.d0.s2");

    File file2 = new File(filePath2);
    if (file2.exists()) {
      file2.delete();
    }
    writer2 = new PrintWriter(file2);
    writer2.println("time,root.vehicle.d0.s0,root.vehicle.d0.s1,root.vehicle.d0.s2");
  }

  @After
  public void tearDown() throws Exception {
    File file1 = new File(filePath1);
    if (file1.exists()) {
      file1.delete();
    }
    File file2 = new File(filePath2);
    if (file2.exists()) {
      file2.delete();
    }
    EnvironmentUtils.cleanEnv();
    IoTDBDescriptor.getInstance().getConfig().setTsFileManagementStrategy(TsFileManagementStrategy.LEVEL_STRATEGY);
  }

  private static void insertData()
      throws ClassNotFoundException, SQLException {
    Class.forName(Config.JDBC_DRIVER_NAME);
    try (Connection connection = DriverManager
          .getConnection(Config.IOTDB_URL_PREFIX + "127.0.0.1:6667/", "root", "root");
        Statement statement = connection.createStatement()) {

      String[] create_sql = new String[]{"SET STORAGE GROUP TO root.vehicle",
          "CREATE TIMESERIES root.vehicle.d0.s0 WITH DATATYPE=INT32, ENCODING=RLE",
          "CREATE TIMESERIES root.vehicle.d0.s1 WITH DATATYPE=INT64, ENCODING=RLE",
          "CREATE TIMESERIES root.vehicle.d0.s2 WITH DATATYPE=FLOAT, ENCODING=RLE"
      };
      for (String sql : create_sql) {
        statement.execute(sql);
      }

      for (int time = 1; time < 1000; time++) {
        String sql = String
            .format("insert into root.vehicle.d0(timestamp,s0,s2) values(%s,%s,%s)", time,
                time % 50, time % 50, time % 50);
        statement.execute(sql);
        if (time % 10 == 0) {
          sql = String
              .format("insert into root.vehicle.d0(timestamp,s1) values(%s,%s)", time, time % 50);
          statement.execute(sql);
        }
      }
    } catch (Exception e) {
      e.printStackTrace();
      fail(e.getMessage());
    }
  }

  @Test
  public void EncodeAndDecodeTest1()
      throws IOException, ClassNotFoundException, SQLException, LogicalOperatorException {
    // Watermark Embedding
    Class.forName(Config.JDBC_DRIVER_NAME);
    try (Connection connection = DriverManager
          .getConnection(Config.IOTDB_URL_PREFIX + "127.0.0.1:6667/", "root", "root");
          Statement statement = connection.createStatement()) {
      statement.execute("GRANT WATERMARK_EMBEDDING TO root");
      boolean hasResultSet = statement.execute("SELECT s0,s1,s2 FROM root.vehicle.d0");
      Assert.assertTrue(hasResultSet);
      ResultSet resultSet = statement.getResultSet();
<<<<<<< HEAD
      while (resultSet.next()) {
        String ans =
            resultSet.getString(TestConstant.TIMESTAMP_STR)
                + "," + resultSet.getString(TestConstant.d0 + IoTDBConstant.PATH_SEPARATOR + TestConstant.s0)
                + "," + resultSet.getString(TestConstant.d0 + IoTDBConstant.PATH_SEPARATOR + TestConstant.s1)
                + "," + resultSet.getString(TestConstant.d0 + IoTDBConstant.PATH_SEPARATOR + TestConstant.s2);
        writer1.println(ans);
=======
      try {
        while (resultSet.next()) {
          String ans =
              resultSet.getString(TestConstant.TIMESTAMP_STR)
                  + "," + resultSet.getString(TestConstant.d0 + IoTDBConstant.PATH_SEPARATOR + TestConstant.s0)
                  + "," + resultSet.getString(TestConstant.d0 + IoTDBConstant.PATH_SEPARATOR + TestConstant.s1)
                  + "," + resultSet.getString(TestConstant.d0 + IoTDBConstant.PATH_SEPARATOR + TestConstant.s2);
          writer1.println(ans);
        }
        writer1.close();
      } finally {
        resultSet.close();
>>>>>>> 545d9126
      }
    } catch (Exception e) {
      e.printStackTrace();
      fail(e.getMessage());
    }

    // Watermark Detection
    double alpha = 0.1;
    int columnIndex = 1;
    boolean isWatermarked = WatermarkDetector
        .isWatermarked(filePath1, secretKey, watermarkBitString, embed_row_cycle, embed_lsb_num,
            alpha, columnIndex, "int");
    Assert.assertTrue(isWatermarked);
  }

  @Test
  public void EncodeAndDecodeTest2()
      throws IOException, ClassNotFoundException, SQLException, LogicalOperatorException {
    // No Watermark Embedding
    Class.forName(Config.JDBC_DRIVER_NAME);
    try (Connection connection = DriverManager
          .getConnection(Config.IOTDB_URL_PREFIX + "127.0.0.1:6667/", "root", "root");
        Statement statement = connection.createStatement()) {
      statement.execute("REVOKE WATERMARK_EMBEDDING FROM root");
      boolean hasResultSet = statement.execute("SELECT s0,s1,s2 FROM root.vehicle.d0");
      Assert.assertTrue(hasResultSet);
      ResultSet resultSet = statement.getResultSet();
<<<<<<< HEAD
      while (resultSet.next()) {
        String ans =
            resultSet.getString(TestConstant.TIMESTAMP_STR)
                + "," + resultSet.getString(TestConstant.d0 + IoTDBConstant.PATH_SEPARATOR + TestConstant.s0)
                + "," + resultSet.getString(TestConstant.d0 + IoTDBConstant.PATH_SEPARATOR + TestConstant.s1)
                + "," + resultSet.getString(TestConstant.d0 + IoTDBConstant.PATH_SEPARATOR + TestConstant.s2);
        writer2.println(ans);
=======
      try {
        while (resultSet.next()) {
          String ans =
              resultSet.getString(TestConstant.TIMESTAMP_STR)
                  + "," + resultSet.getString(TestConstant.d0 + IoTDBConstant.PATH_SEPARATOR + TestConstant.s0)
                  + "," + resultSet.getString(TestConstant.d0 + IoTDBConstant.PATH_SEPARATOR + TestConstant.s1)
                  + "," + resultSet.getString(TestConstant.d0 + IoTDBConstant.PATH_SEPARATOR + TestConstant.s2);
          writer2.println(ans);
        }
        writer2.close();
      } finally {
        resultSet.close();
>>>>>>> 545d9126
      }
    } catch (Exception e) {
      e.printStackTrace();
      fail(e.getMessage());
    }

    // Watermark Detection
    double alpha = 0.1;
    int columnIndex = 1;
    boolean isWatermarked = WatermarkDetector
        .isWatermarked(filePath2, secretKey, watermarkBitString, embed_row_cycle, embed_lsb_num,
            alpha, columnIndex, "int");
    Assert.assertFalse(isWatermarked);
  }
}<|MERGE_RESOLUTION|>--- conflicted
+++ resolved
@@ -30,7 +30,6 @@
 import java.sql.Statement;
 import org.apache.iotdb.db.conf.IoTDBConstant;
 import org.apache.iotdb.db.conf.IoTDBDescriptor;
-import org.apache.iotdb.db.engine.tsfilemanagement.TsFileManagementStrategy;
 import org.apache.iotdb.db.exception.query.LogicalOperatorException;
 import org.apache.iotdb.db.constant.TestConstant;
 import org.apache.iotdb.db.tools.watermark.WatermarkDetector;
@@ -64,7 +63,6 @@
     IoTDBDescriptor.getInstance().getConfig().setWatermarkBitString(watermarkBitString);
     IoTDBDescriptor.getInstance().getConfig().setWatermarkMethod(String.format("GroupBasedLSBMethod"
         + "(embed_row_cycle=%d,embed_lsb_num=%d)", embed_row_cycle, embed_lsb_num));
-    IoTDBDescriptor.getInstance().getConfig().setTsFileManagementStrategy(TsFileManagementStrategy.NORMAL_STRATEGY);
 
     EnvironmentUtils.envSetUp();
     insertData();
@@ -95,7 +93,6 @@
       file2.delete();
     }
     EnvironmentUtils.cleanEnv();
-    IoTDBDescriptor.getInstance().getConfig().setTsFileManagementStrategy(TsFileManagementStrategy.LEVEL_STRATEGY);
   }
 
   private static void insertData()
@@ -143,15 +140,6 @@
       boolean hasResultSet = statement.execute("SELECT s0,s1,s2 FROM root.vehicle.d0");
       Assert.assertTrue(hasResultSet);
       ResultSet resultSet = statement.getResultSet();
-<<<<<<< HEAD
-      while (resultSet.next()) {
-        String ans =
-            resultSet.getString(TestConstant.TIMESTAMP_STR)
-                + "," + resultSet.getString(TestConstant.d0 + IoTDBConstant.PATH_SEPARATOR + TestConstant.s0)
-                + "," + resultSet.getString(TestConstant.d0 + IoTDBConstant.PATH_SEPARATOR + TestConstant.s1)
-                + "," + resultSet.getString(TestConstant.d0 + IoTDBConstant.PATH_SEPARATOR + TestConstant.s2);
-        writer1.println(ans);
-=======
       try {
         while (resultSet.next()) {
           String ans =
@@ -164,7 +152,6 @@
         writer1.close();
       } finally {
         resultSet.close();
->>>>>>> 545d9126
       }
     } catch (Exception e) {
       e.printStackTrace();
@@ -192,15 +179,6 @@
       boolean hasResultSet = statement.execute("SELECT s0,s1,s2 FROM root.vehicle.d0");
       Assert.assertTrue(hasResultSet);
       ResultSet resultSet = statement.getResultSet();
-<<<<<<< HEAD
-      while (resultSet.next()) {
-        String ans =
-            resultSet.getString(TestConstant.TIMESTAMP_STR)
-                + "," + resultSet.getString(TestConstant.d0 + IoTDBConstant.PATH_SEPARATOR + TestConstant.s0)
-                + "," + resultSet.getString(TestConstant.d0 + IoTDBConstant.PATH_SEPARATOR + TestConstant.s1)
-                + "," + resultSet.getString(TestConstant.d0 + IoTDBConstant.PATH_SEPARATOR + TestConstant.s2);
-        writer2.println(ans);
-=======
       try {
         while (resultSet.next()) {
           String ans =
@@ -213,7 +191,6 @@
         writer2.close();
       } finally {
         resultSet.close();
->>>>>>> 545d9126
       }
     } catch (Exception e) {
       e.printStackTrace();
