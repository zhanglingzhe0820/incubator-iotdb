--- conflicted
+++ resolved
@@ -89,22 +89,6 @@
           assertEquals(exp[i], ans.get(i));
         }
 
-<<<<<<< HEAD
-      hasResultSet = statement.execute("SELECT  * FROM root.ln.\"wf.01\".wt01 WHERE \"status.2.3\" = false");
-      assertTrue(hasResultSet);
-      exp = new String[]{
-              "1509465600002,false",
-              "1509465600003,false"
-      };
-      ans = new ArrayList<>();
-      resultSet = statement.getResultSet();
-      cnt = 0;
-      while (resultSet.next()) {
-        String result = resultSet.getString(TIMESTAMP_STR) + "," + resultSet.getString(2);
-        ans.add(result);
-        cnt++;
-      }
-=======
         hasResultSet = statement.execute("SELECT  * FROM root.ln.\"wf.01\".wt01 WHERE \"status.2.3\" = false");
         assertTrue(hasResultSet);
         exp = new String[]{
@@ -119,7 +103,6 @@
           ans.add(result);
           cnt++;
         }
->>>>>>> 545d9126
 
         for (int i = 0; i < exp.length; i++) {
           assertEquals(exp[i], ans.get(i));
@@ -129,11 +112,6 @@
       } finally {
         resultSet.close();
       }
-<<<<<<< HEAD
-      statement.execute("DELETE FROM root.ln.\"wf.01\".wt01.\"status.2.3\" WHERE time < 1509465600001");
-      statement.execute("DELETE TIMESERIES root.ln.\"wf.01\".wt01.\"status.2.3\"");
-=======
->>>>>>> 545d9126
     } catch (Exception e) {
       e.printStackTrace();
       Assert.fail();
