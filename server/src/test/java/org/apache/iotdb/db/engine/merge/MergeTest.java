--- conflicted
+++ resolved
@@ -32,9 +32,9 @@
 import org.apache.iotdb.db.engine.cache.TsFileMetaDataCache;
 import org.apache.iotdb.db.engine.merge.manage.MergeManager;
 import org.apache.iotdb.db.engine.storagegroup.TsFileResource;
+import org.apache.iotdb.db.exception.StorageEngineException;
 import org.apache.iotdb.db.exception.metadata.MetadataException;
 import org.apache.iotdb.db.exception.path.PathException;
-import org.apache.iotdb.db.exception.StorageEngineException;
 import org.apache.iotdb.db.metadata.MManager;
 import org.apache.iotdb.db.query.control.FileReaderManager;
 import org.apache.iotdb.db.utils.EnvironmentUtils;
@@ -42,12 +42,7 @@
 import org.apache.iotdb.tsfile.file.metadata.enums.CompressionType;
 import org.apache.iotdb.tsfile.file.metadata.enums.TSDataType;
 import org.apache.iotdb.tsfile.file.metadata.enums.TSEncoding;
-<<<<<<< HEAD
-import org.apache.iotdb.db.engine.fileSystem.SystemFileFactory;
-import org.apache.iotdb.tsfile.read.common.util.ChunkProvider;
 import org.apache.iotdb.tsfile.read.common.util.ChunkProviderExecutor;
-=======
->>>>>>> def4daf2
 import org.apache.iotdb.tsfile.write.TsFileWriter;
 import org.apache.iotdb.tsfile.write.record.TSRecord;
 import org.apache.iotdb.tsfile.write.record.datapoint.DataPoint;
@@ -122,12 +117,7 @@
     }
   }
 
-<<<<<<< HEAD
-  protected void prepareFiles(int seqFileNum, int unseqFileNum) throws IOException,
-      WriteProcessException {
-    for (int i = 0; i < seqFileNum; i++) {
-      File file = SystemFileFactory.INSTANCE.getFile("seq" + i + "-" + i + ".tsfile");
-=======
+
   void prepareFiles(int seqFileNum, int unseqFileNum)
       throws IOException, WriteProcessException {
     for (int i = 0; i < seqFileNum; i++) {
@@ -135,31 +125,22 @@
           i + "seq" + IoTDBConstant.TSFILE_NAME_SEPARATOR + i + IoTDBConstant.TSFILE_NAME_SEPARATOR
               + i + IoTDBConstant.TSFILE_NAME_SEPARATOR + 0
               + ".tsfile");
->>>>>>> def4daf2
       TsFileResource tsFileResource = new TsFileResource(file);
       seqResources.add(tsFileResource);
       prepareFile(tsFileResource, i * ptNum, ptNum, 0);
     }
     for (int i = 0; i < unseqFileNum; i++) {
-<<<<<<< HEAD
-      File file = SystemFileFactory.INSTANCE.getFile("unseq" + i + "-" + i + ".tsfile");
-=======
       File file = new File(
           i + "unseq" + IoTDBConstant.TSFILE_NAME_SEPARATOR
               + i + IoTDBConstant.TSFILE_NAME_SEPARATOR
               + i + IoTDBConstant.TSFILE_NAME_SEPARATOR + 0
               + ".tsfile");
->>>>>>> def4daf2
       TsFileResource tsFileResource = new TsFileResource(file);
       unseqResources.add(tsFileResource);
       prepareFile(tsFileResource, i * ptNum, ptNum * (i + 1) / unseqFileNum, 10000);
     }
-<<<<<<< HEAD
-    File file = SystemFileFactory.INSTANCE.getFile("unseq" + unseqFileNum + "-" + unseqFileNum + ".tsfile");
-=======
     File file = new File(unseqFileNum + "unseq" + IoTDBConstant.TSFILE_NAME_SEPARATOR + unseqFileNum
         + IoTDBConstant.TSFILE_NAME_SEPARATOR + unseqFileNum + IoTDBConstant.TSFILE_NAME_SEPARATOR + 0 + ".tsfile");
->>>>>>> def4daf2
     TsFileResource tsFileResource = new TsFileResource(file);
     unseqResources.add(tsFileResource);
     prepareFile(tsFileResource, 0, ptNum * unseqFileNum, 20000);
