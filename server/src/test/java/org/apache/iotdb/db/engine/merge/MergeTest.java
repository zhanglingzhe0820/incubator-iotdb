--- conflicted
+++ resolved
@@ -19,6 +19,13 @@
 
 package org.apache.iotdb.db.engine.merge;
 
+import static org.apache.iotdb.db.conf.IoTDBConstant.PATH_SEPARATOR;
+
+import java.io.File;
+import java.io.IOException;
+import java.util.ArrayList;
+import java.util.Collections;
+import java.util.List;
 import org.apache.iotdb.db.conf.IoTDBConstant;
 import org.apache.iotdb.db.conf.IoTDBDescriptor;
 import org.apache.iotdb.db.constant.TestConstant;
@@ -27,10 +34,7 @@
 import org.apache.iotdb.db.engine.storagegroup.TsFileResource;
 import org.apache.iotdb.db.exception.StorageEngineException;
 import org.apache.iotdb.db.exception.metadata.MetadataException;
-<<<<<<< HEAD
 import org.apache.iotdb.db.metadata.MManager;
-=======
->>>>>>> ffdf15f8
 import org.apache.iotdb.db.query.control.FileReaderManager;
 import org.apache.iotdb.db.service.IoTDB;
 import org.apache.iotdb.db.utils.EnvironmentUtils;
@@ -44,21 +48,8 @@
 import org.apache.iotdb.tsfile.write.record.datapoint.DataPoint;
 import org.apache.iotdb.tsfile.write.schema.MeasurementSchema;
 import org.junit.After;
-import org.junit.Before;
 
-<<<<<<< HEAD
 public abstract class MergeTest {
-=======
-import java.io.File;
-import java.io.IOException;
-import java.util.ArrayList;
-import java.util.Collections;
-import java.util.List;
-
-import static org.apache.iotdb.db.conf.IoTDBConstant.PATH_SEPARATOR;
-
-abstract class MergeTest {
->>>>>>> ffdf15f8
 
   protected static final String MERGE_TEST_SG = "root.mergeTest";
 
@@ -78,15 +69,8 @@
 
   private int prevMergeChunkThreshold;
 
-  @Before
-<<<<<<< HEAD
-  public void setUp()
-      throws IOException, WriteProcessException, MetadataException {
-    MManager.getInstance().init();
-=======
-  public void setUp() throws IOException, WriteProcessException, MetadataException, MetadataException {
+  public void setUp() throws IOException, WriteProcessException, MetadataException {
     IoTDB.metaManager.init();
->>>>>>> ffdf15f8
     prevMergeChunkThreshold =
         IoTDBDescriptor.getInstance().getConfig().getChunkMergePointThreshold();
     IoTDBDescriptor.getInstance().getConfig().setChunkMergePointThreshold(-1);
@@ -107,7 +91,7 @@
     MergeManager.getINSTANCE().stop();
   }
 
-  private void prepareSeries() throws MetadataException, MetadataException {
+  private void prepareSeries() throws MetadataException {
     measurementSchemas = new MeasurementSchema[measurementNum];
     for (int i = 0; i < measurementNum; i++) {
       measurementSchemas[i] = new MeasurementSchema("sensor" + i, TSDataType.DOUBLE,
@@ -178,14 +162,8 @@
   }
 
   void prepareFile(TsFileResource tsFileResource, long timeOffset, long ptNum,
-<<<<<<< HEAD
       long valueOffset) throws IOException, WriteProcessException {
-    TsFileWriter fileWriter = new TsFileWriter(tsFileResource.getFile());
-=======
-      long valueOffset)
-      throws IOException, WriteProcessException {
     TsFileWriter fileWriter = new TsFileWriter(tsFileResource.getTsFile());
->>>>>>> ffdf15f8
     for (String deviceId : deviceIds) {
       for (MeasurementSchema measurementSchema : measurementSchemas) {
         fileWriter.registerTimeseries(
