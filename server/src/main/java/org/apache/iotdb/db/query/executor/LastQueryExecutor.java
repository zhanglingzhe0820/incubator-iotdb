/*
 * Licensed to the Apache Software Foundation (ASF) under one
 * or more contributor license agreements.  See the NOTICE file
 * distributed with this work for additional information
 * regarding copyright ownership.  The ASF licenses this file
 * to you under the Apache License, Version 2.0 (the
 * "License"); you may not use this file except in compliance
 * with the License.  You may obtain a copy of the License at
 *
 *     http://www.apache.org/licenses/LICENSE-2.0
 *
 * Unless required by applicable law or agreed to in writing,
 * software distributed under the License is distributed on an
 * "AS IS" BASIS, WITHOUT WARRANTIES OR CONDITIONS OF ANY
 * KIND, either express or implied.  See the License for the
 * specific language governing permissions and limitations
 * under the License.
 */

package org.apache.iotdb.db.query.executor;


import static org.apache.iotdb.db.conf.IoTDBConstant.COLUMN_TIMESERIES;
import static org.apache.iotdb.db.conf.IoTDBConstant.COLUMN_VALUE;

import java.io.IOException;
import java.util.Arrays;
import java.util.List;
import java.util.Set;
import org.apache.iotdb.db.engine.querycontext.QueryDataSource;
import org.apache.iotdb.db.engine.storagegroup.TsFileResource;
import org.apache.iotdb.db.exception.StorageEngineException;
import org.apache.iotdb.db.exception.metadata.IllegalPathException;
import org.apache.iotdb.db.exception.metadata.MetadataException;
import org.apache.iotdb.db.exception.query.QueryProcessException;
import org.apache.iotdb.db.metadata.PartialPath;
import org.apache.iotdb.db.metadata.mnode.MeasurementMNode;
import org.apache.iotdb.db.qp.physical.crud.LastQueryPlan;
import org.apache.iotdb.db.query.context.QueryContext;
import org.apache.iotdb.db.query.control.QueryResourceManager;
import org.apache.iotdb.db.query.dataset.ListDataSet;
import org.apache.iotdb.db.service.IoTDB;
import org.apache.iotdb.db.utils.FileLoaderUtils;
import org.apache.iotdb.tsfile.file.metadata.ChunkMetadata;
import org.apache.iotdb.tsfile.file.metadata.TimeseriesMetadata;
import org.apache.iotdb.tsfile.file.metadata.enums.TSDataType;
import org.apache.iotdb.tsfile.file.metadata.statistics.Statistics;
import org.apache.iotdb.tsfile.read.TimeValuePair;
import org.apache.iotdb.tsfile.read.common.Field;
import org.apache.iotdb.tsfile.read.common.RowRecord;
import org.apache.iotdb.tsfile.read.query.dataset.QueryDataSet;
import org.apache.iotdb.tsfile.utils.Binary;
import org.apache.iotdb.tsfile.utils.TsPrimitiveType;

public class LastQueryExecutor {
  private List<PartialPath> selectedSeries;
  private List<TSDataType> dataTypes;

  public LastQueryExecutor(LastQueryPlan lastQueryPlan) {
    this.selectedSeries = lastQueryPlan.getDeduplicatedPaths();
    this.dataTypes = lastQueryPlan.getDeduplicatedDataTypes();
  }

  public LastQueryExecutor(List<PartialPath> selectedSeries, List<TSDataType> dataTypes) {
    this.selectedSeries = selectedSeries;
    this.dataTypes = dataTypes;
  }

  /**
   * execute last function
   *
   * @param context query context
   */
  public QueryDataSet execute(QueryContext context, LastQueryPlan lastQueryPlan)
      throws StorageEngineException, IOException, QueryProcessException {

    ListDataSet dataSet = new ListDataSet(
        Arrays.asList(new PartialPath(COLUMN_TIMESERIES, false), new PartialPath(COLUMN_VALUE, false)),
            Arrays.asList(TSDataType.TEXT, TSDataType.TEXT));

    for (int i = 0; i < selectedSeries.size(); i++) {
      TimeValuePair lastTimeValuePair = null;
<<<<<<< HEAD
      try {
        lastTimeValuePair = calculateLastPairForOneSeries(
                new PartialPath(selectedSeries.get(i).getFullPath()), dataTypes.get(i), context,
                lastQueryPlan.getAllMeasurementsInDevice(selectedSeries.get(i).getDevice()));
      } catch (IllegalPathException e) {
        throw new QueryProcessException(e.getMessage());
      }
=======
      lastTimeValuePair = calculateLastPairForOneSeries(
              selectedSeries.get(i), dataTypes.get(i), context,
              lastQueryPlan.getAllMeasurementsInDevice(selectedSeries.get(i).getDevice()));
>>>>>>> 545d9126
      if (lastTimeValuePair.getValue() != null) {
        RowRecord resultRecord = new RowRecord(lastTimeValuePair.getTimestamp());
        Field pathField = new Field(TSDataType.TEXT);
        if (selectedSeries.get(i).getTsAlias() != null) {
          pathField.setBinaryV(new Binary(selectedSeries.get(i).getTsAlias()));
        } else {
          if (selectedSeries.get(i).getMeasurementAlias() != null) {
            pathField.setBinaryV(new Binary(selectedSeries.get(i).getFullPathWithAlias()));
          } else {
            pathField.setBinaryV(new Binary(selectedSeries.get(i).getFullPath()));
          }
        }
        resultRecord.addField(pathField);

        Field valueField = new Field(TSDataType.TEXT);
        valueField.setBinaryV(new Binary(lastTimeValuePair.getValue().getStringValue()));
        resultRecord.addField(valueField);

        dataSet.putRecord(resultRecord);
      }
    }

    return dataSet;
  }

  protected TimeValuePair calculateLastPairForOneSeries(
      PartialPath seriesPath, TSDataType tsDataType, QueryContext context, Set<String> deviceMeasurements)
      throws IOException, QueryProcessException, StorageEngineException {
    return calculateLastPairForOneSeriesLocally(seriesPath, tsDataType, context,
        deviceMeasurements);
  }

  /**
   * get last result for one series
   *
   * @param context query context
   * @return TimeValuePair
   */
  @SuppressWarnings("squid:S3776") // Suppress high Cognitive Complexity warning
  public static TimeValuePair calculateLastPairForOneSeriesLocally(
      PartialPath seriesPath, TSDataType tsDataType, QueryContext context, Set<String> deviceMeasurements)
      throws IOException, QueryProcessException, StorageEngineException {

    // Retrieve last value from MNode
    MeasurementMNode node = null;
    try {
      node = (MeasurementMNode) IoTDB.metaManager.getNodeByPath(seriesPath);
    } catch (MetadataException e) {
      TimeValuePair timeValuePair = IoTDB.metaManager.getLastCache(seriesPath);
      if (timeValuePair != null) {
        return timeValuePair;
      }
    }

    if (node != null && node.getCachedLast() != null) {
      return node.getCachedLast();
    }

    QueryDataSource dataSource =
        QueryResourceManager.getInstance().getQueryDataSource(seriesPath, context, null);

    List<TsFileResource> seqFileResources = dataSource.getSeqResources();
    List<TsFileResource> unseqFileResources = dataSource.getUnseqResources();

    TimeValuePair resultPair = new TimeValuePair(Long.MIN_VALUE, null);

    if (!seqFileResources.isEmpty()) {
      for (int i = seqFileResources.size() - 1; i >= 0; i--) {
        TimeseriesMetadata timeseriesMetadata = FileLoaderUtils.loadTimeSeriesMetadata(
                seqFileResources.get(i), seriesPath, context, null, deviceMeasurements);
        if (timeseriesMetadata != null) {
          if (!timeseriesMetadata.isModified()) {
            Statistics timeseriesMetadataStats = timeseriesMetadata.getStatistics();
            resultPair = constructLastPair(
                    timeseriesMetadataStats.getEndTime(),
                    timeseriesMetadataStats.getLastValue(),
                    tsDataType);
            break;
          } else {
            List<ChunkMetadata> chunkMetadataList = timeseriesMetadata.loadChunkMetadataList();
            if (!chunkMetadataList.isEmpty()) {
              ChunkMetadata lastChunkMetaData = chunkMetadataList.get(chunkMetadataList.size() - 1);
              Statistics chunkStatistics = lastChunkMetaData.getStatistics();
              resultPair =
                  constructLastPair(
                      chunkStatistics.getEndTime(), chunkStatistics.getLastValue(), tsDataType);
              break;
            }
          }
        }
      }
    }

    long version = 0;
    for (TsFileResource resource : unseqFileResources) {
      if (resource.getEndTime(seriesPath.getDevice()) < resultPair.getTimestamp()) {
        continue;
      }
      TimeseriesMetadata timeseriesMetadata =
          FileLoaderUtils.loadTimeSeriesMetadata(resource, seriesPath, context, null, deviceMeasurements);
      if (timeseriesMetadata != null) {
        for (ChunkMetadata chunkMetaData : timeseriesMetadata.loadChunkMetadataList()) {
          if (chunkMetaData.getEndTime() > resultPair.getTimestamp()
              || (chunkMetaData.getEndTime() == resultPair.getTimestamp()
              && chunkMetaData.getVersion() > version)) {
            Statistics chunkStatistics = chunkMetaData.getStatistics();
            resultPair =
                constructLastPair(
                    chunkStatistics.getEndTime(), chunkStatistics.getLastValue(), tsDataType);
            version = chunkMetaData.getVersion();
          }
        }
      }
    }

    // Update cached last value with low priority
    IoTDB.metaManager.updateLastCache(seriesPath,
      resultPair, false, Long.MIN_VALUE, node);
    return resultPair;
  }

  private static TimeValuePair constructLastPair(long timestamp, Object value, TSDataType dataType) {
    return new TimeValuePair(timestamp, TsPrimitiveType.getByType(dataType, value));
  }
}<|MERGE_RESOLUTION|>--- conflicted
+++ resolved
@@ -30,7 +30,6 @@
 import org.apache.iotdb.db.engine.querycontext.QueryDataSource;
 import org.apache.iotdb.db.engine.storagegroup.TsFileResource;
 import org.apache.iotdb.db.exception.StorageEngineException;
-import org.apache.iotdb.db.exception.metadata.IllegalPathException;
 import org.apache.iotdb.db.exception.metadata.MetadataException;
 import org.apache.iotdb.db.exception.query.QueryProcessException;
 import org.apache.iotdb.db.metadata.PartialPath;
@@ -80,19 +79,9 @@
 
     for (int i = 0; i < selectedSeries.size(); i++) {
       TimeValuePair lastTimeValuePair = null;
-<<<<<<< HEAD
-      try {
-        lastTimeValuePair = calculateLastPairForOneSeries(
-                new PartialPath(selectedSeries.get(i).getFullPath()), dataTypes.get(i), context,
-                lastQueryPlan.getAllMeasurementsInDevice(selectedSeries.get(i).getDevice()));
-      } catch (IllegalPathException e) {
-        throw new QueryProcessException(e.getMessage());
-      }
-=======
       lastTimeValuePair = calculateLastPairForOneSeries(
               selectedSeries.get(i), dataTypes.get(i), context,
               lastQueryPlan.getAllMeasurementsInDevice(selectedSeries.get(i).getDevice()));
->>>>>>> 545d9126
       if (lastTimeValuePair.getValue() != null) {
         RowRecord resultRecord = new RowRecord(lastTimeValuePair.getTimestamp());
         Field pathField = new Field(TSDataType.TEXT);
