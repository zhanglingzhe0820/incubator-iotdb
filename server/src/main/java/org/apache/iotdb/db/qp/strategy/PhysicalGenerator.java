/*
 * Licensed to the Apache Software Foundation (ASF) under one
 * or more contributor license agreements.  See the NOTICE file
 * distributed with this work for additional information
 * regarding copyright ownership.  The ASF licenses this file
 * to you under the Apache License, Version 2.0 (the
 * "License"); you may not use this file except in compliance
 * with the License.  You may obtain a copy of the License at
 *
 *     http://www.apache.org/licenses/LICENSE-2.0
 *
 * Unless required by applicable law or agreed to in writing,
 * software distributed under the License is distributed on an
 * "AS IS" BASIS, WITHOUT WARRANTIES OR CONDITIONS OF ANY
 * KIND, either express or implied.  See the License for the
 * specific language governing permissions and limitations
 * under the License.
 */
package org.apache.iotdb.db.qp.strategy;

import java.util.ArrayList;
import java.util.Comparator;
import java.util.HashMap;
import java.util.HashSet;
import java.util.LinkedHashSet;
import java.util.List;
import java.util.Map;
import java.util.Set;
import org.apache.iotdb.db.auth.AuthException;
import org.apache.iotdb.db.exception.metadata.MetadataException;
import org.apache.iotdb.db.exception.query.LogicalOperatorException;
import org.apache.iotdb.db.exception.query.LogicalOptimizeException;
import org.apache.iotdb.db.exception.query.QueryProcessException;
import org.apache.iotdb.db.exception.runtime.SQLParserException;
import org.apache.iotdb.db.metadata.PartialPath;
import org.apache.iotdb.db.qp.constant.SQLConstant;
import org.apache.iotdb.db.qp.logical.Operator;
import org.apache.iotdb.db.qp.logical.Operator.OperatorType;
import org.apache.iotdb.db.qp.logical.crud.BasicFunctionOperator;
import org.apache.iotdb.db.qp.logical.crud.DeleteDataOperator;
import org.apache.iotdb.db.qp.logical.crud.FilterOperator;
import org.apache.iotdb.db.qp.logical.crud.InsertOperator;
import org.apache.iotdb.db.qp.logical.crud.QueryOperator;
import org.apache.iotdb.db.qp.logical.sys.AlterTimeSeriesOperator;
import org.apache.iotdb.db.qp.logical.sys.AuthorOperator;
import org.apache.iotdb.db.qp.logical.sys.CountOperator;
import org.apache.iotdb.db.qp.logical.sys.CreateTimeSeriesOperator;
import org.apache.iotdb.db.qp.logical.sys.DataAuthOperator;
import org.apache.iotdb.db.qp.logical.sys.DeletePartitionOperator;
import org.apache.iotdb.db.qp.logical.sys.DeleteStorageGroupOperator;
import org.apache.iotdb.db.qp.logical.sys.DeleteTimeSeriesOperator;
import org.apache.iotdb.db.qp.logical.sys.FlushOperator;
import org.apache.iotdb.db.qp.logical.sys.LoadConfigurationOperator;
import org.apache.iotdb.db.qp.logical.sys.LoadConfigurationOperator.LoadConfigurationOperatorType;
import org.apache.iotdb.db.qp.logical.sys.LoadDataOperator;
import org.apache.iotdb.db.qp.logical.sys.LoadFilesOperator;
import org.apache.iotdb.db.qp.logical.sys.MoveFileOperator;
import org.apache.iotdb.db.qp.logical.sys.RemoveFileOperator;
import org.apache.iotdb.db.qp.logical.sys.SetStorageGroupOperator;
import org.apache.iotdb.db.qp.logical.sys.SetTTLOperator;
import org.apache.iotdb.db.qp.logical.sys.ShowChildPathsOperator;
import org.apache.iotdb.db.qp.logical.sys.ShowDevicesOperator;
import org.apache.iotdb.db.qp.logical.sys.ShowTTLOperator;
import org.apache.iotdb.db.qp.logical.sys.ShowTimeSeriesOperator;
import org.apache.iotdb.db.qp.logical.sys.TracingOperator;
import org.apache.iotdb.db.qp.physical.PhysicalPlan;
import org.apache.iotdb.db.qp.physical.crud.AggregationPlan;
import org.apache.iotdb.db.qp.physical.crud.AlignByDevicePlan;
import org.apache.iotdb.db.qp.physical.crud.AlignByDevicePlan.MeasurementType;
import org.apache.iotdb.db.qp.physical.crud.DeletePartitionPlan;
import org.apache.iotdb.db.qp.physical.crud.DeletePlan;
import org.apache.iotdb.db.qp.physical.crud.FillQueryPlan;
import org.apache.iotdb.db.qp.physical.crud.GroupByTimeFillPlan;
import org.apache.iotdb.db.qp.physical.crud.GroupByTimePlan;
import org.apache.iotdb.db.qp.physical.crud.InsertRowPlan;
import org.apache.iotdb.db.qp.physical.crud.LastQueryPlan;
import org.apache.iotdb.db.qp.physical.crud.QueryPlan;
import org.apache.iotdb.db.qp.physical.crud.RawDataQueryPlan;
import org.apache.iotdb.db.qp.physical.sys.AlterTimeSeriesPlan;
import org.apache.iotdb.db.qp.physical.sys.AuthorPlan;
import org.apache.iotdb.db.qp.physical.sys.ClearCachePlan;
import org.apache.iotdb.db.qp.physical.sys.CountPlan;
import org.apache.iotdb.db.qp.physical.sys.CreateSnapshotPlan;
import org.apache.iotdb.db.qp.physical.sys.CreateTimeSeriesPlan;
import org.apache.iotdb.db.qp.physical.sys.DataAuthPlan;
import org.apache.iotdb.db.qp.physical.sys.DeleteStorageGroupPlan;
import org.apache.iotdb.db.qp.physical.sys.DeleteTimeSeriesPlan;
import org.apache.iotdb.db.qp.physical.sys.FlushPlan;
import org.apache.iotdb.db.qp.physical.sys.LoadConfigurationPlan;
import org.apache.iotdb.db.qp.physical.sys.LoadConfigurationPlan.LoadConfigurationPlanType;
import org.apache.iotdb.db.qp.physical.sys.LoadDataPlan;
import org.apache.iotdb.db.qp.physical.sys.MergePlan;
import org.apache.iotdb.db.qp.physical.sys.OperateFilePlan;
import org.apache.iotdb.db.qp.physical.sys.SetStorageGroupPlan;
import org.apache.iotdb.db.qp.physical.sys.SetTTLPlan;
import org.apache.iotdb.db.qp.physical.sys.ShowChildPathsPlan;
import org.apache.iotdb.db.qp.physical.sys.ShowDevicesPlan;
import org.apache.iotdb.db.qp.physical.sys.ShowMergeStatusPlan;
import org.apache.iotdb.db.qp.physical.sys.ShowPlan;
import org.apache.iotdb.db.qp.physical.sys.ShowPlan.ShowContentType;
import org.apache.iotdb.db.qp.physical.sys.ShowTTLPlan;
import org.apache.iotdb.db.qp.physical.sys.ShowTimeSeriesPlan;
import org.apache.iotdb.db.qp.physical.sys.TracingPlan;
import org.apache.iotdb.db.service.IoTDB;
import org.apache.iotdb.db.utils.SchemaUtils;
import org.apache.iotdb.tsfile.file.metadata.enums.TSDataType;
import org.apache.iotdb.tsfile.read.expression.IExpression;
import org.apache.iotdb.tsfile.utils.Pair;


/**
 * Used to convert logical operator to physical plan
 */
public class PhysicalGenerator {

  @SuppressWarnings("squid:S3776") // Suppress high Cognitive Complexity warning
  public PhysicalPlan transformToPhysicalPlan(Operator operator) throws QueryProcessException {
    List<PartialPath> paths;
    switch (operator.getType()) {
      case AUTHOR:
        AuthorOperator author = (AuthorOperator) operator;
        try {
          return new AuthorPlan(author.getAuthorType(), author.getUserName(), author.getRoleName(),
              author.getPassWord(), author.getNewPassword(), author.getPrivilegeList(),
              author.getNodeName());
        } catch (AuthException e) {
          throw new QueryProcessException(e.getMessage());
        }
      case GRANT_WATERMARK_EMBEDDING:
      case REVOKE_WATERMARK_EMBEDDING:
        DataAuthOperator dataAuthOperator = (DataAuthOperator) operator;
        return new DataAuthPlan(dataAuthOperator.getType(), dataAuthOperator.getUsers());
      case LOADDATA:
        LoadDataOperator loadData = (LoadDataOperator) operator;
        return new LoadDataPlan(loadData.getInputFilePath(), loadData.getMeasureType());
      case METADATA:
      case SET_STORAGE_GROUP:
        SetStorageGroupOperator setStorageGroup = (SetStorageGroupOperator) operator;
        return new SetStorageGroupPlan(setStorageGroup.getPath());
      case DELETE_STORAGE_GROUP:
        DeleteStorageGroupOperator deleteStorageGroup = (DeleteStorageGroupOperator) operator;
        return new DeleteStorageGroupPlan(deleteStorageGroup.getDeletePathList());
      case CREATE_TIMESERIES:
        CreateTimeSeriesOperator createOperator = (CreateTimeSeriesOperator) operator;
        if (createOperator.getTags() != null
            && !createOperator.getTags().isEmpty()
            && createOperator.getAttributes() != null
            && !createOperator.getAttributes().isEmpty()) {
          for (String tagKey : createOperator.getTags().keySet()) {
            if (createOperator.getAttributes().containsKey(tagKey)) {
              throw new QueryProcessException(
                  String.format(
                      "Tag and attribute shouldn't have the same property key [%s]", tagKey));
            }
          }
        }
        return new CreateTimeSeriesPlan(createOperator.getPath(), createOperator.getDataType(),
            createOperator.getEncoding(), createOperator.getCompressor(), createOperator.getProps(),
            createOperator.getTags(), createOperator.getAttributes(), createOperator.getAlias());
      case DELETE_TIMESERIES:
        DeleteTimeSeriesOperator deletePath = (DeleteTimeSeriesOperator) operator;
        return new DeleteTimeSeriesPlan(deletePath.getDeletePathList());
      case ALTER_TIMESERIES:
        AlterTimeSeriesOperator alterTimeSeriesOperator = (AlterTimeSeriesOperator) operator;
        return new AlterTimeSeriesPlan(alterTimeSeriesOperator.getPath(),
            alterTimeSeriesOperator.getAlterType(), alterTimeSeriesOperator.getAlterMap(),
            alterTimeSeriesOperator.getAlias(), alterTimeSeriesOperator.getTagsMap(),
            alterTimeSeriesOperator.getAttributesMap());
      case DELETE:
        DeleteDataOperator delete = (DeleteDataOperator) operator;
        paths = delete.getSelectedPaths();
        return new DeletePlan(delete.getStartTime(), delete.getEndTime(), paths);
      case INSERT:
        InsertOperator insert = (InsertOperator) operator;
        paths = insert.getSelectedPaths();
        if (insert.getMeasurementList().length != insert.getValueList().length) {
          throw new SQLParserException(
              String.format(
                  "the measurementList's size %d is not consistent with the valueList's size %d",
                  insert.getMeasurementList().length, insert.getValueList().length));
        }

        return new InsertRowPlan(paths.get(0), insert.getTime(),
            insert.getMeasurementList(), insert.getValueList());
      case MERGE:
        if (operator.getTokenIntType() == SQLConstant.TOK_FULL_MERGE) {
          return new MergePlan(OperatorType.FULL_MERGE);
        } else {
          return new MergePlan();
        }
      case FLUSH:
        FlushOperator flushOperator = (FlushOperator) operator;
        return new FlushPlan(flushOperator.isSeq(), flushOperator.getStorageGroupList());
      case TRACING:
        TracingOperator tracingOperator = (TracingOperator) operator;
        return new TracingPlan(tracingOperator.isTracingon());
      case QUERY:
        QueryOperator query = (QueryOperator) operator;
        return transformQuery(query);
      case TTL:
        switch (operator.getTokenIntType()) {
          case SQLConstant.TOK_SET:
            SetTTLOperator setTTLOperator = (SetTTLOperator) operator;
            return new SetTTLPlan(setTTLOperator.getStorageGroup(), setTTLOperator.getDataTTL());
          case SQLConstant.TOK_UNSET:
            SetTTLOperator unsetTTLOperator = (SetTTLOperator) operator;
            return new SetTTLPlan(unsetTTLOperator.getStorageGroup());
          case SQLConstant.TOK_SHOW:
            ShowTTLOperator showTTLOperator = (ShowTTLOperator) operator;
            return new ShowTTLPlan(showTTLOperator.getStorageGroups());
          default:
            throw new LogicalOperatorException(
                String.format(
                    "not supported operator type %s in ttl operation.", operator.getType()));
        }
      case LOAD_CONFIGURATION:
        LoadConfigurationOperatorType type = ((LoadConfigurationOperator) operator)
            .getLoadConfigurationOperatorType();
        return generateLoadConfigurationPlan(type);
      case SHOW:
        switch (operator.getTokenIntType()) {
          case SQLConstant.TOK_DYNAMIC_PARAMETER:
            return new ShowPlan(ShowContentType.DYNAMIC_PARAMETER);
          case SQLConstant.TOK_FLUSH_TASK_INFO:
            return new ShowPlan(ShowContentType.FLUSH_TASK_INFO);
          case SQLConstant.TOK_VERSION:
            return new ShowPlan(ShowContentType.VERSION);
          case SQLConstant.TOK_TIMESERIES:
            ShowTimeSeriesOperator showTimeSeriesOperator = (ShowTimeSeriesOperator) operator;
            return new ShowTimeSeriesPlan(showTimeSeriesOperator.getPath(),
                showTimeSeriesOperator.isContains(), showTimeSeriesOperator.getKey(),
                showTimeSeriesOperator.getValue(), showTimeSeriesOperator.getLimit(),
                showTimeSeriesOperator.getOffset(), showTimeSeriesOperator.isOrderByHeat());
          case SQLConstant.TOK_STORAGE_GROUP:
            return new ShowPlan(ShowContentType.STORAGE_GROUP);
          case SQLConstant.TOK_DEVICES:
            return new ShowDevicesPlan(
                ShowContentType.DEVICES, ((ShowDevicesOperator) operator).getPath());
          case SQLConstant.TOK_COUNT_NODE_TIMESERIES:
            return new CountPlan(
                ShowContentType.COUNT_NODE_TIMESERIES,
                ((CountOperator) operator).getPath(),
                ((CountOperator) operator).getLevel());
          case SQLConstant.TOK_COUNT_NODES:
            return new CountPlan(
                ShowContentType.COUNT_NODES,
                ((CountOperator) operator).getPath(),
                ((CountOperator) operator).getLevel());
          case SQLConstant.TOK_COUNT_TIMESERIES:
            return new CountPlan(
                ShowContentType.COUNT_TIMESERIES, ((CountOperator) operator).getPath());
          case SQLConstant.TOK_CHILD_PATHS:
            return new ShowChildPathsPlan(
                ShowContentType.CHILD_PATH, ((ShowChildPathsOperator) operator).getPath());
          default:
            throw new LogicalOperatorException(
                String.format(
                    "not supported operator type %s in show operation.", operator.getType()));
        }
      case LOAD_FILES:
        return new OperateFilePlan(((LoadFilesOperator) operator).getFile(),
            OperatorType.LOAD_FILES, ((LoadFilesOperator) operator).isAutoCreateSchema(),
            ((LoadFilesOperator) operator).getSgLevel());
      case REMOVE_FILE:
        return new OperateFilePlan(((RemoveFileOperator) operator).getFile(),
            OperatorType.REMOVE_FILE);
      case MOVE_FILE:
        return new OperateFilePlan(((MoveFileOperator) operator).getFile(),
            ((MoveFileOperator) operator).getTargetDir(), OperatorType.MOVE_FILE);
      case CLEAR_CACHE:
        return new ClearCachePlan();
      case SHOW_MERGE_STATUS:
        return new ShowMergeStatusPlan();
      case DELETE_PARTITION:
        DeletePartitionOperator op = (DeletePartitionOperator) operator;
        return new DeletePartitionPlan(op.getStorageGroupName(), op.getPartitionId());
      case CREATE_SCHEMA_SNAPSHOT:
        return new CreateSnapshotPlan();
      default:
        throw new LogicalOperatorException(operator.getType().toString(), "");
    }
  }

  protected PhysicalPlan generateLoadConfigurationPlan(LoadConfigurationOperatorType type)
      throws QueryProcessException {
    switch (type) {
      case GLOBAL:
        return new LoadConfigurationPlan(LoadConfigurationPlanType.GLOBAL);
      case LOCAL:
        return new LoadConfigurationPlan(LoadConfigurationPlanType.LOCAL);
      default:
        throw new QueryProcessException(
            String.format("Unrecognized load configuration operator type, %s", type.name()));
    }

  }

  /**
   * get types for path list
   *
   * @return pair.left is the type of column in result set, pair.right is the real type of the
   * measurement
   */
  protected Pair<List<TSDataType>, List<TSDataType>> getSeriesTypes(List<PartialPath> paths,
      String aggregation) throws MetadataException {
    List<TSDataType> measurementDataTypes = SchemaUtils.getSeriesTypesByString(paths, null);
    // if the aggregation function is null, the type of column in result set
    // is equal to the real type of the measurement
    if (aggregation == null) {
      return new Pair<>(measurementDataTypes, measurementDataTypes);
    } else {
      // if the aggregation function is not null,
      // we should recalculate the type of column in result set
      List<TSDataType> columnDataTypes = SchemaUtils.getSeriesTypesByString(paths, aggregation);
      return new Pair<>(columnDataTypes, measurementDataTypes);
    }
  }

  protected List<TSDataType> getSeriesTypes(List<PartialPath> paths) throws MetadataException {
    return SchemaUtils.getSeriesTypesByPath(paths);
  }

  @SuppressWarnings("squid:S3776") // Suppress high Cognitive Complexity warning
  private PhysicalPlan transformQuery(QueryOperator queryOperator) throws QueryProcessException {
    QueryPlan queryPlan;

    if (queryOperator.isGroupByTime() && queryOperator.isFill()) {
      queryPlan = new GroupByTimeFillPlan();
      ((GroupByTimeFillPlan) queryPlan).setInterval(queryOperator.getUnit());
      ((GroupByTimeFillPlan) queryPlan).setSlidingStep(queryOperator.getSlidingStep());
      ((GroupByTimeFillPlan) queryPlan).setLeftCRightO(queryOperator.isLeftCRightO());
      if (!queryOperator.isLeftCRightO()) {
        ((GroupByTimePlan) queryPlan).setStartTime(queryOperator.getStartTime() + 1);
        ((GroupByTimePlan) queryPlan).setEndTime(queryOperator.getEndTime() + 1);
      } else {
        ((GroupByTimePlan) queryPlan).setStartTime(queryOperator.getStartTime());
        ((GroupByTimePlan) queryPlan).setEndTime(queryOperator.getEndTime());
      }
      ((GroupByTimeFillPlan) queryPlan)
          .setAggregations(queryOperator.getSelectOperator().getAggregations());
      for (String aggregation : queryPlan.getAggregations()) {
        if (!SQLConstant.LAST_VALUE.equals(aggregation)) {
          throw new QueryProcessException("Group By Fill only support last_value function");
        }
      }
      ((GroupByTimeFillPlan) queryPlan).setFillType(queryOperator.getFillTypes());
    } else if (queryOperator.isGroupByTime()) {
      queryPlan = new GroupByTimePlan();
      ((GroupByTimePlan) queryPlan).setInterval(queryOperator.getUnit());
      ((GroupByTimePlan) queryPlan).setSlidingStep(queryOperator.getSlidingStep());
      ((GroupByTimePlan) queryPlan).setLeftCRightO(queryOperator.isLeftCRightO());
      if (!queryOperator.isLeftCRightO()) {
        ((GroupByTimePlan) queryPlan).setStartTime(queryOperator.getStartTime() + 1);
        ((GroupByTimePlan) queryPlan).setEndTime(queryOperator.getEndTime() + 1);
      } else {
        ((GroupByTimePlan) queryPlan).setStartTime(queryOperator.getStartTime());
        ((GroupByTimePlan) queryPlan).setEndTime(queryOperator.getEndTime());
      }
      ((GroupByTimePlan) queryPlan)
          .setAggregations(queryOperator.getSelectOperator().getAggregations());

      ((GroupByTimePlan) queryPlan).setLevel(queryOperator.getLevel());
      if (queryOperator.getLevel() >= 0) {
        for (int i = 0; i < queryOperator.getSelectOperator().getAggregations().size(); i++) {
          if (!SQLConstant.COUNT
              .equals(queryOperator.getSelectOperator().getAggregations().get(i))) {
            throw new QueryProcessException("group by level only support count now.");
          }
        }
      }
    } else if (queryOperator.isFill()) {
      queryPlan = new FillQueryPlan();
      FilterOperator timeFilter = queryOperator.getFilterOperator();
      if (!timeFilter.isSingle()) {
        throw new QueryProcessException("Slice query must select a single time point");
      }
      long time = Long.parseLong(((BasicFunctionOperator) timeFilter).getValue());
      ((FillQueryPlan) queryPlan).setQueryTime(time);
      ((FillQueryPlan) queryPlan).setFillType(queryOperator.getFillTypes());
    } else if (queryOperator.hasAggregation()) {
      queryPlan = new AggregationPlan();
      ((AggregationPlan) queryPlan).setLevel(queryOperator.getLevel());
      ((AggregationPlan) queryPlan)
          .setAggregations(queryOperator.getSelectOperator().getAggregations());
      if (queryOperator.getLevel() >= 0) {
        for (int i = 0; i < queryOperator.getSelectOperator().getAggregations().size(); i++) {
          if (!SQLConstant.COUNT
              .equals(queryOperator.getSelectOperator().getAggregations().get(i))) {
            throw new QueryProcessException("group by level only support count now.");
          }
        }
      }
    } else if (queryOperator.isLastQuery()) {
      queryPlan = new LastQueryPlan();
    } else {
      queryPlan = new RawDataQueryPlan();
    }
    if (queryPlan instanceof LastQueryPlan) {
      // Last query result set will not be affected by alignment
      if (!queryOperator.isAlignByTime()) {
        throw new QueryProcessException("Disable align cannot be applied to LAST query.");
      }
      List<PartialPath> paths = queryOperator.getSelectedPaths();
      queryPlan.setPaths(paths);
    } else if (queryOperator.isAlignByDevice()) {
      // below is the core realization of ALIGN_BY_DEVICE sql logic
      AlignByDevicePlan alignByDevicePlan = new AlignByDevicePlan();
      if (queryPlan instanceof GroupByTimePlan) {
        alignByDevicePlan.setGroupByTimePlan((GroupByTimePlan) queryPlan);
      } else if (queryPlan instanceof FillQueryPlan) {
        alignByDevicePlan.setFillQueryPlan((FillQueryPlan) queryPlan);
      } else if (queryPlan instanceof AggregationPlan) {
        if (((AggregationPlan) queryPlan).getLevel() >= 0) {
          throw new QueryProcessException("group by level does not support align by device now.");
        }
        alignByDevicePlan.setAggregationPlan((AggregationPlan) queryPlan);
      }

      List<PartialPath> prefixPaths = queryOperator.getFromOperator().getPrefixPaths();
      // remove stars in fromPaths and get deviceId with deduplication
      List<PartialPath> devices = this.removeStarsInDeviceWithUnique(prefixPaths);
      List<PartialPath> suffixPaths = queryOperator.getSelectOperator().getSuffixPaths();
      List<String> originAggregations = queryOperator.getSelectOperator().getAggregations();

      // to record result measurement columns
      List<String> measurements = new ArrayList<>();
      Map<String, String> measurementAliasMap = new HashMap<>();
      // to check the same measurement of different devices having the same datatype
      // record the data type of each column of result set
      Map<String, TSDataType> columnDataTypeMap = new HashMap<>();
      Map<String, MeasurementType> measurementTypeMap = new HashMap<>();

      // to record the real type of the corresponding measurement
      Map<String, TSDataType> measurementDataTypeMap = new HashMap<>();
      List<PartialPath> paths = new ArrayList<>();

      for (int i = 0; i < suffixPaths.size(); i++) { // per suffix in SELECT
        PartialPath suffixPath = suffixPaths.get(i);

        // to record measurements in the loop of a suffix path
        Set<String> measurementSetOfGivenSuffix = new LinkedHashSet<>();

        // if const measurement
        if (suffixPath.getMeasurement().startsWith("'") || suffixPath.getMeasurement().startsWith("\"")) {
          measurements.add(suffixPath.getMeasurement());
          measurementTypeMap.put(suffixPath.getMeasurement(), MeasurementType.Constant);
          continue;
        }

        for (PartialPath device : devices) { // per device in FROM after deduplication

          PartialPath fullPath = device.concatPath(suffixPath);
          try {
            // remove stars in SELECT to get actual paths
            List<PartialPath> actualPaths = getMatchedTimeseries(fullPath);
<<<<<<< HEAD
=======
            if (suffixPath.getTsAlias() != null) {
              if (actualPaths.size() == 1) {
                String columnName = actualPaths.get(0).getMeasurement();
                if (originAggregations != null && !originAggregations.isEmpty()) {
                  measurementAliasMap.put(originAggregations.get(i) + "(" + columnName + ")", suffixPath.getTsAlias());
                } else {
                  measurementAliasMap.put(columnName, suffixPath.getTsAlias());
                }
              } else if (actualPaths.size() >= 2) {
                throw new QueryProcessException(
                    "alias '" + suffixPath.getTsAlias() + "' can only be matched with one time series");
              }
            }

>>>>>>> 545d9126
            // for actual non exist path
            if (originAggregations != null && actualPaths.isEmpty() && originAggregations
                .isEmpty()) {
              String nonExistMeasurement = fullPath.getMeasurement();
              if (measurementSetOfGivenSuffix.add(nonExistMeasurement)
                  && measurementTypeMap.get(nonExistMeasurement) != MeasurementType.Exist) {
                measurementTypeMap
                    .put(fullPath.getMeasurement(), MeasurementType.NonExist);
              }
            }

            // Get data types with and without aggregate functions (actual time series) respectively
            // Data type with aggregation function `columnDataTypes` is used for:
            //  1. Data type consistency check 2. Header calculation, output result set
            // The actual data type of the time series `measurementDataTypes` is used for
            //  the actual query in the AlignByDeviceDataSet
            String aggregation =
                originAggregations != null && !originAggregations.isEmpty()
                    ? originAggregations.get(i) : null;

            Pair<List<TSDataType>, List<TSDataType>> pair = getSeriesTypes(actualPaths,
                aggregation);
            List<TSDataType> columnDataTypes = pair.left;
            List<TSDataType> measurementDataTypes = pair.right;
            for (int pathIdx = 0; pathIdx < actualPaths.size(); pathIdx++) {
              PartialPath path = new PartialPath(actualPaths.get(pathIdx).getNodes());

              // check datatype consistency
              // a example of inconsistency: select s0 from root.sg1.d1, root.sg1.d2 align by device,
              // while root.sg1.d1.s0 is INT32 and root.sg1.d2.s0 is FLOAT.
              String measurementChecked;
              if (originAggregations != null && !originAggregations.isEmpty()) {
                measurementChecked = originAggregations.get(i) + "(" + path.getMeasurement() + ")";
              } else {
                measurementChecked = path.getMeasurement();
              }
              TSDataType columnDataType = columnDataTypes.get(pathIdx);
              if (columnDataTypeMap.containsKey(measurementChecked)) {
                if (!columnDataType.equals(columnDataTypeMap.get(measurementChecked))) {
                  throw new QueryProcessException(
                      "The data types of the same measurement column should be the same across "
                          + "devices in ALIGN_BY_DEVICE sql. For more details please refer to the "
                          + "SQL document.");
                }
              } else {
                columnDataTypeMap.put(measurementChecked, columnDataType);
                measurementDataTypeMap.put(measurementChecked, measurementDataTypes.get(pathIdx));
              }

              // This step indicates that the measurement exists under the device and is correct,
              // First, update measurementSetOfGivenSuffix which is distinct
              // Then if this measurement is recognized as NonExist before，update it to Exist
              if (measurementSetOfGivenSuffix.add(measurementChecked)
                  || measurementTypeMap.get(measurementChecked) != MeasurementType.Exist) {
                measurementTypeMap.put(measurementChecked, MeasurementType.Exist);
              }

              // update paths
              paths.add(path);
            }

          } catch (MetadataException e) {
            throw new LogicalOptimizeException(
                String.format(
                    "Error when getting all paths of a full path: %s", fullPath.getFullPath())
                    + e.getMessage());
          }
        }

        // update measurements
        // Note that in the loop of a suffix path, set is used.
        // And across the loops of suffix paths, list is used.
        // e.g. select *,s1 from root.sg.d0, root.sg.d1
        // for suffix *, measurementSetOfGivenSuffix = {s1,s2,s3}
        // for suffix s1, measurementSetOfGivenSuffix = {s1}
        // therefore the final measurements is [s1,s2,s3,s1].
        measurements.addAll(measurementSetOfGivenSuffix);
      }

      // slimit trim on the measurementColumnList
      if (queryOperator.hasSlimit()) {
        int seriesSlimit = queryOperator.getSeriesLimit();
        int seriesOffset = queryOperator.getSeriesOffset();
        measurements = slimitTrimColumn(measurements, seriesSlimit, seriesOffset);
      }

      // assigns to alignByDevicePlan
      alignByDevicePlan.setMeasurements(measurements);
      alignByDevicePlan.setMeasurementAliasMap(measurementAliasMap);
      alignByDevicePlan.setDevices(devices);
      alignByDevicePlan.setColumnDataTypeMap(columnDataTypeMap);
      alignByDevicePlan.setMeasurementTypeMap(measurementTypeMap);
      alignByDevicePlan.setMeasurementDataTypeMap(measurementDataTypeMap);
      alignByDevicePlan.setPaths(paths);

      // get deviceToFilterMap
      FilterOperator filterOperator = queryOperator.getFilterOperator();
      if (filterOperator != null) {
        alignByDevicePlan.setDeviceToFilterMap(concatFilterByDevice(devices, filterOperator));
      }

      queryPlan = alignByDevicePlan;
    } else {
      queryPlan.setAlignByTime(queryOperator.isAlignByTime());
      List<PartialPath> paths = queryOperator.getSelectedPaths();
      queryPlan.setPaths(paths);

      // transform filter operator to expression
      FilterOperator filterOperator = queryOperator.getFilterOperator();

      if (filterOperator != null) {
        List<PartialPath> filterPaths = new ArrayList<>(filterOperator.getPathSet());
        try {
          List<TSDataType> seriesTypes = getSeriesTypes(filterPaths);
          HashMap<PartialPath, TSDataType> pathTSDataTypeHashMap = new HashMap<>();
          for (int i = 0; i < filterPaths.size(); i++) {
            ((RawDataQueryPlan) queryPlan).addFilterPathInDeviceToMeasurements(filterPaths.get(i));
            pathTSDataTypeHashMap.put(filterPaths.get(i), seriesTypes.get(i));
          }
          IExpression expression = filterOperator.transformToExpression(pathTSDataTypeHashMap);
          ((RawDataQueryPlan) queryPlan).setExpression(expression);
        } catch (MetadataException e) {
          throw new LogicalOptimizeException(e);
        }
      }
    }
    try {
      deduplicate(queryPlan);
    } catch (MetadataException e) {
      throw new QueryProcessException(e);
    }

    queryPlan.setRowLimit(queryOperator.getRowLimit());
    queryPlan.setRowOffset(queryOperator.getRowOffset());

    return queryPlan;
  }

  // e.g. translate "select * from root.ln.d1, root.ln.d2 where s1 < 20 AND s2 > 10" to
  // [root.ln.d1 -> root.ln.d1.s1 < 20 AND root.ln.d1.s2 > 10,
  //  root.ln.d2 -> root.ln.d2.s1 < 20 AND root.ln.d2.s2 > 10)]
  private Map<String, IExpression> concatFilterByDevice(
      List<PartialPath> devices, FilterOperator operator) throws QueryProcessException {
    Map<String, IExpression> deviceToFilterMap = new HashMap<>();
    Set<PartialPath> filterPaths = new HashSet<>();
    for (PartialPath device : devices) {
      FilterOperator newOperator = operator.copy();
      concatFilterPath(device, newOperator, filterPaths);
      // transform to a list so it can be indexed
      List<PartialPath> filterPathList = new ArrayList<>(filterPaths);
      try {
        List<TSDataType> seriesTypes = getSeriesTypes(filterPathList);
        Map<PartialPath, TSDataType> pathTSDataTypeHashMap = new HashMap<>();
        for (int i = 0; i < filterPathList.size(); i++) {
          pathTSDataTypeHashMap.put(filterPathList.get(i), seriesTypes.get(i));
        }
        deviceToFilterMap.put(device.getFullPath(), newOperator.transformToExpression(pathTSDataTypeHashMap));
        filterPaths.clear();
      } catch (MetadataException e) {
        throw new QueryProcessException(e);
      }
    }

    return deviceToFilterMap;
  }

  private List<PartialPath> removeStarsInDeviceWithUnique(List<PartialPath> paths)
      throws LogicalOptimizeException {
    List<PartialPath> retDevices;
    Set<PartialPath> deviceSet = new LinkedHashSet<>();
    try {
      for (PartialPath path : paths) {
        Set<PartialPath> tempDS = getMatchedDevices(path);
        deviceSet.addAll(tempDS);
      }
      retDevices = new ArrayList<>(deviceSet);
    } catch (MetadataException e) {
      throw new LogicalOptimizeException("error when remove star: " + e.getMessage());
    }
    return retDevices;
  }

  private void concatFilterPath(PartialPath prefix, FilterOperator operator, Set<PartialPath> filterPaths) {
    if (!operator.isLeaf()) {
      for (FilterOperator child : operator.getChildren()) {
        concatFilterPath(prefix, child, filterPaths);
      }
      return;
    }
    BasicFunctionOperator basicOperator = (BasicFunctionOperator) operator;
    PartialPath filterPath = basicOperator.getSinglePath();

    // do nothing in the cases of "where time > 5" or "where root.d1.s1 > 5"
    if (SQLConstant.isReservedPath(filterPath) || filterPath.getFirstNode().startsWith(SQLConstant.ROOT)) {
      filterPaths.add(filterPath);
      return;
    }

    PartialPath concatPath = prefix.concatPath(filterPath);
    filterPaths.add(concatPath);
    basicOperator.setSinglePath(concatPath);
  }

  @SuppressWarnings("squid:S3776") // Suppress high Cognitive Complexity warning
  private void deduplicate(QueryPlan queryPlan) throws MetadataException {
    // generate dataType first
    List<PartialPath> paths = queryPlan.getPaths();
    List<TSDataType> dataTypes = getSeriesTypes(paths);
    queryPlan.setDataTypes(dataTypes);

    // deduplicate from here
    if (queryPlan instanceof AlignByDevicePlan) {
      return;
    }

    RawDataQueryPlan rawDataQueryPlan = (RawDataQueryPlan) queryPlan;
    Set<String> columnSet = new HashSet<>();
    // if it's a last query, no need to sort by device
    if (queryPlan instanceof LastQueryPlan) {
      for (int i = 0; i < paths.size(); i++) {
        PartialPath path = paths.get(i);
<<<<<<< HEAD
        String column;
        if (path.getAlias() != null) {
          column = path.getFullPathWithAlias();
        } else {
          column = path.getFullPath();
=======
        String column = path.getTsAlias();
        if (column == null) {
          column = path.getMeasurementAlias() != null ? path.getFullPathWithAlias() : path.toString();
>>>>>>> 545d9126
        }
        if (!columnSet.contains(column)) {
          TSDataType seriesType = dataTypes.get(i);
          rawDataQueryPlan.addDeduplicatedPaths(path);
          rawDataQueryPlan.addDeduplicatedDataTypes(seriesType);
          columnSet.add(column);
        }
      }
      return;
    }

    // sort path by device
    List<Pair<PartialPath, Integer>> indexedPaths = new ArrayList<>();
    for (int i = 0; i < paths.size(); i++) {
      indexedPaths.add(new Pair<>(paths.get(i), i));
    }
    indexedPaths.sort(Comparator.comparing(pair -> pair.left));

    int index = 0;
    for (Pair<PartialPath, Integer> indexedPath : indexedPaths) {
<<<<<<< HEAD
      String column;
      if (indexedPath.left.getAlias() != null) {
        column = indexedPath.left.getFullPathWithAlias();
      } else {
        column = indexedPath.left.getFullPath();
      }
      if (queryPlan instanceof AggregationPlan) {
        column = queryPlan.getAggregations().get(indexedPath.right) + "(" + column + ")";
=======
      String column = indexedPath.left.getTsAlias();
      if (column == null) {
        column = indexedPath.left.getMeasurementAlias() != null ? indexedPath.left.getFullPathWithAlias()
            : indexedPath.left.toString();
        if (queryPlan instanceof AggregationPlan) {
          column = queryPlan.getAggregations().get(indexedPath.right) + "(" + column + ")";
        }
>>>>>>> 545d9126
      }
      if (!columnSet.contains(column)) {
        TSDataType seriesType = dataTypes.get(indexedPath.right);
        rawDataQueryPlan.addDeduplicatedPaths(indexedPath.left);
        rawDataQueryPlan.addDeduplicatedDataTypes(seriesType);
        columnSet.add(column);
        rawDataQueryPlan.addPathToIndex(column, index++);
        if (queryPlan instanceof AggregationPlan) {
          ((AggregationPlan) queryPlan)
              .addDeduplicatedAggregations(queryPlan.getAggregations().get(indexedPath.right));
        }
      }
    }
  }

  private List<String> slimitTrimColumn(List<String> columnList, int seriesLimit, int seriesOffset)
      throws QueryProcessException {
    int size = columnList.size();

    // check parameter range
    if (seriesOffset >= size) {
      throw new QueryProcessException("SOFFSET <SOFFSETValue>: SOFFSETValue exceeds the range.");
    }
    int endPosition = seriesOffset + seriesLimit;
    if (endPosition > size) {
      endPosition = size;
    }

    // trim seriesPath list
    return new ArrayList<>(columnList.subList(seriesOffset, endPosition));
  }

  protected List<PartialPath> getMatchedTimeseries(PartialPath path) throws MetadataException {
    return IoTDB.metaManager.getAllTimeseriesPath(path);
  }

  protected Set<PartialPath> getMatchedDevices(PartialPath path) throws MetadataException {
    return IoTDB.metaManager.getDevices(path);
  }
}<|MERGE_RESOLUTION|>--- conflicted
+++ resolved
@@ -453,8 +453,6 @@
           try {
             // remove stars in SELECT to get actual paths
             List<PartialPath> actualPaths = getMatchedTimeseries(fullPath);
-<<<<<<< HEAD
-=======
             if (suffixPath.getTsAlias() != null) {
               if (actualPaths.size() == 1) {
                 String columnName = actualPaths.get(0).getMeasurement();
@@ -469,7 +467,6 @@
               }
             }
 
->>>>>>> 545d9126
             // for actual non exist path
             if (originAggregations != null && actualPaths.isEmpty() && originAggregations
                 .isEmpty()) {
@@ -691,17 +688,9 @@
     if (queryPlan instanceof LastQueryPlan) {
       for (int i = 0; i < paths.size(); i++) {
         PartialPath path = paths.get(i);
-<<<<<<< HEAD
-        String column;
-        if (path.getAlias() != null) {
-          column = path.getFullPathWithAlias();
-        } else {
-          column = path.getFullPath();
-=======
         String column = path.getTsAlias();
         if (column == null) {
           column = path.getMeasurementAlias() != null ? path.getFullPathWithAlias() : path.toString();
->>>>>>> 545d9126
         }
         if (!columnSet.contains(column)) {
           TSDataType seriesType = dataTypes.get(i);
@@ -722,16 +711,6 @@
 
     int index = 0;
     for (Pair<PartialPath, Integer> indexedPath : indexedPaths) {
-<<<<<<< HEAD
-      String column;
-      if (indexedPath.left.getAlias() != null) {
-        column = indexedPath.left.getFullPathWithAlias();
-      } else {
-        column = indexedPath.left.getFullPath();
-      }
-      if (queryPlan instanceof AggregationPlan) {
-        column = queryPlan.getAggregations().get(indexedPath.right) + "(" + column + ")";
-=======
       String column = indexedPath.left.getTsAlias();
       if (column == null) {
         column = indexedPath.left.getMeasurementAlias() != null ? indexedPath.left.getFullPathWithAlias()
@@ -739,7 +718,6 @@
         if (queryPlan instanceof AggregationPlan) {
           column = queryPlan.getAggregations().get(indexedPath.right) + "(" + column + ")";
         }
->>>>>>> 545d9126
       }
       if (!columnSet.contains(column)) {
         TSDataType seriesType = dataTypes.get(indexedPath.right);
