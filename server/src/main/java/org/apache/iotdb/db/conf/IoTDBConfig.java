/*
 * Licensed to the Apache Software Foundation (ASF) under one
 * or more contributor license agreements.  See the NOTICE file
 * distributed with this work for additional information
 * regarding copyright ownership.  The ASF licenses this file
 * to you under the Apache License, Version 2.0 (the
 * "License"); you may not use this file except in compliance
 * with the License.  You may obtain a copy of the License at
 *
 *     http://www.apache.org/licenses/LICENSE-2.0
 *
 * Unless required by applicable law or agreed to in writing,
 * software distributed under the License is distributed on an
 * "AS IS" BASIS, WITHOUT WARRANTIES OR CONDITIONS OF ANY
 * KIND, either express or implied.  See the License for the
 * specific language governing permissions and limitations
 * under the License.
 */
package org.apache.iotdb.db.conf;

import static org.apache.iotdb.tsfile.common.constant.TsFileConstant.PATH_ROOT;
import static org.apache.iotdb.tsfile.common.constant.TsFileConstant.PATH_SEPARATOR;

import java.io.File;
import java.time.ZoneId;
import java.util.regex.Matcher;
import java.util.regex.Pattern;
import org.apache.iotdb.db.conf.directories.DirectoryManager;
import org.apache.iotdb.db.engine.merge.seqMerge.SeqMergeFileStrategy;
import org.apache.iotdb.db.engine.merge.sizeMerge.MergeSizeSelectorStrategy;
import org.apache.iotdb.db.engine.merge.sizeMerge.SizeMergeFileStrategy;
import org.apache.iotdb.db.exception.LoadConfigurationException;
import org.apache.iotdb.db.metadata.MManager;
import org.apache.iotdb.db.service.TSServiceImpl;
import org.apache.iotdb.tsfile.common.conf.TSFileDescriptor;
import org.apache.iotdb.tsfile.file.metadata.enums.TSDataType;
import org.apache.iotdb.tsfile.file.metadata.enums.TSEncoding;
import org.apache.iotdb.tsfile.fileSystem.FSType;
import org.slf4j.Logger;
import org.slf4j.LoggerFactory;

public class IoTDBConfig {

  /* Names of Watermark methods */
  public static final String WATERMARK_GROUPED_LSB = "GroupBasedLSBMethod";
  static final String CONFIG_NAME = "iotdb-engine.properties";
  private static final Logger logger = LoggerFactory.getLogger(IoTDBConfig.class);
  private static final String MULTI_DIR_STRATEGY_PREFIX =
      "org.apache.iotdb.db.conf.directories.strategy.";
  private static final String DEFAULT_MULTI_DIR_STRATEGY = "MaxDiskUsableSpaceFirstStrategy";

  // e.g., a31+/$%#&[]{}3e4
  private static final String ID_MATCHER = "([a-zA-Z0-9/@#$%&{}\\[\\]\\-+\\u2E80-\\u9FFF_]+)";

  // e.g.,  .s1
  private static final String NODE_MATCHER = "[" + PATH_SEPARATOR + "]" + ID_MATCHER;

  // for path like: root.sg1.d1."1.2.3" or root.sg1.d1.'1.2.3', only occurs in the end of the path and only occurs once
  private static final String NODE_WITH_QUOTATION_MARK_MATCHER =
      "[" + PATH_SEPARATOR + "][\"|\']" + ID_MATCHER + "(" + NODE_MATCHER + ")*[\"|\']";
  public static final Pattern PATH_PATTERN = Pattern
      .compile(PATH_ROOT + "(" + NODE_MATCHER + ")+(" + NODE_WITH_QUOTATION_MARK_MATCHER + ")?");

  /**
   * Port which the metrics service listens to.
   */
  private int metricsPort = 8181;

  private boolean enableMetricService = false;

  /**
   * whether to enable the mqtt service.
   */
  private boolean enableMQTTService = false;

  /**
   * the mqtt service binding host.
   */
  private String mqttHost = "0.0.0.0";

  /**
   * the mqtt service binding port.
   */
  private int mqttPort = 1883;

  /**
   * the handler pool size for handing the mqtt messages.
   */
  private int mqttHandlerPoolSize = 1;

  /**
   * the mqtt message payload formatter.
   */
  private String mqttPayloadFormatter = "json";

  /**
   * max mqtt message size
   */
  private int mqttMaxMessageSize = 1048576;


  /**
   * Rpc binding address.
   */
  private String rpcAddress = "0.0.0.0";

  /**
   * whether to use thrift compression.
   */
  private boolean rpcThriftCompressionEnable = false;

  /**
   * Port which the JDBC server listens to.
   */
  private int rpcPort = 6667;

  /**
   * Max concurrent client number
   */
  private int rpcMaxConcurrentClientNum = 65535;

  /**
   * Memory allocated for the read process
   */
  private long allocateMemoryForWrite = Runtime.getRuntime().maxMemory() * 6 / 10;

  /**
   * Memory allocated for the write process
   */
  private long allocateMemoryForRead = Runtime.getRuntime().maxMemory() * 3 / 10;

  /**
   * Is dynamic parameter adapter enable.
   */
  //the default value of this parameter should be kept true in iotdb-engine.properties,
  //we set it as false here for convenient testing.
  private boolean enableParameterAdapter = false;

  /**
   * Is the write ahead log enable.
   */
  private boolean enableWal = true;

  private volatile boolean readOnly = false;

  /**
   * When a certain amount of write ahead logs is reached, they will be flushed to the disk. It is
   * possible to lose at most flush_wal_threshold operations.
   */
  private int flushWalThreshold = 10000;

  /**
   * this variable set timestamp precision as millisecond, microsecond or nanosecond
   */
  private String timestampPrecision = "ms";

  /**
   * The cycle when write ahead log is periodically forced to be written to disk(in milliseconds) If
   * set this parameter to 0 it means call outputStream.force(true) after every each insert
   */
  private long forceWalPeriodInMs = 10;

  /**
   * Size of log buffer in each log node(in byte). If WAL is enabled and the size of a insert plan
   * is smaller than this parameter, then the insert plan will be rejected by WAL.
   */
  private int walBufferSize = 16 * 1024 * 1024;

  /**
   * system base dir, stores all system metadata and wal
   */
  private String baseDir = "data";

  /**
   * System directory, including version file for each storage group and metadata
   */
  private String systemDir = baseDir + File.separator + IoTDBConstant.SYSTEM_FOLDER_NAME;

  /**
   * Schema directory, including storage set of values.
   */
  private String schemaDir = baseDir + File.separator + IoTDBConstant.SYSTEM_FOLDER_NAME
      + File.separator + IoTDBConstant.SCHEMA_FOLDER_NAME;

  /**
   * Sync directory, including the lock file, uuid file, device owner map
   */
  private String syncDir = baseDir + File.separator + IoTDBConstant.SYSTEM_FOLDER_NAME
      + File.separator + IoTDBConstant.SYNC_FOLDER_NAME;

  /**
   * Performance tracing directory, stores performance tracing files
   */
  private String tracingDir = baseDir + File.separator + IoTDBConstant.TRACING_FOLDER_NAME;

  /**
   * Query directory, stores temporary files of query
   */
  private String queryDir = baseDir + File.separator + IoTDBConstant.QUERY_FOLDER_NAME;

  /**
   * Data directory of data. It can be settled as dataDirs = {"data1", "data2", "data3"};
   */
  private String[] dataDirs = {"data" + File.separator + "data"};

  /**
   * Strategy of multiple directories.
   */
  private String multiDirStrategyClassName = null;

  /**
   * Wal directory.
   */
  private String walDir = baseDir + File.separator + "wal";

  /**
   * Maximum MemTable number in MemTable pool.
   */
  private int maxMemtableNumber = 20;

  /**
   * The amount of data iterate each time in server
   */
  private int batchSize = 100000;

  /**
   * How many threads can concurrently flush. When <= 0, use CPU core number.
   */
  private int concurrentFlushThread = Runtime.getRuntime().availableProcessors();

  /**
   * How many threads can concurrently query. When <= 0, use CPU core number.
   */
  private int concurrentQueryThread = Runtime.getRuntime().availableProcessors();

  private ZoneId zoneID = ZoneId.systemDefault();

  /**
   * When a TsFile's file size (in byte) exceed this, the TsFile is forced closed.
   */
  private long tsFileSizeThreshold = 512 * 1024 * 1024L;

  /**
   * When a memTable's size (in byte) exceeds this, the memtable is flushed to disk.
   */
  private long memtableSizeThreshold = 128 * 1024 * 1024L;

  /**
   * When average series point number reaches this, flush the memtable to disk
   */
  private int avgSeriesPointNumberThreshold = 500000;

  /**
   * When merge point number reaches this, merge the vmfile to the tsfile.
   */
  private int mergeChunkPointNumberThreshold = 100000;

  /**
   * Is vm merge enable
   */
  private boolean enableVm = true;

  /**
   * The max vm num of each memtable. When vm num exceeds this, the vm files will merge to one.
   */
  private int maxVmNum = 5;

  /**
   * When vmfiles merge times exceeds this, merge the vmfile to the tsfile.
   */
  private int maxMergeChunkNumInTsFile = 25;

  /**
   * whether to cache meta data(ChunkMetaData and TsFileMetaData) or not.
   */
  private boolean metaDataCacheEnable = true;

  /**
   * Memory allocated for timeSeriesMetaData cache in read process
   */
  private long allocateMemoryForTimeSeriesMetaDataCache = allocateMemoryForRead * 10 / 39;

  /**
   * Memory allocated for chunkMetaData cache in read process
   */
  private long allocateMemoryForChunkMetaDataCache = allocateMemoryForRead * 5 / 39;

  /**
   * Memory allocated for chunk cache in read process
   */
  private long allocateMemoryForChunkCache = allocateMemoryForRead * 5 / 39;

  /**
   * The statMonitor writes statistics info into IoTDB every backLoopPeriodSec secs. The default
   * value is 5s.
   */
  private int backLoopPeriodSec = 5;
  /**
   * Set true to enable statistics monitor service, false to disable statistics service.
   */
  private boolean enableStatMonitor = false;
  /**
   * Set the time interval when StatMonitor performs delete detection. The default value is 600s.
   */
  private int statMonitorDetectFreqSec = 60 * 10;
  /**
   * Set the maximum time to keep monitor statistics information in IoTDB. The default value is
   * 600s.
   */
  private int statMonitorRetainIntervalSec = 60 * 10;

  /**
   * Cache size of {@code checkAndGetDataTypeCache} in {@link MManager}.
   */
  private int mManagerCacheSize = 400000;

  /**
   * Cache size of {@code checkAndGetDataTypeCache} in {@link MManager}.
   */
  private int mRemoteSchemaCacheSize = 100000;

  /**
   * Is external sort enable.
   */
  private boolean enableExternalSort = true;

  /**
   * The threshold of items in external sort. If the number of chunks participating in sorting
   * exceeds this threshold, external sorting is enabled, otherwise memory sorting is used.
   */
  private int externalSortThreshold = 60;

  /**
   * Is this IoTDB instance a receiver of sync or not.
   */
  private boolean isSyncEnable = true;
  /**
   * If this IoTDB instance is a receiver of sync, set the server port.
   */
  private int syncServerPort = 5555;
  /**
   * Set the language version when loading file including error information, default value is "EN"
   */
  private String languageVersion = "EN";

  private String ipWhiteList = "0.0.0.0/0";
  /**
   * Examining period of cache file reader : 100 seconds.
   */
  private long cacheFileReaderClearPeriod = 100000;

  /**
   * Replace implementation class of JDBC service
   */
  private String rpcImplClassName = TSServiceImpl.class.getName();

  /**
   * Is stat performance of sub-module enable.
   */
  private boolean enablePerformanceStat = false;

  /**
   * Is performance tracing enable.
   */
  private boolean enablePerformanceTracing = false;

  /**
   * The display of stat performance interval in ms.
   */
  private long performanceStatDisplayInterval = 60000;

  /**
   * The memory used for stat performance.
   */
  private int performanceStatMemoryInKB = 20;
  /**
   * whether use chunkBufferPool.
   */
  private boolean chunkBufferPoolEnable = false;

  /**
   * Switch of watermark function
   */
  private boolean enableWatermark = false;

  /**
   * Secret key for watermark
   */
  private String watermarkSecretKey = "QWERTYUIOP*&=";

  /**
   * Bit string of watermark
   */
  private String watermarkBitString = "11001010010101";

  /**
   * Watermark method and parameters
   */
  private String watermarkMethod = "GroupBasedLSBMethod(embed_row_cycle=5,embed_lsb_num=5)";

  /**
   * Switch of creating schema automatically
   */
  private boolean enableAutoCreateSchema = true;

  /**
   * register time series as which type when receiving boolean string "true" or "false"
   */
  private TSDataType booleanStringInferType = TSDataType.BOOLEAN;

  /**
   * register time series as which type when receiving an integer string "67"
   */
  private TSDataType integerStringInferType = TSDataType.FLOAT;

  /**
   * register time series as which type when receiving a floating number string "6.7"
   */
  private TSDataType floatingStringInferType = TSDataType.FLOAT;

  /**
   * register time series as which type when receiving the Literal NaN. Values can be DOUBLE, FLOAT
   * or TEXT
   */
  private TSDataType nanStringInferType = TSDataType.DOUBLE;

  /**
   * Storage group level when creating schema automatically is enabled
   */
  private int defaultStorageGroupLevel = 1;

  /**
   * BOOLEAN encoding when creating schema automatically is enabled
   */
  private TSEncoding defaultBooleanEncoding = TSEncoding.RLE;

  /**
   * INT32 encoding when creating schema automatically is enabled
   */
  private TSEncoding defaultInt32Encoding = TSEncoding.RLE;

  /**
   * INT64 encoding when creating schema automatically is enabled
   */
  private TSEncoding defaultInt64Encoding = TSEncoding.RLE;

  /**
   * FLOAT encoding when creating schema automatically is enabled
   */
  private TSEncoding defaultFloatEncoding = TSEncoding.GORILLA;

  /**
   * DOUBLE encoding when creating schema automatically is enabled
   */
  private TSEncoding defaultDoubleEncoding = TSEncoding.GORILLA;

  /**
   * TEXT encoding when creating schema automatically is enabled
   */
  private TSEncoding defaultTextEncoding = TSEncoding.PLAIN;

  /**
   * How much memory (in byte) can be used by a single merge task.
   */
  private long mergeMemoryBudget = (long) (Runtime.getRuntime().maxMemory() * 0.2);

  /**
   * How many threads will be set up to perform upgrade tasks.
   */
  private int upgradeThreadNum = 1;

  /**
   * How many threads will be set up to perform main merge tasks.
   */
  private int mergeThreadNum = 1;

  /**
   * How many threads will be set up to perform merge chunk sub-tasks.
   */
  private int mergeChunkSubThreadNum = 4;

  /**
   * If one merge file selection runs for more than this time, it will be ended and its current
   * selection will be used as final selection. Unit: millis. When < 0, it means time is unbounded.
   */
  private long mergeFileSelectionTimeBudget = 30 * 1000;

  /**
   * the time range size of target merge file
   */
  private long mergeFileTimeBlock = 60 * 60 * 1000;

  /**
   * When set to true, if some crashed merges are detected during system rebooting, such merges will
   * be continued, otherwise, the unfinished parts of such merges will not be continued while the
   * finished parts still remain as they are.
   */
  private boolean continueMergeAfterReboot = true;

  /**
   * A global merge will be performed each such interval, that is, each storage group will be merged
   * (if proper merge candidates can be found). Unit: second.
   */
  private long mergeIntervalSec = 2 * 3600L;

  /**
   * When set to true, all merges becomes full merge (the whole SeqFiles are re-written despite how
   * much they are overflowed). This may increase merge overhead depending on how much the SeqFiles
   * are overflowed.
   */
  private boolean forceFullMerge = false;

  /**
   * During a merge, if a chunk with less number of chunks than this parameter, the chunk will be
   * merged with its succeeding chunks even if it is not overflowed, until the merged chunks reach
   * this threshold and the new chunk will be flushed.
   */
  private int chunkMergePointThreshold = 20480;

  private SeqMergeFileStrategy seqMergeFileStrategy = SeqMergeFileStrategy.SQUEEZE;

  private SizeMergeFileStrategy sizeMergeFileStrategy = SizeMergeFileStrategy.REGULARIZATION;

  private MergeSizeSelectorStrategy mergeSizeSelectorStrategy = MergeSizeSelectorStrategy.POINT_RANGE;

  /**
   * Default system file storage is in local file system (unsupported)
   */
  private FSType systemFileStorageFs = FSType.LOCAL;

  /**
   * Default TSfile storage is in local file system
   */
  private FSType tsFileStorageFs = FSType.LOCAL;

  /**
   * Default core-site.xml file path is /etc/hadoop/conf/core-site.xml
   */
  private String coreSitePath = "/etc/hadoop/conf/core-site.xml";

  /**
   * Default hdfs-site.xml file path is /etc/hadoop/conf/hdfs-site.xml
   */
  private String hdfsSitePath = "/etc/hadoop/conf/hdfs-site.xml";

  /**
   * Default HDFS ip is localhost
   */
  private String hdfsIp = "localhost";

  /**
   * Default HDFS port is 9000
   */
  private String hdfsPort = "9000";

  /**
   * Default DFS NameServices is hdfsnamespace
   */
  private String dfsNameServices = "hdfsnamespace";

  /**
   * Default DFS HA name nodes are nn1 and nn2
   */
  private String dfsHaNamenodes = "nn1,nn2";

  /**
   * Default DFS HA automatic failover is enabled
   */
  private boolean dfsHaAutomaticFailoverEnabled = true;

  /**
   * Default DFS client failover proxy provider is "org.apache.hadoop.hdfs.server.namenode.ha.ConfiguredFailoverProxyProvider"
   */
  private String dfsClientFailoverProxyProvider = "org.apache.hadoop.hdfs.server.namenode.ha.ConfiguredFailoverProxyProvider";

  /**
   * whether use kerberos to authenticate hdfs
   */
  private boolean useKerberos = false;

  /**
   * full path of kerberos keytab file
   */
  private String kerberosKeytabFilePath = "/path";

  /**
   * kerberos principal
   */
  private String kerberosPrincipal = "principal";

  /**
   * the num of memtable in each storage group
   */
  private int concurrentWritingTimePartition = 1;

  /**
   * the default fill interval in LinearFill and PreviousFill, -1 means infinite past time
   */
  private int defaultFillInterval = -1;

  /**
<<<<<<< HEAD
   * default TTL for storage groups that are not set TTL by statements, in ms Notice: if this
   * property is changed, previous created storage group which are not set TTL will also be
   * affected.
=======
   * default TTL for storage groups that are not set TTL by statements, in ms
   * Notice: if this property is changed, previous created storage group which are not set TTL
   * will also be affected.
>>>>>>> ffdf15f8
   */
  private long defaultTTL = Long.MAX_VALUE;

  /**
   * The default value of primitive array size in array pool
   */
  private int primitiveArraySize = 64;

  /**
   * whether enable data partition. If disabled, all data belongs to partition 0
   */
  private boolean enablePartition = false;

  /**
   * Interval line number of mlog.txt when creating a checkpoint and saving snapshot of mtree
   */
  private int mtreeSnapshotInterval = 100000;

  /**
   * Threshold interval time of MTree modification. If the last modification time is less than this
   * threshold, MTree snapshot will not be created. Unit: second. Default: 1 hour(3600 seconds)
   */
  private int mtreeSnapshotThresholdTime = 3600;

  /**
   * Time range for partitioning data inside each storage group, the unit is second
   */
  private long partitionInterval = 604800;

  //just for test
  //wait for 60 second by default.
  private int thriftServerAwaitTimeForStopService = 60;

  private int queryCacheSizeInMetric = 50;

  // max size for tag and attribute of one time series
  private int tagAttributeTotalSize = 700;

  // In one insert (one device, one timestamp, multiple measurements),
  // if enable partial insert, one measurement failure will not impact other measurements
  private boolean enablePartialInsert = true;

  // Open ID Secret
  private String openIdProviderUrl = null;

  // the authorizer provider class which extends BasicAuthorizer
  private String authorizerProvider = "org.apache.iotdb.db.auth.authorizer.LocalFileAuthorizer";

  // time in nanosecond precision when starting up
  private long startUpNanosecond = System.nanoTime();

  public IoTDBConfig() {
    // empty constructor
  }

  public int getConcurrentWritingTimePartition() {
    return concurrentWritingTimePartition;
  }

  void setConcurrentWritingTimePartition(int concurrentWritingTimePartition) {
    this.concurrentWritingTimePartition = concurrentWritingTimePartition;
  }

  public int getDefaultFillInterval() {
    return defaultFillInterval;
  }

  public void setDefaultFillInterval(int defaultFillInterval) {
    this.defaultFillInterval = defaultFillInterval;
  }

  public boolean isEnablePartition() {
    return enablePartition;
  }

  public void setEnablePartition(boolean enablePartition) {
    this.enablePartition = enablePartition;
  }

  public int getMtreeSnapshotInterval() {
    return mtreeSnapshotInterval;
  }

  public void setMtreeSnapshotInterval(int mtreeSnapshotInterval) {
    this.mtreeSnapshotInterval = mtreeSnapshotInterval;
  }

  public int getMtreeSnapshotThresholdTime() {
    return mtreeSnapshotThresholdTime;
  }

  public void setMtreeSnapshotThresholdTime(int mtreeSnapshotThresholdTime) {
    this.mtreeSnapshotThresholdTime = mtreeSnapshotThresholdTime;
  }

  public long getPartitionInterval() {
    return partitionInterval;
  }

  public void setPartitionInterval(long partitionInterval) {
    this.partitionInterval = partitionInterval;
  }

  public ZoneId getZoneID() {
    return zoneID;
  }

  void setZoneID(ZoneId zoneID) {
    this.zoneID = zoneID;
  }

  void updatePath() {
    formulateFolders();
    confirmMultiDirStrategy();
  }

  /**
   * if the folders are relative paths, add IOTDB_HOME as the path prefix
   */
  private void formulateFolders() {
    systemDir = addHomeDir(systemDir);
    schemaDir = addHomeDir(schemaDir);
    syncDir = addHomeDir(syncDir);
    tracingDir = addHomeDir(tracingDir);
    walDir = addHomeDir(walDir);

    if (TSFileDescriptor.getInstance().getConfig().getTSFileStorageFs().equals(FSType.HDFS)) {
      String hdfsDir = getHdfsDir();
      queryDir = hdfsDir + File.separatorChar + queryDir;
      for (int i = 0; i < dataDirs.length; i++) {
        dataDirs[i] = hdfsDir + File.separatorChar + dataDirs[i];
      }
    } else {
      queryDir = addHomeDir(queryDir);
      for (int i = 0; i < dataDirs.length; i++) {
        dataDirs[i] = addHomeDir(dataDirs[i]);
      }
    }
  }

  void reloadDataDirs(String[] dataDirs) throws LoadConfigurationException {
    if (TSFileDescriptor.getInstance().getConfig().getTSFileStorageFs().equals(FSType.HDFS)) {
      String hdfsDir = getHdfsDir();
      for (int i = 0; i < dataDirs.length; i++) {
        dataDirs[i] = hdfsDir + File.separatorChar + dataDirs[i];
      }
    } else {
      for (int i = 0; i < dataDirs.length; i++) {
        dataDirs[i] = addHomeDir(dataDirs[i]);
      }
    }
    this.dataDirs = dataDirs;
    DirectoryManager.getInstance().updateFileFolders();
  }

  private String addHomeDir(String dir) {
    String homeDir = System.getProperty(IoTDBConstant.IOTDB_HOME, null);
    if (!new File(dir).isAbsolute() && homeDir != null && homeDir.length() > 0) {
      if (!homeDir.endsWith(File.separator)) {
        dir = homeDir + File.separatorChar + dir;
      } else {
        dir = homeDir + dir;
      }
    }
    return dir;
  }

  private void confirmMultiDirStrategy() {
    if (getMultiDirStrategyClassName() == null) {
      multiDirStrategyClassName = DEFAULT_MULTI_DIR_STRATEGY;
    }
    if (!getMultiDirStrategyClassName().contains(".")) {
      multiDirStrategyClassName = MULTI_DIR_STRATEGY_PREFIX + multiDirStrategyClassName;
    }

    try {
      Class.forName(multiDirStrategyClassName);
    } catch (ClassNotFoundException e) {
      logger.warn("Cannot find given directory strategy {}, using the default value",
          getMultiDirStrategyClassName(), e);
      setMultiDirStrategyClassName(MULTI_DIR_STRATEGY_PREFIX + DEFAULT_MULTI_DIR_STRATEGY);
    }
  }

  private String getHdfsDir() {
    String[] hdfsIps = TSFileDescriptor.getInstance().getConfig().getHdfsIp();
    String hdfsDir = "hdfs://";
    if (hdfsIps.length > 1) {
      hdfsDir += TSFileDescriptor.getInstance().getConfig().getDfsNameServices();
    } else {
      hdfsDir += hdfsIps[0] + ":" + TSFileDescriptor.getInstance().getConfig().getHdfsPort();
    }
    return hdfsDir;
  }

  public String[] getDataDirs() {
    return dataDirs;
  }

  public int getMetricsPort() {
    return metricsPort;
  }

  void setMetricsPort(int metricsPort) {
    this.metricsPort = metricsPort;
  }

  public boolean isEnableMetricService() {
    return enableMetricService;
  }

  public void setEnableMetricService(boolean enableMetricService) {
    this.enableMetricService = enableMetricService;
  }

  void setDataDirs(String[] dataDirs) {
    this.dataDirs = dataDirs;
  }

  public String getRpcAddress() {
    return rpcAddress;
  }

  void setRpcAddress(String rpcAddress) {
    this.rpcAddress = rpcAddress;
  }

  public int getRpcPort() {
    return rpcPort;
  }

  void setRpcPort(int rpcPort) {
    this.rpcPort = rpcPort;
  }

  public String getTimestampPrecision() {
    return timestampPrecision;
  }

  public void setTimestampPrecision(String timestampPrecision) {
    if (!(timestampPrecision.equals("ms") || timestampPrecision.equals("us")
        || timestampPrecision.equals("ns"))) {
      logger.error("Wrong timestamp precision, please set as: ms, us or ns ! Current is: "
          + timestampPrecision);
      System.exit(-1);
    }
    this.timestampPrecision = timestampPrecision;
  }

  public boolean isEnableWal() {
    return enableWal;
  }

  public void setEnableWal(boolean enableWal) {
    this.enableWal = enableWal;
  }

  public int getFlushWalThreshold() {
    return flushWalThreshold;
  }

  public void setFlushWalThreshold(int flushWalThreshold) {
    this.flushWalThreshold = flushWalThreshold;
  }

  public long getForceWalPeriodInMs() {
    return forceWalPeriodInMs;
  }

  public void setForceWalPeriodInMs(long forceWalPeriodInMs) {
    this.forceWalPeriodInMs = forceWalPeriodInMs;
  }

  public String getSystemDir() {
    return systemDir;
  }

  void setSystemDir(String systemDir) {
    this.systemDir = systemDir;
  }

  public String getSchemaDir() {
    return schemaDir;
  }

  void setSchemaDir(String schemaDir) {
    this.schemaDir = schemaDir;
  }

  public String getSyncDir() {
    return syncDir;
  }

  void setSyncDir(String syncDir) {
    this.syncDir = syncDir;
  }

  public String getTracingDir() {
    return tracingDir;
  }

  void setTracingDir(String tracingDir) {
    this.tracingDir = tracingDir;
  }

  public String getQueryDir() {
    return queryDir;
  }

  void setQueryDir(String queryDir) {
    this.queryDir = queryDir;
  }

  public String getWalDir() {
    return walDir;
  }

  void setWalDir(String walDir) {
    this.walDir = walDir;
  }

  public String getMultiDirStrategyClassName() {
    return multiDirStrategyClassName;
  }

  void setMultiDirStrategyClassName(String multiDirStrategyClassName) {
    this.multiDirStrategyClassName = multiDirStrategyClassName;
  }

  public int getBatchSize() {
    return batchSize;
  }

  void setBatchSize(int batchSize) {
    this.batchSize = batchSize;
  }

  public int getMaxMemtableNumber() {
    return maxMemtableNumber;
  }

  public void setMaxMemtableNumber(int maxMemtableNumber) {
    this.maxMemtableNumber = maxMemtableNumber;
  }

  public int getConcurrentFlushThread() {
    return concurrentFlushThread;
  }

  void setConcurrentFlushThread(int concurrentFlushThread) {
    this.concurrentFlushThread = concurrentFlushThread;
  }

  public int getConcurrentQueryThread() {
    return concurrentQueryThread;
  }

  void setConcurrentQueryThread(int concurrentQueryThread) {
    this.concurrentQueryThread = concurrentQueryThread;
  }

  public long getTsFileSizeThreshold() {
    return tsFileSizeThreshold;
  }

  public void setTsFileSizeThreshold(long tsFileSizeThreshold) {
    this.tsFileSizeThreshold = tsFileSizeThreshold;
  }

  public int getBackLoopPeriodSec() {
    return backLoopPeriodSec;
  }

  void setBackLoopPeriodSec(int backLoopPeriodSec) {
    this.backLoopPeriodSec = backLoopPeriodSec;
  }

  public boolean isEnableStatMonitor() {
    return enableStatMonitor;
  }

  public void setEnableStatMonitor(boolean enableStatMonitor) {
    this.enableStatMonitor = enableStatMonitor;
  }

  public int getRpcMaxConcurrentClientNum() {
    return rpcMaxConcurrentClientNum;
  }

  void setRpcMaxConcurrentClientNum(int rpcMaxConcurrentClientNum) {
    this.rpcMaxConcurrentClientNum = rpcMaxConcurrentClientNum;
  }

  public int getStatMonitorDetectFreqSec() {
    return statMonitorDetectFreqSec;
  }

  void setStatMonitorDetectFreqSec(int statMonitorDetectFreqSec) {
    this.statMonitorDetectFreqSec = statMonitorDetectFreqSec;
  }

  public int getStatMonitorRetainIntervalSec() {
    return statMonitorRetainIntervalSec;
  }

  void setStatMonitorRetainIntervalSec(int statMonitorRetainIntervalSec) {
    this.statMonitorRetainIntervalSec = statMonitorRetainIntervalSec;
  }

  public int getmManagerCacheSize() {
    return mManagerCacheSize;
  }

  void setmManagerCacheSize(int mManagerCacheSize) {
    this.mManagerCacheSize = mManagerCacheSize;
  }

  public int getmRemoteSchemaCacheSize() {
    return mRemoteSchemaCacheSize;
  }

  public void setmRemoteSchemaCacheSize(int mRemoteSchemaCacheSize) {
    this.mRemoteSchemaCacheSize = mRemoteSchemaCacheSize;
  }

  public boolean isSyncEnable() {
    return isSyncEnable;
  }

  public void setSyncEnable(boolean syncEnable) {
    isSyncEnable = syncEnable;
  }

  public int getSyncServerPort() {
    return syncServerPort;
  }

  void setSyncServerPort(int syncServerPort) {
    this.syncServerPort = syncServerPort;
  }

  String getLanguageVersion() {
    return languageVersion;
  }

  void setLanguageVersion(String languageVersion) {
    this.languageVersion = languageVersion;
  }

  public String getIpWhiteList() {
    return ipWhiteList;
  }

  public void setIpWhiteList(String ipWhiteList) {
    this.ipWhiteList = ipWhiteList;
  }

  public long getCacheFileReaderClearPeriod() {
    return cacheFileReaderClearPeriod;
  }

  public void setCacheFileReaderClearPeriod(long cacheFileReaderClearPeriod) {
    this.cacheFileReaderClearPeriod = cacheFileReaderClearPeriod;
  }

  public boolean isReadOnly() {
    return readOnly;
  }

  public void setReadOnly(boolean readOnly) {
    this.readOnly = readOnly;
  }

  public String getRpcImplClassName() {
    return rpcImplClassName;
  }

  public void setRpcImplClassName(String rpcImplClassName) {
    this.rpcImplClassName = rpcImplClassName;
  }

  public int getWalBufferSize() {
    return walBufferSize;
  }

  public void setWalBufferSize(int walBufferSize) {
    this.walBufferSize = walBufferSize;
  }

  public boolean isChunkBufferPoolEnable() {
    return chunkBufferPoolEnable;
  }

  void setChunkBufferPoolEnable(boolean chunkBufferPoolEnable) {
    this.chunkBufferPoolEnable = chunkBufferPoolEnable;
  }

  public long getMergeMemoryBudget() {
    return mergeMemoryBudget;
  }

  void setMergeMemoryBudget(long mergeMemoryBudget) {
    this.mergeMemoryBudget = mergeMemoryBudget;
  }

  public int getMergeThreadNum() {
    return mergeThreadNum;
  }

  void setMergeThreadNum(int mergeThreadNum) {
    this.mergeThreadNum = mergeThreadNum;
  }

  public boolean isContinueMergeAfterReboot() {
    return continueMergeAfterReboot;
  }

  void setContinueMergeAfterReboot(boolean continueMergeAfterReboot) {
    this.continueMergeAfterReboot = continueMergeAfterReboot;
  }

  public long getMergeIntervalSec() {
    return mergeIntervalSec;
  }

  void setMergeIntervalSec(long mergeIntervalSec) {
    this.mergeIntervalSec = mergeIntervalSec;
  }

  public boolean isEnableParameterAdapter() {
    return enableParameterAdapter;
  }

  public void setEnableParameterAdapter(boolean enableParameterAdapter) {
    this.enableParameterAdapter = enableParameterAdapter;
  }

  public long getAllocateMemoryForWrite() {
    return allocateMemoryForWrite;
  }

  public void setAllocateMemoryForWrite(long allocateMemoryForWrite) {
    this.allocateMemoryForWrite = allocateMemoryForWrite;
  }

  long getAllocateMemoryForRead() {
    return allocateMemoryForRead;
  }

  void setAllocateMemoryForRead(long allocateMemoryForRead) {
    this.allocateMemoryForRead = allocateMemoryForRead;
  }

  public boolean isEnableExternalSort() {
    return enableExternalSort;
  }

  void setEnableExternalSort(boolean enableExternalSort) {
    this.enableExternalSort = enableExternalSort;
  }

  public int getExternalSortThreshold() {
    return externalSortThreshold;
  }

  void setExternalSortThreshold(int externalSortThreshold) {
    this.externalSortThreshold = externalSortThreshold;
  }

  public boolean isEnablePerformanceStat() {
    return enablePerformanceStat;
  }

  public void setEnablePerformanceStat(boolean enablePerformanceStat) {
    this.enablePerformanceStat = enablePerformanceStat;
  }

  public boolean isEnablePerformanceTracing() {
    return enablePerformanceTracing;
  }

  public void setEnablePerformanceTracing(boolean enablePerformanceTracing) {
    this.enablePerformanceTracing = enablePerformanceTracing;
  }

  public long getPerformanceStatDisplayInterval() {
    return performanceStatDisplayInterval;
  }

  void setPerformanceStatDisplayInterval(long performanceStatDisplayInterval) {
    this.performanceStatDisplayInterval = performanceStatDisplayInterval;
  }

  public int getPerformanceStatMemoryInKB() {
    return performanceStatMemoryInKB;
  }

  void setPerformanceStatMemoryInKB(int performanceStatMemoryInKB) {
    this.performanceStatMemoryInKB = performanceStatMemoryInKB;
  }

  public boolean isEnablePartialInsert() {
    return enablePartialInsert;
  }

  public void setEnablePartialInsert(boolean enablePartialInsert) {
    this.enablePartialInsert = enablePartialInsert;
  }

  public boolean isForceFullMerge() {
    return forceFullMerge;
  }

  void setForceFullMerge(boolean forceFullMerge) {
    this.forceFullMerge = forceFullMerge;
  }

  public int getChunkMergePointThreshold() {
    return chunkMergePointThreshold;
  }

  public void setChunkMergePointThreshold(int chunkMergePointThreshold) {
    this.chunkMergePointThreshold = chunkMergePointThreshold;
  }

  public long getMemtableSizeThreshold() {
    return memtableSizeThreshold;
  }

  public void setMemtableSizeThreshold(long memtableSizeThreshold) {
    this.memtableSizeThreshold = memtableSizeThreshold;
  }

  public SeqMergeFileStrategy getSeqMergeFileStrategy() {
    return seqMergeFileStrategy;
  }

  public SizeMergeFileStrategy getSizeMergeFileStrategy() {
    return sizeMergeFileStrategy;
  }

  public void setSeqMergeFileStrategy(
      SeqMergeFileStrategy seqMergeFileStrategy) {
    this.seqMergeFileStrategy = seqMergeFileStrategy;
  }

  public int getAvgSeriesPointNumberThreshold() {
    return avgSeriesPointNumberThreshold;
  }

  public void setAvgSeriesPointNumberThreshold(int avgSeriesPointNumberThreshold) {
    this.avgSeriesPointNumberThreshold = avgSeriesPointNumberThreshold;
  }

<<<<<<< HEAD
  public void setSizeMergeFileStrategy(
      SizeMergeFileStrategy sizeMergeFileStrategy) {
    this.sizeMergeFileStrategy = sizeMergeFileStrategy;
  }

  public MergeSizeSelectorStrategy getMergeSizeSelectorStrategy() {
    return mergeSizeSelectorStrategy;
=======
  public int getMergeChunkPointNumberThreshold() {
    return mergeChunkPointNumberThreshold;
  }

  public void setMergeChunkPointNumberThreshold(int mergeChunkPointNumberThreshold) {
    this.mergeChunkPointNumberThreshold = mergeChunkPointNumberThreshold;
  }

  public int getMaxMergeChunkNumInTsFile() {
    return maxMergeChunkNumInTsFile;
  }

  public void setMaxMergeChunkNumInTsFile(int maxMergeChunkNumInTsFile) {
    this.maxMergeChunkNumInTsFile = maxMergeChunkNumInTsFile;
  }
  public MergeFileStrategy getMergeFileStrategy() {
    return mergeFileStrategy;
>>>>>>> ffdf15f8
  }

  public void setMergeSizeSelectorStrategy(
      MergeSizeSelectorStrategy mergeSizeSelectorStrategy) {
    this.mergeSizeSelectorStrategy = mergeSizeSelectorStrategy;
  }

  public boolean isEnableVm() {
    return enableVm;
  }

  public void setEnableVm(boolean enableVm) {
    this.enableVm = enableVm;
  }

  public int getMaxVmNum() {
    return maxVmNum;
  }

  public void setMaxVmNum(int maxVmNum) {
    this.maxVmNum = maxVmNum;
  }

  public int getMergeChunkSubThreadNum() {
    return mergeChunkSubThreadNum;
  }

  void setMergeChunkSubThreadNum(int mergeChunkSubThreadNum) {
    this.mergeChunkSubThreadNum = mergeChunkSubThreadNum;
  }

  public long getMergeFileSelectionTimeBudget() {
    return mergeFileSelectionTimeBudget;
  }

  void setMergeFileSelectionTimeBudget(long mergeFileSelectionTimeBudget) {
    this.mergeFileSelectionTimeBudget = mergeFileSelectionTimeBudget;
  }

  public long getMergeFileTimeBlock() {
    return mergeFileTimeBlock;
  }

  void setMergeFileTimeBlock(long mergeFileTimeBlock) {
    this.mergeFileTimeBlock = mergeFileTimeBlock;
  }

  public boolean isRpcThriftCompressionEnable() {
    return rpcThriftCompressionEnable;
  }

  void setRpcThriftCompressionEnable(boolean rpcThriftCompressionEnable) {
    this.rpcThriftCompressionEnable = rpcThriftCompressionEnable;
  }

  public boolean isMetaDataCacheEnable() {
    return metaDataCacheEnable;
  }

  public void setMetaDataCacheEnable(boolean metaDataCacheEnable) {
    this.metaDataCacheEnable = metaDataCacheEnable;
  }

  public long getAllocateMemoryForTimeSeriesMetaDataCache() {
    return allocateMemoryForTimeSeriesMetaDataCache;
  }

  public void setAllocateMemoryForTimeSeriesMetaDataCache(
      long allocateMemoryForTimeSeriesMetaDataCache) {
    this.allocateMemoryForTimeSeriesMetaDataCache = allocateMemoryForTimeSeriesMetaDataCache;
  }

  public long getAllocateMemoryForChunkMetaDataCache() {
    return allocateMemoryForChunkMetaDataCache;
  }

  public void setAllocateMemoryForChunkMetaDataCache(long allocateMemoryForChunkMetaDataCache) {
    this.allocateMemoryForChunkMetaDataCache = allocateMemoryForChunkMetaDataCache;
  }

  public long getAllocateMemoryForChunkCache() {
    return allocateMemoryForChunkCache;
  }

  public void setAllocateMemoryForChunkCache(long allocateMemoryForChunkCache) {
    this.allocateMemoryForChunkCache = allocateMemoryForChunkCache;
  }

  public boolean isEnableWatermark() {
    return enableWatermark;
  }

  public void setEnableWatermark(boolean enableWatermark) {
    this.enableWatermark = enableWatermark;
  }

  public String getWatermarkSecretKey() {
    return watermarkSecretKey;
  }

  public void setWatermarkSecretKey(String watermarkSecretKey) {
    this.watermarkSecretKey = watermarkSecretKey;
  }

  public String getWatermarkBitString() {
    return watermarkBitString;
  }

  public void setWatermarkBitString(String watermarkBitString) {
    this.watermarkBitString = watermarkBitString;
  }

  String getWatermarkMethod() {
    return this.watermarkMethod;
  }

  public void setWatermarkMethod(String watermarkMethod) {
    this.watermarkMethod = watermarkMethod;
  }

  public String getWatermarkMethodName() {
    return watermarkMethod.split("\\(")[0];
  }

  public int getWatermarkParamMarkRate() {
    return Integer.parseInt(getWatermarkParamValue("embed_row_cycle", "5"));
  }

  public int getWatermarkParamMaxRightBit() {
    return Integer.parseInt(getWatermarkParamValue("embed_lsb_num", "5"));
  }

  private String getWatermarkParamValue(String key, String defaultValue) {
    String res = getWatermarkParamValue(key);
    if (res != null) {
      return res;
    }
    return defaultValue;
  }

  private String getWatermarkParamValue(String key) {
    String pattern = key + "=(\\w*)";
    Pattern r = Pattern.compile(pattern);
    Matcher m = r.matcher(watermarkMethod);
    if (m.find() && m.groupCount() > 0) {
      return m.group(1);
    }
    return null;
  }

  public boolean isAutoCreateSchemaEnabled() {
    return enableAutoCreateSchema;
  }

  public void setAutoCreateSchemaEnabled(boolean enableAutoCreateSchema) {
    this.enableAutoCreateSchema = enableAutoCreateSchema;
  }

  public TSDataType getBooleanStringInferType() {
    return booleanStringInferType;
  }

  public void setBooleanStringInferType(
      TSDataType booleanStringInferType) {
    this.booleanStringInferType = booleanStringInferType;
  }

  public TSDataType getIntegerStringInferType() {
    return integerStringInferType;
  }

  public void setIntegerStringInferType(
      TSDataType integerStringInferType) {
    this.integerStringInferType = integerStringInferType;
  }

  public TSDataType getFloatingStringInferType() {
    return floatingStringInferType;
  }

  public void setFloatingStringInferType(
      TSDataType floatingNumberStringInferType) {
    this.floatingStringInferType = floatingNumberStringInferType;
  }

  public TSDataType getNanStringInferType() {
    return nanStringInferType;
  }

  public void setNanStringInferType(TSDataType nanStringInferType) {
    if (nanStringInferType != TSDataType.DOUBLE &&
        nanStringInferType != TSDataType.FLOAT &&
        nanStringInferType != TSDataType.TEXT) {
      throw new IllegalArgumentException(
          "Config Property nan_string_infer_type can only be FLOAT, DOUBLE or TEXT but is "
              + nanStringInferType);
    }
    this.nanStringInferType = nanStringInferType;
  }

  public int getDefaultStorageGroupLevel() {
    return defaultStorageGroupLevel;
  }

  void setDefaultStorageGroupLevel(int defaultStorageGroupLevel) {
    this.defaultStorageGroupLevel = defaultStorageGroupLevel;
  }

  public TSEncoding getDefaultBooleanEncoding() {
    return defaultBooleanEncoding;
  }

  public void setDefaultBooleanEncoding(TSEncoding defaultBooleanEncoding) {
    this.defaultBooleanEncoding = defaultBooleanEncoding;
  }

  void setDefaultBooleanEncoding(String defaultBooleanEncoding) {
    this.defaultBooleanEncoding = TSEncoding.valueOf(defaultBooleanEncoding);
  }

  public TSEncoding getDefaultInt32Encoding() {
    return defaultInt32Encoding;
  }

  public void setDefaultInt32Encoding(TSEncoding defaultInt32Encoding) {
    this.defaultInt32Encoding = defaultInt32Encoding;
  }

  void setDefaultInt32Encoding(String defaultInt32Encoding) {
    this.defaultInt32Encoding = TSEncoding.valueOf(defaultInt32Encoding);
  }

  public TSEncoding getDefaultInt64Encoding() {
    return defaultInt64Encoding;
  }

  public void setDefaultInt64Encoding(TSEncoding defaultInt64Encoding) {
    this.defaultInt64Encoding = defaultInt64Encoding;
  }

  void setDefaultInt64Encoding(String defaultInt64Encoding) {
    this.defaultInt64Encoding = TSEncoding.valueOf(defaultInt64Encoding);
  }

  public TSEncoding getDefaultFloatEncoding() {
    return defaultFloatEncoding;
  }

  public void setDefaultFloatEncoding(TSEncoding defaultFloatEncoding) {
    this.defaultFloatEncoding = defaultFloatEncoding;
  }

  void setDefaultFloatEncoding(String defaultFloatEncoding) {
    this.defaultFloatEncoding = TSEncoding.valueOf(defaultFloatEncoding);
  }

  public TSEncoding getDefaultDoubleEncoding() {
    return defaultDoubleEncoding;
  }

  public void setDefaultDoubleEncoding(TSEncoding defaultDoubleEncoding) {
    this.defaultDoubleEncoding = defaultDoubleEncoding;
  }

  void setDefaultDoubleEncoding(String defaultDoubleEncoding) {
    this.defaultDoubleEncoding = TSEncoding.valueOf(defaultDoubleEncoding);
  }

  public TSEncoding getDefaultTextEncoding() {
    return defaultTextEncoding;
  }

  public void setDefaultTextEncoding(TSEncoding defaultTextEncoding) {
    this.defaultTextEncoding = defaultTextEncoding;
  }

  void setDefaultTextEncoding(String defaultTextEncoding) {
    this.defaultTextEncoding = TSEncoding.valueOf(defaultTextEncoding);
  }

  public FSType getSystemFileStorageFs() {
    return systemFileStorageFs;
  }

  public void setSystemFileStorageFs(String systemFileStorageFs) {
    this.systemFileStorageFs = FSType.valueOf(systemFileStorageFs);
  }

  FSType getTsFileStorageFs() {
    return tsFileStorageFs;
  }

  void setTsFileStorageFs(String tsFileStorageFs) {
    this.tsFileStorageFs = FSType.valueOf(tsFileStorageFs);
  }

  String getCoreSitePath() {
    return coreSitePath;
  }

  void setCoreSitePath(String coreSitePath) {
    this.coreSitePath = coreSitePath;
  }

  String getHdfsSitePath() {
    return hdfsSitePath;
  }

  void setHdfsSitePath(String hdfsSitePath) {
    this.hdfsSitePath = hdfsSitePath;
  }

  public String[] getHdfsIp() {
    return hdfsIp.split(",");
  }

  String getRawHDFSIp() {
    return hdfsIp;
  }

  void setHdfsIp(String[] hdfsIp) {
    this.hdfsIp = String.join(",", hdfsIp);
  }

  String getHdfsPort() {
    return hdfsPort;
  }

  void setHdfsPort(String hdfsPort) {
    this.hdfsPort = hdfsPort;
  }

  public int getUpgradeThreadNum() {
    return upgradeThreadNum;
  }

  void setUpgradeThreadNum(int upgradeThreadNum) {
    this.upgradeThreadNum = upgradeThreadNum;
  }

  String getDfsNameServices() {
    return dfsNameServices;
  }

  void setDfsNameServices(String dfsNameServices) {
    this.dfsNameServices = dfsNameServices;
  }

  public String[] getDfsHaNamenodes() {
    return dfsHaNamenodes.split(",");
  }

  String getRawDfsHaNamenodes() {
    return dfsHaNamenodes;
  }

  void setDfsHaNamenodes(String[] dfsHaNamenodes) {
    this.dfsHaNamenodes = String.join(",", dfsHaNamenodes);
  }

  boolean isDfsHaAutomaticFailoverEnabled() {
    return dfsHaAutomaticFailoverEnabled;
  }

  void setDfsHaAutomaticFailoverEnabled(boolean dfsHaAutomaticFailoverEnabled) {
    this.dfsHaAutomaticFailoverEnabled = dfsHaAutomaticFailoverEnabled;
  }

  String getDfsClientFailoverProxyProvider() {
    return dfsClientFailoverProxyProvider;
  }

  void setDfsClientFailoverProxyProvider(String dfsClientFailoverProxyProvider) {
    this.dfsClientFailoverProxyProvider = dfsClientFailoverProxyProvider;
  }

  boolean isUseKerberos() {
    return useKerberos;
  }

  void setUseKerberos(boolean useKerberos) {
    this.useKerberos = useKerberos;
  }

  String getKerberosKeytabFilePath() {
    return kerberosKeytabFilePath;
  }

  void setKerberosKeytabFilePath(String kerberosKeytabFilePath) {
    this.kerberosKeytabFilePath = kerberosKeytabFilePath;
  }

  String getKerberosPrincipal() {
    return kerberosPrincipal;
  }

  void setKerberosPrincipal(String kerberosPrincipal) {
    this.kerberosPrincipal = kerberosPrincipal;
  }

  public long getDefaultTTL() {
    return defaultTTL;
  }

  public void setDefaultTTL(long defaultTTL) {
    this.defaultTTL = defaultTTL;
  }

  public int getThriftServerAwaitTimeForStopService() {
    return thriftServerAwaitTimeForStopService;
  }

  public void setThriftServerAwaitTimeForStopService(int thriftServerAwaitTimeForStopService) {
    this.thriftServerAwaitTimeForStopService = thriftServerAwaitTimeForStopService;
  }

  public int getQueryCacheSizeInMetric() {
    return queryCacheSizeInMetric;
  }

  public void setQueryCacheSizeInMetric(int queryCacheSizeInMetric) {
    this.queryCacheSizeInMetric = queryCacheSizeInMetric;
  }

  public boolean isEnableMQTTService() {
    return enableMQTTService;
  }

  public void setEnableMQTTService(boolean enableMQTTService) {
    this.enableMQTTService = enableMQTTService;
  }

  public String getMqttHost() {
    return mqttHost;
  }

  public void setMqttHost(String mqttHost) {
    this.mqttHost = mqttHost;
  }

  public int getMqttPort() {
    return mqttPort;
  }

  public void setMqttPort(int mqttPort) {
    this.mqttPort = mqttPort;
  }

  public int getMqttHandlerPoolSize() {
    return mqttHandlerPoolSize;
  }

  public void setMqttHandlerPoolSize(int mqttHandlerPoolSize) {
    this.mqttHandlerPoolSize = mqttHandlerPoolSize;
  }

  public String getMqttPayloadFormatter() {
    return mqttPayloadFormatter;
  }

  public void setMqttPayloadFormatter(String mqttPayloadFormatter) {
    this.mqttPayloadFormatter = mqttPayloadFormatter;
  }

  public int getMqttMaxMessageSize() {
    return mqttMaxMessageSize;
  }

  public void setMqttMaxMessageSize(int mqttMaxMessageSize) {
    this.mqttMaxMessageSize = mqttMaxMessageSize;
  }

  public int getTagAttributeTotalSize() {
    return tagAttributeTotalSize;
  }

  public void setTagAttributeTotalSize(int tagAttributeTotalSize) {
    this.tagAttributeTotalSize = tagAttributeTotalSize;
  }

  public int getPrimitiveArraySize() {
    return primitiveArraySize;
  }

  public void setPrimitiveArraySize(int primitiveArraySize) {
    this.primitiveArraySize = primitiveArraySize;
  }

  public String getOpenIdProviderUrl() {
    return openIdProviderUrl;
  }

  public void setOpenIdProviderUrl(String openIdProviderUrl) {
    this.openIdProviderUrl = openIdProviderUrl;
  }

  public String getAuthorizerProvider() {
    return authorizerProvider;
  }

  public void setAuthorizerProvider(String authorizerProvider) {
    this.authorizerProvider = authorizerProvider;
  }

  public long getStartUpNanosecond() {
    return startUpNanosecond;
  }
}<|MERGE_RESOLUTION|>--- conflicted
+++ resolved
@@ -599,15 +599,9 @@
   private int defaultFillInterval = -1;
 
   /**
-<<<<<<< HEAD
-   * default TTL for storage groups that are not set TTL by statements, in ms Notice: if this
-   * property is changed, previous created storage group which are not set TTL will also be
-   * affected.
-=======
    * default TTL for storage groups that are not set TTL by statements, in ms
    * Notice: if this property is changed, previous created storage group which are not set TTL
    * will also be affected.
->>>>>>> ffdf15f8
    */
   private long defaultTTL = Long.MAX_VALUE;
 
@@ -1262,7 +1256,6 @@
     this.avgSeriesPointNumberThreshold = avgSeriesPointNumberThreshold;
   }
 
-<<<<<<< HEAD
   public void setSizeMergeFileStrategy(
       SizeMergeFileStrategy sizeMergeFileStrategy) {
     this.sizeMergeFileStrategy = sizeMergeFileStrategy;
@@ -1270,7 +1263,8 @@
 
   public MergeSizeSelectorStrategy getMergeSizeSelectorStrategy() {
     return mergeSizeSelectorStrategy;
-=======
+  }
+
   public int getMergeChunkPointNumberThreshold() {
     return mergeChunkPointNumberThreshold;
   }
@@ -1285,10 +1279,6 @@
 
   public void setMaxMergeChunkNumInTsFile(int maxMergeChunkNumInTsFile) {
     this.maxMergeChunkNumInTsFile = maxMergeChunkNumInTsFile;
-  }
-  public MergeFileStrategy getMergeFileStrategy() {
-    return mergeFileStrategy;
->>>>>>> ffdf15f8
   }
 
   public void setMergeSizeSelectorStrategy(
