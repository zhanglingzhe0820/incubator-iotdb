--- conflicted
+++ resolved
@@ -18,21 +18,14 @@
  */
 package org.apache.iotdb.db.utils;
 
-<<<<<<< HEAD
+import java.util.List;
 import java.util.Map;
 
-import org.apache.iotdb.db.metadata.MManager;
-import org.apache.iotdb.tsfile.exception.write.WriteProcessException;
-import org.apache.iotdb.tsfile.read.common.Path;
-import org.apache.iotdb.tsfile.write.schema.Schema;
-import org.apache.iotdb.tsfile.write.schema.TimeseriesSchema;
-=======
-import java.util.List;
 import org.apache.iotdb.db.exception.metadata.MetadataException;
 import org.apache.iotdb.db.metadata.MManager;
+import org.apache.iotdb.tsfile.read.common.Path;
 import org.apache.iotdb.tsfile.write.schema.MeasurementSchema;
 import org.apache.iotdb.tsfile.write.schema.Schema;
->>>>>>> 6fc0aa98
 
 
 public class SchemaUtils {
@@ -46,17 +39,10 @@
    * @param processorName the name of a FileNode.
    * @return the schema of the FileNode named processorName.
    */
-<<<<<<< HEAD
-  public static Schema constructSchema(String processorName) {
-    Map<String, TimeseriesSchema> columnSchemaMap;
-    columnSchemaMap = MManager.getInstance().getStorageGroupSchemaMap(processorName);
+  public static Schema constructSchema(String processorName) throws MetadataException {
+    Map<String, MeasurementSchema> columnSchemaMap;
+    columnSchemaMap = MManager.getInstance().getStorageGroupSchema(processorName);
     return getSchemaFromColumnSchema(columnSchemaMap);
-=======
-  public static Schema constructSchema(String processorName) throws MetadataException {
-    List<MeasurementSchema> columnSchemaList;
-    columnSchemaList = MManager.getInstance().getStorageGroupSchema(processorName);
-    return getSchemaFromColumnSchema(columnSchemaList);
->>>>>>> 6fc0aa98
   }
 
   /**
@@ -65,9 +51,9 @@
    * @param schemaList the schema of the columns in this file.
    * @return a Schema contains the provided schemas.
    */
-  public static Schema getSchemaFromColumnSchema(Map<String, TimeseriesSchema> schemaMap) {
+  public static Schema getSchemaFromColumnSchema(Map<String, MeasurementSchema> schemaMap) {
     Schema schema = new Schema();
-    for (Map.Entry<String, TimeseriesSchema> entry : schemaMap.entrySet()) {
+    for (Map.Entry<String, MeasurementSchema> entry : schemaMap.entrySet()) {
       schema.registerTimeseries(new Path(entry.getKey()), entry.getValue());
     }
     return schema;
