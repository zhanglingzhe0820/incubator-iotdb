/*
 * Licensed to the Apache Software Foundation (ASF) under one
 * or more contributor license agreements.  See the NOTICE file
 * distributed with this work for additional information
 * regarding copyright ownership.  The ASF licenses this file
 * to you under the Apache License, Version 2.0 (the
 * "License"); you may not use this file except in compliance
 * with the License.  You may obtain a copy of the License at
 *
 *     http://www.apache.org/licenses/LICENSE-2.0
 *
 * Unless required by applicable law or agreed to in writing,
 * software distributed under the License is distributed on an
 * "AS IS" BASIS, WITHOUT WARRANTIES OR CONDITIONS OF ANY
 * KIND, either express or implied.  See the License for the
 * specific language governing permissions and limitations
 * under the License.
 */
package org.apache.iotdb.db.service;

import org.antlr.v4.runtime.misc.ParseCancellationException;
import org.apache.iotdb.db.auth.AuthException;
import org.apache.iotdb.db.auth.AuthorityChecker;
import org.apache.iotdb.db.auth.authorizer.IAuthorizer;
import org.apache.iotdb.db.auth.authorizer.LocalFileAuthorizer;
import org.apache.iotdb.db.conf.IoTDBConfig;
import org.apache.iotdb.db.conf.IoTDBConstant;
import org.apache.iotdb.db.conf.IoTDBDescriptor;
import org.apache.iotdb.db.cost.statistic.Measurement;
import org.apache.iotdb.db.cost.statistic.Operation;
import org.apache.iotdb.db.engine.StorageEngine;
import org.apache.iotdb.db.exception.QueryInBatchStatementException;
import org.apache.iotdb.db.exception.StorageEngineException;
import org.apache.iotdb.db.exception.metadata.MetadataException;
import org.apache.iotdb.db.exception.query.QueryProcessException;
import org.apache.iotdb.db.exception.runtime.SQLParserException;
import org.apache.iotdb.db.exception.storageGroup.StorageGroupNotSetException;
import org.apache.iotdb.db.metadata.MManager;
import org.apache.iotdb.db.metrics.server.SqlArgument;
import org.apache.iotdb.db.qp.QueryProcessor;
import org.apache.iotdb.db.qp.constant.SQLConstant;
import org.apache.iotdb.db.qp.executor.QueryProcessExecutor;
import org.apache.iotdb.db.qp.logical.Operator.OperatorType;
import org.apache.iotdb.db.qp.physical.PhysicalPlan;
import org.apache.iotdb.db.qp.physical.crud.BatchInsertPlan;
import org.apache.iotdb.db.qp.physical.crud.DeletePlan;
import org.apache.iotdb.db.qp.physical.crud.InsertPlan;
import org.apache.iotdb.db.qp.physical.crud.QueryPlan;
import org.apache.iotdb.db.qp.physical.sys.*;
import org.apache.iotdb.db.query.context.QueryContext;
import org.apache.iotdb.db.query.control.QueryResourceManager;
import org.apache.iotdb.db.query.dataset.NewEngineDataSetWithoutValueFilter;
import org.apache.iotdb.db.query.dataset.NonAlignEngineDataSet;
import org.apache.iotdb.db.tools.watermark.GroupedLSBWatermarkEncoder;
import org.apache.iotdb.db.tools.watermark.WatermarkEncoder;
import org.apache.iotdb.db.utils.QueryDataSetUtils;
import org.apache.iotdb.rpc.TSStatusCode;
import org.apache.iotdb.service.rpc.thrift.*;
import org.apache.iotdb.tsfile.exception.filter.QueryFilterOptimizationException;
import org.apache.iotdb.tsfile.exception.write.UnSupportedDataTypeException;
import org.apache.iotdb.tsfile.file.metadata.enums.CompressionType;
import org.apache.iotdb.tsfile.file.metadata.enums.TSDataType;
import org.apache.iotdb.tsfile.file.metadata.enums.TSEncoding;
import org.apache.iotdb.tsfile.read.common.Path;
import org.apache.iotdb.tsfile.read.query.dataset.QueryDataSet;
import org.apache.thrift.TException;
import org.apache.thrift.server.ServerContext;
import org.slf4j.Logger;
import org.slf4j.LoggerFactory;

import java.io.IOException;
import java.nio.ByteBuffer;
import java.sql.SQLException;
import java.sql.Statement;
import java.time.ZoneId;
import java.util.*;
import java.util.concurrent.ConcurrentHashMap;
import java.util.concurrent.atomic.AtomicLong;

import static org.apache.iotdb.db.conf.IoTDBConstant.*;

/**
 * Thrift RPC implementation at server side.
 */
public class TSServiceImpl implements TSIService.Iface, ServerContext {

  private static final Logger logger = LoggerFactory.getLogger(TSServiceImpl.class);
  private static final String INFO_NOT_LOGIN = "{}: Not login.";
  private static final int MAX_SIZE = 200;
  private static final int DELETE_SIZE = 50;
  private static final String ERROR_PARSING_SQL = "meet error while parsing SQL to physical plan: {}";
  public static Vector<SqlArgument> sqlArgumentsList = new Vector<>();

  protected QueryProcessor processor;


  // Record the username for every rpc connection (session).
  private Map<Long, String> sessionIdUsernameMap = new ConcurrentHashMap<>();
  private Map<Long, ZoneId> sessionIdZoneIdMap = new ConcurrentHashMap<>();

  // The sessionId is unique in one IoTDB instance.
  private AtomicLong sessionIdGenerator = new AtomicLong();
  // The statementId is unique in one IoTDB instance.
  private AtomicLong statementIdGenerator = new AtomicLong();

  // (sessionId -> Set(statementId))
  private Map<Long, Set<Long>> sessionId2StatementId = new ConcurrentHashMap<>();
  // (statementId -> Set(queryId))
  private Map<Long, Set<Long>> statementId2QueryId = new ConcurrentHashMap<>();

  // (queryId -> QueryDataSet)
  private Map<Long, QueryDataSet> queryId2DataSet = new ConcurrentHashMap<>();

  private IoTDBConfig config = IoTDBDescriptor.getInstance().getConfig();

  // When the client abnormally exits, we can still know who to disconnect
  private ThreadLocal<Long> currSessionId = new ThreadLocal<>();

  public TSServiceImpl() {
    processor = new QueryProcessor(new QueryProcessExecutor());
  }

  public static TSDataType getSeriesType(String path) throws QueryProcessException {
    switch (path.toLowerCase()) {
      // authorization queries
      case COLUMN_ROLE:
      case COLUMN_USER:
      case COLUMN_PRIVILEGE:
      case COLUMN_STORAGE_GROUP:
        return TSDataType.TEXT;
      case COLUMN_TTL:
        return TSDataType.INT64;
      default:
        // do nothing
    }

    if (path.contains("(") && !path.startsWith("(") && path.endsWith(")")) {
      // aggregation
      int leftBracketIndex = path.indexOf('(');
      String aggrType = path.substring(0, leftBracketIndex);
      String innerPath = path.substring(leftBracketIndex + 1, path.length() - 1);
      switch (aggrType.toLowerCase()) {
        case SQLConstant.MIN_TIME:
        case SQLConstant.MAX_TIME:
        case SQLConstant.COUNT:
          return TSDataType.INT64;
        case SQLConstant.LAST_VALUE:
        case SQLConstant.FIRST_VALUE:
        case SQLConstant.MIN_VALUE:
        case SQLConstant.MAX_VALUE:
          return getSeriesType(innerPath);
        case SQLConstant.AVG:
        case SQLConstant.SUM:
          return TSDataType.DOUBLE;
        default:
          throw new QueryProcessException(
                  "aggregate does not support " + aggrType + " function.");
      }
    }
    return MManager.getInstance().getSeriesType(path);
  }

  @Override
  public TSOpenSessionResp openSession(TSOpenSessionReq req) throws TException {
<<<<<<< HEAD
    logger.debug("{}: receive open session request from username {}", IoTDBConstant.GLOBAL_DB_NAME,
        req.getUsername());
=======
    logger.info("{}: receive open session request from username {}", IoTDBConstant.GLOBAL_DB_NAME,
            req.getUsername());
>>>>>>> f461ba21

    boolean status;
    IAuthorizer authorizer;
    try {
      authorizer = LocalFileAuthorizer.getInstance();
    } catch (AuthException e) {
      throw new TException(e);
    }
    try {
      status = authorizer.login(req.getUsername(), req.getPassword());
    } catch (AuthException e) {
      logger.debug("meet error while logging in.", e);
      status = false;
    }
    TSStatus tsStatus;
    long sessionId = -1;
    if (status) {
      tsStatus = getStatus(TSStatusCode.SUCCESS_STATUS, "Login successfully");
      sessionId = sessionIdGenerator.incrementAndGet();
      sessionIdUsernameMap.put(sessionId, req.getUsername());
      sessionIdZoneIdMap.put(sessionId, config.getZoneID());
      currSessionId.set(sessionId);
    } else {
      tsStatus = getStatus(TSStatusCode.WRONG_LOGIN_PASSWORD_ERROR);
    }
    TSOpenSessionResp resp = new TSOpenSessionResp(tsStatus,
            TSProtocolVersion.IOTDB_SERVICE_PROTOCOL_V1);
    resp.setSessionId(sessionId);
<<<<<<< HEAD
    logger.debug("{}: Login status: {}. User : {}", IoTDBConstant.GLOBAL_DB_NAME,
        tsStatus.getStatusType().getMessage(), req.getUsername());
=======
    logger.info("{}: Login status: {}. User : {}", IoTDBConstant.GLOBAL_DB_NAME,
            tsStatus.getStatusType().getMessage(), req.getUsername());
>>>>>>> f461ba21

    return resp;
  }

  @Override
  public TSStatus closeSession(TSCloseSessionReq req) {
    logger.debug("{}: receive close session", IoTDBConstant.GLOBAL_DB_NAME);
    long sessionId = req.getSessionId();
    TSStatus tsStatus;
    if (sessionIdUsernameMap.remove(sessionId) == null) {
      tsStatus = getStatus(TSStatusCode.NOT_LOGIN_ERROR);
    } else {
      tsStatus = getStatus(TSStatusCode.SUCCESS_STATUS);
    }

    sessionIdZoneIdMap.remove(sessionId);
    List<Exception> exceptions = new ArrayList<>();
    Set<Long> statementIds = sessionId2StatementId.getOrDefault(sessionId, Collections.emptySet());
    for (long statementId : statementIds) {
      Set<Long> queryIds = statementId2QueryId.getOrDefault(statementId, Collections.emptySet());
      for (long queryId : queryIds) {
        queryId2DataSet.remove(queryId);

        try {
          QueryResourceManager.getInstance().endQuery(queryId);
        } catch (StorageEngineException e) {
          // release as many as resources as possible, so do not break as soon as one exception is
          // raised
          exceptions.add(e);
          logger.error("Error in closeSession : ", e);
        }
      }
    }
    if (!exceptions.isEmpty()) {
      return new TSStatus(
              getStatus(TSStatusCode.CLOSE_OPERATION_ERROR,
                      String.format("%d errors in closeOperation, see server logs for detail",
                              exceptions.size())));
    }

    return new TSStatus(tsStatus);
  }

  @Override
  public TSStatus cancelOperation(TSCancelOperationReq req) {
    //TODO implement
    return getStatus(TSStatusCode.QUERY_NOT_ALLOWED, "Cancellation is not implemented");
  }

  @Override
  public TSStatus closeOperation(TSCloseOperationReq req) {
    logger.debug("{}: receive close operation", IoTDBConstant.GLOBAL_DB_NAME);
    if (!checkLogin(req.getSessionId())) {
      logger.debug(INFO_NOT_LOGIN, IoTDBConstant.GLOBAL_DB_NAME);
      return getStatus(TSStatusCode.NOT_LOGIN_ERROR);
    }
    try {
      // statement close
      if (req.isSetStatementId()) {
        long stmtId = req.getStatementId();
        Set<Long> queryIdSet = statementId2QueryId.remove(stmtId);
        if (queryIdSet != null) {
          for (long queryId : queryIdSet) {
            releaseQueryResource(queryId);
          }
        }
      } else {
        // ResultSet close
        releaseQueryResource(req.queryId);
      }

    } catch (Exception e) {
      logger.error("Error in closeOperation : ", e);
      return getStatus(TSStatusCode.CLOSE_OPERATION_ERROR, "Error in closeOperation");
    }
    return getStatus(TSStatusCode.SUCCESS_STATUS);
  }

  /**
   * release single operation resource
   */
  private void releaseQueryResource(long queryId) throws StorageEngineException {
    // remove the corresponding Physical Plan
    queryId2DataSet.remove(queryId);
    QueryResourceManager.getInstance().endQuery(queryId);
  }

  /**
   * convert from TSStatusCode to TSStatus according to status code and status message
   *
   * @param statusType status type
   */
  static TSStatus getStatus(TSStatusCode statusType) {
    TSStatusType statusCodeAndMessage = new TSStatusType(statusType.getStatusCode(), "");
    return new TSStatus(statusCodeAndMessage);
  }

  /**
   * convert from TSStatusCode to TSStatus, which has message appending with existed status message
   *
   * @param statusType status type
   * @param appendMessage appending message
   */
  private TSStatus getStatus(TSStatusCode statusType, String appendMessage) {
    TSStatusType statusCodeAndMessage = new TSStatusType(statusType.getStatusCode(), appendMessage);
    return new TSStatus(statusCodeAndMessage);
  }

  @Override
  public TSFetchMetadataResp fetchMetadata(TSFetchMetadataReq req) {
    TSStatus status;
    if (!checkLogin(req.getSessionId())) {
      logger.debug(INFO_NOT_LOGIN, IoTDBConstant.GLOBAL_DB_NAME);
      status = getStatus(TSStatusCode.NOT_LOGIN_ERROR);
      return new TSFetchMetadataResp(status);
    }

    TSFetchMetadataResp resp = new TSFetchMetadataResp();
    try {
      switch (req.getType()) {
        case "METADATA_IN_JSON":
          String metadataInJson = getMetadataInString();
          resp.setMetadataInJson(metadataInJson);
          status = getStatus(TSStatusCode.SUCCESS_STATUS);
          break;
        case "COLUMN":
          resp.setDataType(getSeriesType(req.getColumnPath()).toString());
          status = getStatus(TSStatusCode.SUCCESS_STATUS);
          break;
        case "ALL_COLUMNS":
          resp.setColumnsList(getPaths(req.getColumnPath()));
          status = getStatus(TSStatusCode.SUCCESS_STATUS);
          break;
        default:
          status = getStatus(TSStatusCode.METADATA_ERROR, req.getType());
          break;
      }
    } catch (QueryProcessException | MetadataException | OutOfMemoryError e) {
      logger
              .error(String.format("Failed to fetch timeseries %s's metadata", req.getColumnPath()), e);
      status = getStatus(TSStatusCode.METADATA_ERROR, e.getMessage());
      resp.setStatus(status);
      return resp;
    }
    resp.setStatus(status);
    return resp;
  }

  private String getMetadataInString() {
    return MManager.getInstance().getMetadataInString();
  }

  protected List<String> getPaths(String path) throws MetadataException {
    return MManager.getInstance().getPaths(path);
  }

  /**
   * Judge whether the statement is ADMIN COMMAND and if true, execute it.
   *
   * @param statement command
   * @return true if the statement is ADMIN COMMAND
   */
  private boolean execAdminCommand(String statement, long sessionId) throws StorageEngineException {
    if (!"root".equals(sessionIdUsernameMap.get(sessionId))) {
      return false;
    }
    if (statement == null) {
      return false;
    }
    statement = statement.toLowerCase();
    if (statement.startsWith("flush")) {
      try {
        execFlush(statement);
      } catch (StorageGroupNotSetException e) {
        throw new StorageEngineException(e);
      }
      return true;
    }
    switch (statement) {
      case "merge":
        StorageEngine.getInstance()
                .mergeAll(IoTDBDescriptor.getInstance().getConfig().isForceFullMerge());
        return true;
      case "full merge":
        StorageEngine.getInstance().mergeAll(true);
        return true;
      default:
        return false;
    }
  }

  private void execFlush(String statement) throws StorageGroupNotSetException {
    String[] args = statement.split("\\s+");
    if (args.length == 1) {
      StorageEngine.getInstance().syncCloseAllProcessor();
    } else if (args.length == 2){
      String[] storageGroups = args[1].split(",");
      for (String storageGroup : storageGroups) {
        StorageEngine.getInstance().asyncCloseProcessor(storageGroup, true);
        StorageEngine.getInstance().asyncCloseProcessor(storageGroup, false);
      }
    } else {
      String[] storageGroups = args[1].split(",");
      boolean isSeq = Boolean.parseBoolean(args[2]);
      for (String storageGroup : storageGroups) {
        StorageEngine.getInstance().asyncCloseProcessor(storageGroup, isSeq);
      }
    }
  }

  @Override
  public TSExecuteBatchStatementResp executeBatchStatement(TSExecuteBatchStatementReq req) {
    long t1 = System.currentTimeMillis();
    List<Integer> result = new ArrayList<>();
    try {
      if (!checkLogin(req.getSessionId())) {
        logger.debug(INFO_NOT_LOGIN, IoTDBConstant.GLOBAL_DB_NAME);
        return getTSBatchExecuteStatementResp(getStatus(TSStatusCode.NOT_LOGIN_ERROR), null);
      }
      List<String> statements = req.getStatements();

      boolean isAllSuccessful = true;
      StringBuilder batchErrorMessage = new StringBuilder();

      for (String statement : statements) {
        long t2 = System.currentTimeMillis();
        isAllSuccessful =
                executeStatementInBatch(statement, batchErrorMessage, result,
                        req.getSessionId()) && isAllSuccessful;
        Measurement.INSTANCE.addOperationLatency(Operation.EXECUTE_ONE_SQL_IN_BATCH, t2);
      }
      if (isAllSuccessful) {
        return getTSBatchExecuteStatementResp(getStatus(TSStatusCode.SUCCESS_STATUS,
                "Execute batch statements successfully"), result);
      } else {
        return getTSBatchExecuteStatementResp(getStatus(TSStatusCode.EXECUTE_STATEMENT_ERROR,
                batchErrorMessage.toString()), result);
      }
    } finally {
      Measurement.INSTANCE.addOperationLatency(Operation.EXECUTE_JDBC_BATCH, t1);
    }
  }

  // execute one statement of a batch. Currently, query is not allowed in a batch statement and
  // on finding queries in a batch, such query will be ignored and an error will be generated
  private boolean executeStatementInBatch(String statement, StringBuilder batchErrorMessage,
                                          List<Integer> result, long sessionId) {
    try {
      PhysicalPlan physicalPlan = processor
              .parseSQLToPhysicalPlan(statement, sessionIdZoneIdMap.get(sessionId));
      if (physicalPlan.isQuery()) {
        throw new QueryInBatchStatementException(statement);
      }
      TSExecuteStatementResp resp = executeUpdateStatement(physicalPlan, sessionId);
      if (resp.getStatus().getStatusType().getCode() == TSStatusCode.SUCCESS_STATUS
              .getStatusCode()) {
        result.add(Statement.SUCCESS_NO_INFO);
      } else {
        result.add(Statement.EXECUTE_FAILED);
        batchErrorMessage.append(resp.getStatus().getStatusType().getCode()).append("\n");
        return false;
      }
    } catch (ParseCancellationException e) {
      logger.debug(e.getMessage());
      result.add(Statement.EXECUTE_FAILED);
      batchErrorMessage.append(TSStatusCode.SQL_PARSE_ERROR.getStatusCode()).append("\n");
      return false;
    } catch (SQLParserException e) {
      logger.error("Error occurred when executing {}, check metadata error: ", statement, e);
      result.add(Statement.EXECUTE_FAILED);
      batchErrorMessage.append(TSStatusCode.METADATA_ERROR.getStatusCode()).append("\n");
      return false;
    } catch (QueryProcessException e) {
<<<<<<< HEAD
      logger.debug(
          "Error occurred when executing {}, meet error while parsing SQL to physical plan: {}",
          statement, e.getMessage());
=======
      logger.info(
              "Error occurred when executing {}, meet error while parsing SQL to physical plan: {}",
              statement, e.getMessage());
>>>>>>> f461ba21
      result.add(Statement.EXECUTE_FAILED);
      batchErrorMessage.append(TSStatusCode.SQL_PARSE_ERROR.getStatusCode()).append("\n");
      return false;
    } catch (QueryInBatchStatementException e) {
      logger.debug("Error occurred when executing {}, query statement not allowed: ", statement, e);
      result.add(Statement.EXECUTE_FAILED);
      batchErrorMessage.append(TSStatusCode.QUERY_NOT_ALLOWED.getStatusCode()).append("\n");
      return false;
    }
    return true;
  }


  @Override
  public TSExecuteStatementResp executeStatement(TSExecuteStatementReq req) {
    long startTime = System.currentTimeMillis();
    TSExecuteStatementResp resp;
    SqlArgument sqlArgument;
    try {
      if (!checkLogin(req.getSessionId())) {
        logger.debug(INFO_NOT_LOGIN, IoTDBConstant.GLOBAL_DB_NAME);
        return getTSExecuteStatementResp(getStatus(TSStatusCode.NOT_LOGIN_ERROR));
      }
      String statement = req.getStatement();

      if (execAdminCommand(statement, req.getSessionId())) {
        return getTSExecuteStatementResp(
                getStatus(TSStatusCode.SUCCESS_STATUS, "ADMIN_COMMAND_SUCCESS"));
      }
      PhysicalPlan physicalPlan = processor.parseSQLToPhysicalPlan(statement,
              sessionIdZoneIdMap.get(req.getSessionId()));
      if (physicalPlan.isQuery()) {
        resp = executeQueryStatement(req.statementId, physicalPlan, req.fetchSize,
                sessionIdUsernameMap.get(req.getSessionId()));
        long endTime = System.currentTimeMillis();
        sqlArgument = new SqlArgument(resp, physicalPlan, statement, startTime, endTime);
        sqlArgumentsList.add(sqlArgument);
        if (sqlArgumentsList.size() > MAX_SIZE) {
          sqlArgumentsList.subList(0, DELETE_SIZE).clear();
        }
        return resp;
      } else {
        return executeUpdateStatement(physicalPlan, req.getSessionId());
      }
    } catch (ParseCancellationException e) {
      logger.debug(e.getMessage());
      return getTSExecuteStatementResp(getStatus(TSStatusCode.SQL_PARSE_ERROR, e.getMessage()));
    } catch (SQLParserException e) {
      logger.error("check metadata error: ", e);
      return getTSExecuteStatementResp(getStatus(TSStatusCode.METADATA_ERROR,
              "Check metadata error: " + e.getMessage()));
    } catch (QueryProcessException e) {
      logger.debug(ERROR_PARSING_SQL, e.getMessage());
      return getTSExecuteStatementResp(getStatus(TSStatusCode.SQL_PARSE_ERROR,
              "Statement format is not right: " + e.getMessage()));
    } catch (StorageEngineException e) {
      logger.debug(ERROR_PARSING_SQL, e.getMessage());
      return getTSExecuteStatementResp(getStatus(TSStatusCode.READ_ONLY_SYSTEM_ERROR,
              e.getMessage()));
    }
  }

  /**
   * @param plan must be a plan for Query: FillQueryPlan, AggregationPlan, GroupByPlan, some
   * AuthorPlan
   */
  private TSExecuteStatementResp executeQueryStatement(long statementId, PhysicalPlan plan,
                                                       int fetchSize, String username) {
    long t1 = System.currentTimeMillis();
    try {
      TSExecuteStatementResp resp; // column headers
      if (plan instanceof AuthorPlan) {
        resp = getAuthQueryColumnHeaders(plan);
      } else if (plan instanceof ShowPlan) {
        resp = getShowQueryColumnHeaders((ShowPlan) plan);
      } else {
        resp = getQueryColumnHeaders(plan, username);
      }
      if (plan instanceof QueryPlan && !((QueryPlan) plan).isAlign()) {
        if (plan.getOperatorType() == OperatorType.AGGREGATION) {
          throw new QueryProcessException("Aggregation doesn't support disable align clause.");
        }
        if (plan.getOperatorType() == OperatorType.FILL) {
          throw new QueryProcessException("Fill doesn't support disable align clause.");
        }
        if (plan.getOperatorType() == OperatorType.GROUPBY) {
          throw new QueryProcessException("Group by doesn't support disable align clause.");
        }
      }
      if (plan.getOperatorType() == OperatorType.AGGREGATION) {
        resp.setIgnoreTimeStamp(true);
      } // else default ignoreTimeStamp is false
      resp.setOperationType(plan.getOperatorType().toString());
      // generate the queryId for the operation
      long queryId = generateQueryId(true);
      // put it into the corresponding Set

      statementId2QueryId.computeIfAbsent(statementId, k -> new HashSet<>()).add(queryId);

      // create and cache dataset
      QueryDataSet newDataSet = createQueryDataSet(queryId, plan);
      if (plan instanceof QueryPlan && !((QueryPlan) plan).isAlign()) {
        TSQueryNonAlignDataSet result = fillRpcNonAlignReturnData(fetchSize, newDataSet, username);
        resp.setNonAlignQueryDataSet(result);
        resp.setQueryId(queryId);
      }
      else {
        TSQueryDataSet result = fillRpcReturnData(fetchSize, newDataSet, username);
        resp.setQueryDataSet(result);
        resp.setQueryId(queryId);
      }
      return resp;
    } catch (Exception e) {
      logger.error("{}: Internal server error: ", IoTDBConstant.GLOBAL_DB_NAME, e);
      return getTSExecuteStatementResp(
              getStatus(TSStatusCode.INTERNAL_SERVER_ERROR, e.getMessage()));
    } finally {
      Measurement.INSTANCE.addOperationLatency(Operation.EXECUTE_QUERY, t1);
    }
  }

  @Override
  public TSExecuteStatementResp executeQueryStatement(TSExecuteStatementReq req) {
    if (!checkLogin(req.getSessionId())) {
      logger.debug(INFO_NOT_LOGIN, IoTDBConstant.GLOBAL_DB_NAME);
      return getTSExecuteStatementResp(getStatus(TSStatusCode.NOT_LOGIN_ERROR));
    }

    String statement = req.getStatement();
    PhysicalPlan physicalPlan;
    try {
      physicalPlan = processor
              .parseSQLToPhysicalPlan(statement, sessionIdZoneIdMap.get(req.getSessionId()));
    } catch (QueryProcessException | SQLParserException e) {
      logger.debug(ERROR_PARSING_SQL, e.getMessage());
      return getTSExecuteStatementResp(getStatus(TSStatusCode.SQL_PARSE_ERROR, e.getMessage()));
    }

    if (!physicalPlan.isQuery()) {
      return getTSExecuteStatementResp(getStatus(TSStatusCode.EXECUTE_STATEMENT_ERROR,
              "Statement is not a query statement."));
    }
    return executeQueryStatement(req.statementId, physicalPlan, req.fetchSize,
            sessionIdUsernameMap.get(req.getSessionId()));
  }

  private TSExecuteStatementResp getShowQueryColumnHeaders(ShowPlan showPlan)
          throws QueryProcessException {
    switch (showPlan.getShowContentType()) {
      case TTL:
        return StaticResps.TTL_RESP;
      case FLUSH_TASK_INFO:
        return StaticResps.FLUSH_INFO_RESP;
      case DYNAMIC_PARAMETER:
        return StaticResps.DYNAMIC_PARAMETER_RESP;
      case VERSION:
        return StaticResps.SHOW_VERSION_RESP;
      case TIMESERIES:
        return StaticResps.SHOW_TIMESERIES_RESP;
      case STORAGE_GROUP:
        return StaticResps.SHOW_STORAGE_GROUP;
      case CHILD_PATH:
        return StaticResps.SHOW_CHILD_PATHS;
      case DEVICES:
        return StaticResps.SHOW_DEVICES;
      case COUNT_NODE_TIMESERIES:
        return StaticResps.COUNT_NODE_TIMESERIES;
      case COUNT_NODES:
        return StaticResps.COUNT_NODES;
      case COUNT_TIMESERIES:
        return StaticResps.COUNT_TIMESERIES;
      default:
        logger.error("Unsupported show content type: {}", showPlan.getShowContentType());
        throw new QueryProcessException(
                "Unsupported show content type:" + showPlan.getShowContentType());
    }
  }

  private TSExecuteStatementResp getAuthQueryColumnHeaders(PhysicalPlan plan) {
    AuthorPlan authorPlan = (AuthorPlan) plan;
    switch (authorPlan.getAuthorType()) {
      case LIST_ROLE:
      case LIST_USER_ROLES:
        return StaticResps.LIST_ROLE_RESP;
      case LIST_USER:
      case LIST_ROLE_USERS:
        return StaticResps.LIST_USER_RESP;
      case LIST_ROLE_PRIVILEGE:
        return StaticResps.LIST_ROLE_PRIVILEGE_RESP;
      case LIST_USER_PRIVILEGE:
        return StaticResps.LIST_USER_PRIVILEGE_RESP;
      default:
        return getTSExecuteStatementResp(getStatus(TSStatusCode.SQL_PARSE_ERROR,
                String.format("%s is not an auth query", authorPlan.getAuthorType())));
    }
  }


  /**
   * get ResultSet schema
   */
  private TSExecuteStatementResp getQueryColumnHeaders(PhysicalPlan physicalPlan, String username)
          throws AuthException, TException, QueryProcessException {

    List<String> respColumns = new ArrayList<>();
    List<String> columnsTypes = new ArrayList<>();

    // check permissions
    if (!checkAuthorization(physicalPlan.getPaths(), physicalPlan, username)) {
      return getTSExecuteStatementResp(getStatus(TSStatusCode.NO_PERMISSION_ERROR,
              "No permissions for this operation " + physicalPlan.getOperatorType()));
    }

    TSExecuteStatementResp resp = getTSExecuteStatementResp(getStatus(TSStatusCode.SUCCESS_STATUS));

    // group by device query
    QueryPlan plan = (QueryPlan) physicalPlan;
    if (plan.isGroupByDevice()) {
      getGroupByDeviceQueryHeaders(plan, respColumns, columnsTypes);
      // set dataTypeList in TSExecuteStatementResp. Note this is without deduplication.
      resp.setColumns(respColumns);
      resp.setDataTypeList(columnsTypes);
    }
    else {
      getWideQueryHeaders(plan, respColumns, columnsTypes);
      resp.setColumns(respColumns);
      resp.setDataTypeList(columnsTypes);
    }
    return resp;
  }

  // wide means not group by device
  private void getWideQueryHeaders(QueryPlan plan, List<String> respColumns,
                                   List<String> columnTypes) throws TException, QueryProcessException {
    // Restore column header of aggregate to func(column_name), only
    // support single aggregate function for now
    List<Path> paths = plan.getPaths();
    switch (plan.getOperatorType()) {
      case QUERY:
      case FILL:
        for (Path p : paths) {
          respColumns.add(p.getFullPath());
        }
        break;
      case AGGREGATION:
      case GROUPBY:
        List<String> aggregations = plan.getAggregations();
        if (aggregations.size() != paths.size()) {
          for (int i = 1; i < paths.size(); i++) {
            aggregations.add(aggregations.get(0));
          }
        }
        for (int i = 0; i < paths.size(); i++) {
          respColumns.add(aggregations.get(i) + "(" + paths.get(i).getFullPath() + ")");
        }
        break;
      default:
        throw new TException("unsupported query type: " + plan.getOperatorType());
    }

    for (String column : respColumns) {
      columnTypes.add(getSeriesType(column).toString());
    }
  }

  private void getGroupByDeviceQueryHeaders(QueryPlan plan, List<String> respColumns,
                                            List<String> columnTypes) {
    // set columns in TSExecuteStatementResp. Note this is without deduplication.
    List<String> measurementColumns = plan.getMeasurements();
    respColumns.add(SQLConstant.GROUPBY_DEVICE_COLUMN_NAME);
    respColumns.addAll(measurementColumns);

    // get column types and do deduplication
    columnTypes.add(TSDataType.TEXT.toString()); // the DEVICE column of GROUP_BY_DEVICE result
    List<TSDataType> deduplicatedColumnsType = new ArrayList<>();
    deduplicatedColumnsType.add(TSDataType.TEXT); // the DEVICE column of GROUP_BY_DEVICE result
    List<String> deduplicatedMeasurementColumns = new ArrayList<>();
    Set<String> tmpColumnSet = new HashSet<>();
    Map<String, TSDataType> checker = plan.getDataTypeConsistencyChecker();
    for (String column : measurementColumns) {
      TSDataType dataType = checker.get(column);
      columnTypes.add(dataType.toString());

      if (!tmpColumnSet.contains(column)) {
        // Note that this deduplication strategy is consistent with that of client IoTDBQueryResultSet.
        tmpColumnSet.add(column);
        deduplicatedMeasurementColumns.add(column);
        deduplicatedColumnsType.add(dataType);
      }
    }

    // save deduplicated measurementColumn names and types in QueryPlan for the next stage to use.
    // i.e., used by DeviceIterateDataSet constructor in `fetchResults` stage.
    plan.setMeasurements(deduplicatedMeasurementColumns);
    plan.setDataTypes(deduplicatedColumnsType);

    // set these null since they are never used henceforth in GROUP_BY_DEVICE query processing.
    plan.setPaths(null);
    plan.setDataTypeConsistencyChecker(null);
  }


  @Override
  public TSFetchResultsResp fetchResults(TSFetchResultsReq req) {
    try {
      if (!checkLogin(req.getSessionId())) {
        return getTSFetchResultsResp(getStatus(TSStatusCode.NOT_LOGIN_ERROR));
      }

      if (!queryId2DataSet.containsKey(req.queryId)) {
        return getTSFetchResultsResp(
                getStatus(TSStatusCode.EXECUTE_STATEMENT_ERROR, "Has not executed query"));
      }

      QueryDataSet queryDataSet = queryId2DataSet.get(req.queryId);
      if (req.isAlign) {
        TSQueryDataSet result = fillRpcReturnData(req.fetchSize, queryDataSet,
                sessionIdUsernameMap.get(req.sessionId));
        boolean hasResultSet = result.bufferForTime().limit() != 0;
        if (!hasResultSet) {
          QueryResourceManager.getInstance().endQuery(req.queryId);
          queryId2DataSet.remove(req.queryId);
        }
        TSFetchResultsResp resp = getTSFetchResultsResp(getStatus(TSStatusCode.SUCCESS_STATUS,
                "FetchResult successfully. Has more result: " + hasResultSet));
        resp.setHasResultSet(hasResultSet);
        resp.setQueryDataSet(result);
        resp.setIsAlign(true);
        return resp;
      }
      else {
        TSQueryNonAlignDataSet nonAlignResult = fillRpcNonAlignReturnData(req.fetchSize, queryDataSet,
                sessionIdUsernameMap.get(req.sessionId));
        boolean hasResultSet = false;
        for (ByteBuffer timeBuffer : nonAlignResult.getTimeList()) {
          if (timeBuffer.limit() != 0) {
            hasResultSet = true;
            break;
          }
        }
        if (!hasResultSet) {
          queryId2DataSet.remove(req.queryId);
        }
        TSFetchResultsResp resp = getTSFetchResultsResp(getStatus(TSStatusCode.SUCCESS_STATUS,
                "FetchResult successfully. Has more result: " + hasResultSet));
        resp.setHasResultSet(hasResultSet);
        resp.setNonAlignQueryDataSet(nonAlignResult);
        resp.setIsAlign(false);
        return resp;
      }
    } catch (Exception e) {
      logger.error("{}: Internal server error: ", IoTDBConstant.GLOBAL_DB_NAME, e);
      return getTSFetchResultsResp(getStatus(TSStatusCode.INTERNAL_SERVER_ERROR, e.getMessage()));
    }
  }

  private TSQueryDataSet fillRpcReturnData(int fetchSize, QueryDataSet queryDataSet, String userName)
          throws TException, AuthException, IOException, InterruptedException {
    IAuthorizer authorizer;
    try {
      authorizer = LocalFileAuthorizer.getInstance();
    } catch (AuthException e) {
      throw new TException(e);
    }
    TSQueryDataSet result;

    if (config.isEnableWatermark() && authorizer.isUserUseWaterMark(userName)) {
      WatermarkEncoder encoder;
      if (config.getWatermarkMethodName().equals(IoTDBConfig.WATERMARK_GROUPED_LSB)) {
        encoder = new GroupedLSBWatermarkEncoder(config);
      } else {
        throw new UnSupportedDataTypeException(String.format(
                "Watermark method is not supported yet: %s", config.getWatermarkMethodName()));
      }
      if (queryDataSet instanceof NewEngineDataSetWithoutValueFilter) {
        // optimize for query without value filter
        result = ((NewEngineDataSetWithoutValueFilter) queryDataSet).fillBuffer(fetchSize, encoder);
      } else {
        result = QueryDataSetUtils.convertQueryDataSetByFetchSize(queryDataSet, fetchSize, encoder);
      }
    } else {
      if (queryDataSet instanceof NewEngineDataSetWithoutValueFilter) {
        // optimize for query without value filter
        result = ((NewEngineDataSetWithoutValueFilter) queryDataSet).fillBuffer(fetchSize, null);
      } else {
        result = QueryDataSetUtils.convertQueryDataSetByFetchSize(queryDataSet, fetchSize);
      }
    }
    return result;
  }

  private TSQueryNonAlignDataSet fillRpcNonAlignReturnData(int fetchSize, QueryDataSet queryDataSet,
                                                           String userName) throws TException, AuthException, InterruptedException {
    IAuthorizer authorizer;
    try {
      authorizer = LocalFileAuthorizer.getInstance();
    } catch (AuthException e) {
      throw new TException(e);
    }
    TSQueryNonAlignDataSet result;

    if (config.isEnableWatermark() && authorizer.isUserUseWaterMark(userName)) {
      WatermarkEncoder encoder;
      if (config.getWatermarkMethodName().equals(IoTDBConfig.WATERMARK_GROUPED_LSB)) {
        encoder = new GroupedLSBWatermarkEncoder(config);
      } else {
        throw new UnSupportedDataTypeException(String.format(
                "Watermark method is not supported yet: %s", config.getWatermarkMethodName()));
      }
      result = ((NonAlignEngineDataSet) queryDataSet).fillBuffer(fetchSize, encoder);
    } else {
      result = ((NonAlignEngineDataSet) queryDataSet).fillBuffer(fetchSize, null);
    }
    return result;

  }



  /**
   * create QueryDataSet and buffer it for fetchResults
   */
  private QueryDataSet createQueryDataSet(long queryId, PhysicalPlan physicalPlan) throws
          QueryProcessException, QueryFilterOptimizationException, StorageEngineException, IOException, MetadataException, SQLException {

    QueryContext context = new QueryContext(queryId);
    QueryDataSet queryDataSet = processor.getExecutor().processQuery(physicalPlan, context);
    queryId2DataSet.put(queryId, queryDataSet);
    return queryDataSet;
  }

  @Override
  public TSExecuteStatementResp executeUpdateStatement(TSExecuteStatementReq req) {
    try {
      if (!checkLogin(req.getSessionId())) {
        logger.debug(INFO_NOT_LOGIN, IoTDBConstant.GLOBAL_DB_NAME);
        return getTSExecuteStatementResp(getStatus(TSStatusCode.NOT_LOGIN_ERROR));
      }
      String statement = req.getStatement();
      return executeUpdateStatement(statement, req.getSessionId());
    } catch (Exception e) {
      logger.error("{}: server Internal Error: ", IoTDBConstant.GLOBAL_DB_NAME, e);
      return getTSExecuteStatementResp(
              getStatus(TSStatusCode.INTERNAL_SERVER_ERROR, e.getMessage()));
    }
  }

  private TSExecuteStatementResp executeUpdateStatement(PhysicalPlan plan, long sessionId) {
    TSStatus status = checkAuthority(plan, sessionId);
    if (status != null) {
      return new TSExecuteStatementResp(status);
    }

    status = executePlan(plan);
    TSExecuteStatementResp resp = getTSExecuteStatementResp(status);
    long queryId = generateQueryId(false);
    resp.setQueryId(queryId);
    return resp;
  }

  private boolean executeNonQuery(PhysicalPlan plan) throws QueryProcessException {
    if (IoTDBDescriptor.getInstance().getConfig().isReadOnly()) {
      throw new QueryProcessException(
              "Current system mode is read-only, does not support non-query operation");
    }
    return processor.getExecutor().processNonQuery(plan);
  }

  private TSExecuteStatementResp executeUpdateStatement(String statement, long sessionId) {

    PhysicalPlan physicalPlan;
    try {
      physicalPlan = processor.parseSQLToPhysicalPlan(statement, sessionIdZoneIdMap.get(sessionId));
    } catch (QueryProcessException | SQLParserException e) {
      logger.debug(ERROR_PARSING_SQL, e.getMessage());
      return getTSExecuteStatementResp(getStatus(TSStatusCode.SQL_PARSE_ERROR, e.getMessage()));
    }

    if (physicalPlan.isQuery()) {
      return getTSExecuteStatementResp(getStatus(TSStatusCode.EXECUTE_STATEMENT_ERROR,
              "Statement is a query statement."));
    }

    return executeUpdateStatement(physicalPlan, sessionId);
  }

  /**
   * Check whether current user has logged in.
   *
   * @return true: If logged in; false: If not logged in
   */
  private boolean checkLogin(long sessionId) {
    return sessionIdUsernameMap.get(sessionId) != null;
  }

  private boolean checkAuthorization(List<Path> paths, PhysicalPlan plan, String username)
          throws AuthException {
    String targetUser = null;
    if (plan instanceof AuthorPlan) {
      targetUser = ((AuthorPlan) plan).getUserName();
    }
    return AuthorityChecker.check(username, paths, plan.getOperatorType(), targetUser);
  }

  static TSExecuteStatementResp getTSExecuteStatementResp(TSStatus status) {
    TSExecuteStatementResp resp = new TSExecuteStatementResp();
    TSStatus tsStatus = new TSStatus(status);
    resp.setStatus(tsStatus);
    return resp;
  }

  private TSExecuteBatchStatementResp getTSBatchExecuteStatementResp(TSStatus status,
                                                                     List<Integer> result) {
    TSExecuteBatchStatementResp resp = new TSExecuteBatchStatementResp();
    TSStatus tsStatus = new TSStatus(status);
    resp.setStatus(tsStatus);
    resp.setResult(result);
    return resp;
  }

  private TSFetchResultsResp getTSFetchResultsResp(TSStatus status) {
    TSFetchResultsResp resp = new TSFetchResultsResp();
    TSStatus tsStatus = new TSStatus(status);
    resp.setStatus(tsStatus);
    return resp;
  }

  void handleClientExit() {
    Long sessionId = currSessionId.get();
    if (sessionId != null) {
      TSCloseSessionReq req = new TSCloseSessionReq(sessionId);
      closeSession(req);
    }
  }

  @Override
  public TSGetTimeZoneResp getTimeZone(long sessionId) {
    TSStatus tsStatus;
    TSGetTimeZoneResp resp;
    try {
      tsStatus = getStatus(TSStatusCode.SUCCESS_STATUS);
      resp = new TSGetTimeZoneResp(tsStatus, sessionIdZoneIdMap.get(sessionId).toString());
    } catch (Exception e) {
      logger.error("meet error while generating time zone.", e);
      tsStatus = getStatus(TSStatusCode.GENERATE_TIME_ZONE_ERROR);
      resp = new TSGetTimeZoneResp(tsStatus, "Unknown time zone");
    }
    return resp;
  }

  @Override
  public TSStatus setTimeZone(TSSetTimeZoneReq req) {
    TSStatus tsStatus;
    try {
      String timeZoneID = req.getTimeZone();
      sessionIdZoneIdMap.put(req.getSessionId(), ZoneId.of(timeZoneID));
      tsStatus = getStatus(TSStatusCode.SUCCESS_STATUS);
    } catch (Exception e) {
      logger.error("meet error while setting time zone.", e);
      tsStatus = getStatus(TSStatusCode.SET_TIME_ZONE_ERROR);
    }
    return new TSStatus(tsStatus);
  }

  @Override
  public ServerProperties getProperties() {
    ServerProperties properties = new ServerProperties();
    properties.setVersion(IoTDBConstant.VERSION);
    properties.setSupportedTimeAggregationOperations(new ArrayList<>());
    properties.getSupportedTimeAggregationOperations().add(IoTDBConstant.MAX_TIME);
    properties.getSupportedTimeAggregationOperations().add(IoTDBConstant.MIN_TIME);
    properties
            .setTimestampPrecision(IoTDBDescriptor.getInstance().getConfig().getTimestampPrecision());
    return properties;
  }

  @Override
  public TSExecuteInsertRowInBatchResp insertRowInBatch(TSInsertInBatchReq req) {
    TSExecuteInsertRowInBatchResp resp = new TSExecuteInsertRowInBatchResp();
    if (!checkLogin(req.getSessionId())) {
      logger.debug(INFO_NOT_LOGIN, IoTDBConstant.GLOBAL_DB_NAME);
      resp.addToStatusList(getStatus(TSStatusCode.NOT_LOGIN_ERROR));
      return resp;
    }

    InsertPlan plan = new InsertPlan();
    for (int i = 0; i < req.deviceIds.size(); i++) {
      plan.setDeviceId(req.getDeviceIds().get(i));
      plan.setTime(req.getTimestamps().get(i));
      plan.setMeasurements(req.getMeasurementsList().get(i).toArray(new String[0]));
      plan.setValues(req.getValuesList().get(i).toArray(new String[0]));
      TSStatus status = checkAuthority(plan, req.getSessionId());
      if (status != null) {
        resp.addToStatusList(new TSStatus(status));
      } else {
        resp.addToStatusList(executePlan(plan));
      }
    }

    return resp;
  }

  @Override
  public TSExecuteBatchStatementResp testInsertBatch(TSBatchInsertionReq req) {
    logger.debug("Test insert batch request receive.");
    TSExecuteBatchStatementResp resp = new TSExecuteBatchStatementResp();
    resp.setStatus(getStatus(TSStatusCode.SUCCESS_STATUS));
    resp.setResult(Collections.emptyList());
    return resp;
  }

  @Override
  public TSStatus testInsertRow(TSInsertReq req) {
    logger.debug("Test insert row request receive.");
    return getStatus(TSStatusCode.SUCCESS_STATUS);
  }

  @Override
  public TSExecuteInsertRowInBatchResp testInsertRowInBatch(TSInsertInBatchReq req) {
    logger.debug("Test insert row in batch request receive.");

    TSExecuteInsertRowInBatchResp resp = new TSExecuteInsertRowInBatchResp();
    resp.addToStatusList(getStatus(TSStatusCode.SUCCESS_STATUS));
    return resp;
  }


  @Override
  public TSStatus insert(TSInsertReq req) {
    if (!checkLogin(req.getSessionId())) {
      logger.debug(INFO_NOT_LOGIN, IoTDBConstant.GLOBAL_DB_NAME);
      return getStatus(TSStatusCode.NOT_LOGIN_ERROR);
    }

    InsertPlan plan = new InsertPlan();
    plan.setDeviceId(req.getDeviceId());
    plan.setTime(req.getTimestamp());
    plan.setMeasurements(req.getMeasurements().toArray(new String[0]));
    plan.setValues(req.getValues().toArray(new String[0]));

    TSStatus status = checkAuthority(plan, req.getSessionId());
    if (status != null) {
      return new TSStatus(status);
    }
    return new TSStatus(executePlan(plan));
  }

  @Override
  public TSStatus deleteData(TSDeleteDataReq req) {
    if (!checkLogin(req.getSessionId())) {
      logger.debug(INFO_NOT_LOGIN, IoTDBConstant.GLOBAL_DB_NAME);
      return getStatus(TSStatusCode.NOT_LOGIN_ERROR);
    }

    DeletePlan plan = new DeletePlan();
    plan.setDeleteTime(req.getTimestamp());
    List<Path> paths = new ArrayList<>();
    for (String path : req.getPaths()) {
      paths.add(new Path(path));
    }
    plan.addPaths(paths);

    TSStatus status = checkAuthority(plan, req.getSessionId());
    if (status != null) {
      return new TSStatus(status);
    }
    return new TSStatus(executePlan(plan));
  }

  @Override
  public TSExecuteBatchStatementResp insertBatch(TSBatchInsertionReq req) {
    long t1 = System.currentTimeMillis();
    try {
      if (!checkLogin(req.getSessionId())) {
        logger.debug(INFO_NOT_LOGIN, IoTDBConstant.GLOBAL_DB_NAME);
        return getTSBatchExecuteStatementResp(getStatus(TSStatusCode.NOT_LOGIN_ERROR), null);
      }

      BatchInsertPlan batchInsertPlan = new BatchInsertPlan(req.deviceId, req.measurements);
      batchInsertPlan.setTimes(QueryDataSetUtils.readTimesFromBuffer(req.timestamps, req.size));
      batchInsertPlan.setColumns(QueryDataSetUtils
              .readValuesFromBuffer(req.values, req.types, req.measurements.size(), req.size));
      batchInsertPlan.setRowCount(req.size);
      batchInsertPlan.setDataTypes(req.types);

      boolean isAllSuccessful = true;
      TSStatus status = checkAuthority(batchInsertPlan, req.getSessionId());
      if (status != null) {
        return new TSExecuteBatchStatementResp(status);
      }
      Integer[] results = processor.getExecutor().insertBatch(batchInsertPlan);

      for (Integer result : results) {
        if (result != TSStatusCode.SUCCESS_STATUS.getStatusCode()) {
          isAllSuccessful = false;
          break;
        }
      }

      if (isAllSuccessful) {
        logger.debug("Insert one RowBatch successfully");
        return getTSBatchExecuteStatementResp(getStatus(TSStatusCode.SUCCESS_STATUS),
                Arrays.asList(results));
      } else {
        logger.debug("Insert one RowBatch failed!");
        return getTSBatchExecuteStatementResp(getStatus(TSStatusCode.INTERNAL_SERVER_ERROR),
                Arrays.asList(results));
      }
    } catch (Exception e) {
      logger.debug("{}: error occurs when executing statements", IoTDBConstant.GLOBAL_DB_NAME, e);
      return getTSBatchExecuteStatementResp(
              getStatus(TSStatusCode.EXECUTE_STATEMENT_ERROR, e.getMessage()), null);
    } finally {
      Measurement.INSTANCE.addOperationLatency(Operation.EXECUTE_RPC_BATCH_INSERT, t1);
    }
  }

  @Override
  public TSStatus setStorageGroup(long sessionId, String storageGroup) {
    if (!checkLogin(sessionId)) {
      logger.debug(INFO_NOT_LOGIN, IoTDBConstant.GLOBAL_DB_NAME);
      return getStatus(TSStatusCode.NOT_LOGIN_ERROR);
    }

    SetStorageGroupPlan plan = new SetStorageGroupPlan(new Path(storageGroup));
    TSStatus status = checkAuthority(plan, sessionId);
    if (status != null) {
      return new TSStatus(status);
    }
    return new TSStatus(executePlan(plan));
  }

  @Override
  public TSStatus deleteStorageGroups(long sessionId, List<String> storageGroups) {
    if (!checkLogin(sessionId)) {
      logger.debug(INFO_NOT_LOGIN, IoTDBConstant.GLOBAL_DB_NAME);
      return getStatus(TSStatusCode.NOT_LOGIN_ERROR);
    }
    List<Path> storageGroupList = new ArrayList<>();
    for (String storageGroup : storageGroups) {
      storageGroupList.add(new Path(storageGroup));
    }
    DeleteStorageGroupPlan plan = new DeleteStorageGroupPlan(storageGroupList);
    TSStatus status = checkAuthority(plan, sessionId);
    if (status != null) {
      return new TSStatus(status);
    }
    return new TSStatus(executePlan(plan));
  }

  @Override
  public TSStatus createTimeseries(TSCreateTimeseriesReq req) {
    if (!checkLogin(req.getSessionId())) {
      logger.debug(INFO_NOT_LOGIN, IoTDBConstant.GLOBAL_DB_NAME);
      return getStatus(TSStatusCode.NOT_LOGIN_ERROR);
    }
    CreateTimeSeriesPlan plan = new CreateTimeSeriesPlan(new Path(req.getPath()),
            TSDataType.values()[req.getDataType()], TSEncoding.values()[req.getEncoding()],
            CompressionType.values()[req.compressor], new HashMap<>());
    TSStatus status = checkAuthority(plan, req.getSessionId());
    if (status != null) {
      return new TSStatus(status);
    }
    return new TSStatus(executePlan(plan));
  }

  @Override
  public TSStatus deleteTimeseries(long sessionId, List<String> paths) {
    if (!checkLogin(sessionId)) {
      logger.debug(INFO_NOT_LOGIN, IoTDBConstant.GLOBAL_DB_NAME);
      return getStatus(TSStatusCode.NOT_LOGIN_ERROR);
    }
    List<Path> pathList = new ArrayList<>();
    for (String path : paths) {
      pathList.add(new Path(path));
    }
    DeleteTimeSeriesPlan plan = new DeleteTimeSeriesPlan(pathList);
    TSStatus status = checkAuthority(plan, sessionId);
    if (status != null) {
      return new TSStatus(status);
    }
    return new TSStatus(executePlan(plan));
  }

  @Override
  public long requestStatementId(long sessionId) {
    long statementId = statementIdGenerator.incrementAndGet();
    sessionId2StatementId.computeIfAbsent(sessionId, s -> new HashSet<>()).add(statementId);
    return statementId;
  }

  private TSStatus checkAuthority(PhysicalPlan plan, long sessionId) {
    List<Path> paths = plan.getPaths();
    try {
      if (!checkAuthorization(paths, plan, sessionIdUsernameMap.get(sessionId))) {
        return getStatus(TSStatusCode.NO_PERMISSION_ERROR,
                "No permissions for this operation " + plan.getOperatorType().toString());
      }
    } catch (AuthException e) {
      logger.error("meet error while checking authorization.", e);
      return getStatus(TSStatusCode.UNINITIALIZED_AUTH_ERROR, e.getMessage());
    }
    return null;
  }

  private TSStatus executePlan(PhysicalPlan plan) {
    boolean execRet;
    try {
      execRet = executeNonQuery(plan);
    } catch (QueryProcessException e) {
      logger.debug("meet error while processing non-query. ", e);
      return new TSStatus(new TSStatusType(e.getErrorCode(), e.getMessage()));
    }

    return execRet ? getStatus(TSStatusCode.SUCCESS_STATUS, "Execute successfully")
            : getStatus(TSStatusCode.EXECUTE_STATEMENT_ERROR);
  }

  private long generateQueryId(boolean isDataQuery) {
    return QueryResourceManager.getInstance().assignQueryId(isDataQuery);
  }
}
<|MERGE_RESOLUTION|>--- conflicted
+++ resolved
@@ -162,13 +162,8 @@
 
   @Override
   public TSOpenSessionResp openSession(TSOpenSessionReq req) throws TException {
-<<<<<<< HEAD
-    logger.debug("{}: receive open session request from username {}", IoTDBConstant.GLOBAL_DB_NAME,
-        req.getUsername());
-=======
     logger.info("{}: receive open session request from username {}", IoTDBConstant.GLOBAL_DB_NAME,
             req.getUsername());
->>>>>>> f461ba21
 
     boolean status;
     IAuthorizer authorizer;
@@ -180,7 +175,7 @@
     try {
       status = authorizer.login(req.getUsername(), req.getPassword());
     } catch (AuthException e) {
-      logger.debug("meet error while logging in.", e);
+      logger.info("meet error while logging in.", e);
       status = false;
     }
     TSStatus tsStatus;
@@ -197,20 +192,15 @@
     TSOpenSessionResp resp = new TSOpenSessionResp(tsStatus,
             TSProtocolVersion.IOTDB_SERVICE_PROTOCOL_V1);
     resp.setSessionId(sessionId);
-<<<<<<< HEAD
-    logger.debug("{}: Login status: {}. User : {}", IoTDBConstant.GLOBAL_DB_NAME,
-        tsStatus.getStatusType().getMessage(), req.getUsername());
-=======
     logger.info("{}: Login status: {}. User : {}", IoTDBConstant.GLOBAL_DB_NAME,
             tsStatus.getStatusType().getMessage(), req.getUsername());
->>>>>>> f461ba21
 
     return resp;
   }
 
   @Override
   public TSStatus closeSession(TSCloseSessionReq req) {
-    logger.debug("{}: receive close session", IoTDBConstant.GLOBAL_DB_NAME);
+    logger.info("{}: receive close session", IoTDBConstant.GLOBAL_DB_NAME);
     long sessionId = req.getSessionId();
     TSStatus tsStatus;
     if (sessionIdUsernameMap.remove(sessionId) == null) {
@@ -255,9 +245,9 @@
 
   @Override
   public TSStatus closeOperation(TSCloseOperationReq req) {
-    logger.debug("{}: receive close operation", IoTDBConstant.GLOBAL_DB_NAME);
+    logger.info("{}: receive close operation", IoTDBConstant.GLOBAL_DB_NAME);
     if (!checkLogin(req.getSessionId())) {
-      logger.debug(INFO_NOT_LOGIN, IoTDBConstant.GLOBAL_DB_NAME);
+      logger.info(INFO_NOT_LOGIN, IoTDBConstant.GLOBAL_DB_NAME);
       return getStatus(TSStatusCode.NOT_LOGIN_ERROR);
     }
     try {
@@ -316,7 +306,7 @@
   public TSFetchMetadataResp fetchMetadata(TSFetchMetadataReq req) {
     TSStatus status;
     if (!checkLogin(req.getSessionId())) {
-      logger.debug(INFO_NOT_LOGIN, IoTDBConstant.GLOBAL_DB_NAME);
+      logger.info(INFO_NOT_LOGIN, IoTDBConstant.GLOBAL_DB_NAME);
       status = getStatus(TSStatusCode.NOT_LOGIN_ERROR);
       return new TSFetchMetadataResp(status);
     }
@@ -420,7 +410,7 @@
     List<Integer> result = new ArrayList<>();
     try {
       if (!checkLogin(req.getSessionId())) {
-        logger.debug(INFO_NOT_LOGIN, IoTDBConstant.GLOBAL_DB_NAME);
+        logger.info(INFO_NOT_LOGIN, IoTDBConstant.GLOBAL_DB_NAME);
         return getTSBatchExecuteStatementResp(getStatus(TSStatusCode.NOT_LOGIN_ERROR), null);
       }
       List<String> statements = req.getStatements();
@@ -477,20 +467,14 @@
       batchErrorMessage.append(TSStatusCode.METADATA_ERROR.getStatusCode()).append("\n");
       return false;
     } catch (QueryProcessException e) {
-<<<<<<< HEAD
-      logger.debug(
-          "Error occurred when executing {}, meet error while parsing SQL to physical plan: {}",
-          statement, e.getMessage());
-=======
       logger.info(
               "Error occurred when executing {}, meet error while parsing SQL to physical plan: {}",
               statement, e.getMessage());
->>>>>>> f461ba21
       result.add(Statement.EXECUTE_FAILED);
       batchErrorMessage.append(TSStatusCode.SQL_PARSE_ERROR.getStatusCode()).append("\n");
       return false;
     } catch (QueryInBatchStatementException e) {
-      logger.debug("Error occurred when executing {}, query statement not allowed: ", statement, e);
+      logger.info("Error occurred when executing {}, query statement not allowed: ", statement, e);
       result.add(Statement.EXECUTE_FAILED);
       batchErrorMessage.append(TSStatusCode.QUERY_NOT_ALLOWED.getStatusCode()).append("\n");
       return false;
@@ -506,7 +490,7 @@
     SqlArgument sqlArgument;
     try {
       if (!checkLogin(req.getSessionId())) {
-        logger.debug(INFO_NOT_LOGIN, IoTDBConstant.GLOBAL_DB_NAME);
+        logger.info(INFO_NOT_LOGIN, IoTDBConstant.GLOBAL_DB_NAME);
         return getTSExecuteStatementResp(getStatus(TSStatusCode.NOT_LOGIN_ERROR));
       }
       String statement = req.getStatement();
@@ -538,11 +522,11 @@
       return getTSExecuteStatementResp(getStatus(TSStatusCode.METADATA_ERROR,
               "Check metadata error: " + e.getMessage()));
     } catch (QueryProcessException e) {
-      logger.debug(ERROR_PARSING_SQL, e.getMessage());
+      logger.info(ERROR_PARSING_SQL, e.getMessage());
       return getTSExecuteStatementResp(getStatus(TSStatusCode.SQL_PARSE_ERROR,
               "Statement format is not right: " + e.getMessage()));
     } catch (StorageEngineException e) {
-      logger.debug(ERROR_PARSING_SQL, e.getMessage());
+      logger.info(ERROR_PARSING_SQL, e.getMessage());
       return getTSExecuteStatementResp(getStatus(TSStatusCode.READ_ONLY_SYSTEM_ERROR,
               e.getMessage()));
     }
@@ -610,7 +594,7 @@
   @Override
   public TSExecuteStatementResp executeQueryStatement(TSExecuteStatementReq req) {
     if (!checkLogin(req.getSessionId())) {
-      logger.debug(INFO_NOT_LOGIN, IoTDBConstant.GLOBAL_DB_NAME);
+      logger.info(INFO_NOT_LOGIN, IoTDBConstant.GLOBAL_DB_NAME);
       return getTSExecuteStatementResp(getStatus(TSStatusCode.NOT_LOGIN_ERROR));
     }
 
@@ -620,7 +604,7 @@
       physicalPlan = processor
               .parseSQLToPhysicalPlan(statement, sessionIdZoneIdMap.get(req.getSessionId()));
     } catch (QueryProcessException | SQLParserException e) {
-      logger.debug(ERROR_PARSING_SQL, e.getMessage());
+      logger.info(ERROR_PARSING_SQL, e.getMessage());
       return getTSExecuteStatementResp(getStatus(TSStatusCode.SQL_PARSE_ERROR, e.getMessage()));
     }
 
@@ -921,7 +905,7 @@
   public TSExecuteStatementResp executeUpdateStatement(TSExecuteStatementReq req) {
     try {
       if (!checkLogin(req.getSessionId())) {
-        logger.debug(INFO_NOT_LOGIN, IoTDBConstant.GLOBAL_DB_NAME);
+        logger.info(INFO_NOT_LOGIN, IoTDBConstant.GLOBAL_DB_NAME);
         return getTSExecuteStatementResp(getStatus(TSStatusCode.NOT_LOGIN_ERROR));
       }
       String statement = req.getStatement();
@@ -960,7 +944,7 @@
     try {
       physicalPlan = processor.parseSQLToPhysicalPlan(statement, sessionIdZoneIdMap.get(sessionId));
     } catch (QueryProcessException | SQLParserException e) {
-      logger.debug(ERROR_PARSING_SQL, e.getMessage());
+      logger.info(ERROR_PARSING_SQL, e.getMessage());
       return getTSExecuteStatementResp(getStatus(TSStatusCode.SQL_PARSE_ERROR, e.getMessage()));
     }
 
@@ -1066,7 +1050,7 @@
   public TSExecuteInsertRowInBatchResp insertRowInBatch(TSInsertInBatchReq req) {
     TSExecuteInsertRowInBatchResp resp = new TSExecuteInsertRowInBatchResp();
     if (!checkLogin(req.getSessionId())) {
-      logger.debug(INFO_NOT_LOGIN, IoTDBConstant.GLOBAL_DB_NAME);
+      logger.info(INFO_NOT_LOGIN, IoTDBConstant.GLOBAL_DB_NAME);
       resp.addToStatusList(getStatus(TSStatusCode.NOT_LOGIN_ERROR));
       return resp;
     }
@@ -1116,7 +1100,7 @@
   @Override
   public TSStatus insert(TSInsertReq req) {
     if (!checkLogin(req.getSessionId())) {
-      logger.debug(INFO_NOT_LOGIN, IoTDBConstant.GLOBAL_DB_NAME);
+      logger.info(INFO_NOT_LOGIN, IoTDBConstant.GLOBAL_DB_NAME);
       return getStatus(TSStatusCode.NOT_LOGIN_ERROR);
     }
 
@@ -1136,7 +1120,7 @@
   @Override
   public TSStatus deleteData(TSDeleteDataReq req) {
     if (!checkLogin(req.getSessionId())) {
-      logger.debug(INFO_NOT_LOGIN, IoTDBConstant.GLOBAL_DB_NAME);
+      logger.info(INFO_NOT_LOGIN, IoTDBConstant.GLOBAL_DB_NAME);
       return getStatus(TSStatusCode.NOT_LOGIN_ERROR);
     }
 
@@ -1160,7 +1144,7 @@
     long t1 = System.currentTimeMillis();
     try {
       if (!checkLogin(req.getSessionId())) {
-        logger.debug(INFO_NOT_LOGIN, IoTDBConstant.GLOBAL_DB_NAME);
+        logger.info(INFO_NOT_LOGIN, IoTDBConstant.GLOBAL_DB_NAME);
         return getTSBatchExecuteStatementResp(getStatus(TSStatusCode.NOT_LOGIN_ERROR), null);
       }
 
@@ -1195,7 +1179,7 @@
                 Arrays.asList(results));
       }
     } catch (Exception e) {
-      logger.debug("{}: error occurs when executing statements", IoTDBConstant.GLOBAL_DB_NAME, e);
+      logger.info("{}: error occurs when executing statements", IoTDBConstant.GLOBAL_DB_NAME, e);
       return getTSBatchExecuteStatementResp(
               getStatus(TSStatusCode.EXECUTE_STATEMENT_ERROR, e.getMessage()), null);
     } finally {
@@ -1206,7 +1190,7 @@
   @Override
   public TSStatus setStorageGroup(long sessionId, String storageGroup) {
     if (!checkLogin(sessionId)) {
-      logger.debug(INFO_NOT_LOGIN, IoTDBConstant.GLOBAL_DB_NAME);
+      logger.info(INFO_NOT_LOGIN, IoTDBConstant.GLOBAL_DB_NAME);
       return getStatus(TSStatusCode.NOT_LOGIN_ERROR);
     }
 
@@ -1221,7 +1205,7 @@
   @Override
   public TSStatus deleteStorageGroups(long sessionId, List<String> storageGroups) {
     if (!checkLogin(sessionId)) {
-      logger.debug(INFO_NOT_LOGIN, IoTDBConstant.GLOBAL_DB_NAME);
+      logger.info(INFO_NOT_LOGIN, IoTDBConstant.GLOBAL_DB_NAME);
       return getStatus(TSStatusCode.NOT_LOGIN_ERROR);
     }
     List<Path> storageGroupList = new ArrayList<>();
@@ -1239,7 +1223,7 @@
   @Override
   public TSStatus createTimeseries(TSCreateTimeseriesReq req) {
     if (!checkLogin(req.getSessionId())) {
-      logger.debug(INFO_NOT_LOGIN, IoTDBConstant.GLOBAL_DB_NAME);
+      logger.info(INFO_NOT_LOGIN, IoTDBConstant.GLOBAL_DB_NAME);
       return getStatus(TSStatusCode.NOT_LOGIN_ERROR);
     }
     CreateTimeSeriesPlan plan = new CreateTimeSeriesPlan(new Path(req.getPath()),
@@ -1255,7 +1239,7 @@
   @Override
   public TSStatus deleteTimeseries(long sessionId, List<String> paths) {
     if (!checkLogin(sessionId)) {
-      logger.debug(INFO_NOT_LOGIN, IoTDBConstant.GLOBAL_DB_NAME);
+      logger.info(INFO_NOT_LOGIN, IoTDBConstant.GLOBAL_DB_NAME);
       return getStatus(TSStatusCode.NOT_LOGIN_ERROR);
     }
     List<Path> pathList = new ArrayList<>();
