/*
 * Licensed to the Apache Software Foundation (ASF) under one
 * or more contributor license agreements.  See the NOTICE file
 * distributed with this work for additional information
 * regarding copyright ownership.  The ASF licenses this file
 * to you under the Apache License, Version 2.0 (the
 * "License"); you may not use this file except in compliance
 * with the License.  You may obtain a copy of the License at
 *
 *     http://www.apache.org/licenses/LICENSE-2.0
 *
 * Unless required by applicable law or agreed to in writing,
 * software distributed under the License is distributed on an
 * "AS IS" BASIS, WITHOUT WARRANTIES OR CONDITIONS OF ANY
 * KIND, either express or implied.  See the License for the
 * specific language governing permissions and limitations
 * under the License.
 */
package org.apache.iotdb.db.service;

import static org.apache.iotdb.db.conf.IoTDBConstant.ITEM;
import static org.apache.iotdb.db.conf.IoTDBConstant.PARAMETER;
import static org.apache.iotdb.db.conf.IoTDBConstant.PRIVILEGE;
import static org.apache.iotdb.db.conf.IoTDBConstant.ROLE;
import static org.apache.iotdb.db.conf.IoTDBConstant.STORAGE_GROUP;
import static org.apache.iotdb.db.conf.IoTDBConstant.TTL;
import static org.apache.iotdb.db.conf.IoTDBConstant.USER;
import static org.apache.iotdb.db.conf.IoTDBConstant.VALUE;

import java.io.IOException;
import java.nio.ByteBuffer;
import java.sql.SQLException;
import java.sql.Statement;
import java.time.ZoneId;
import java.util.ArrayList;
import java.util.Arrays;
import java.util.HashMap;
import java.util.HashSet;
import java.util.List;
import java.util.Map;
import java.util.Set;
import java.util.Vector;
import org.apache.iotdb.db.auth.AuthException;
import org.apache.iotdb.db.auth.AuthorityChecker;
import org.apache.iotdb.db.auth.authorizer.IAuthorizer;
import org.apache.iotdb.db.auth.authorizer.LocalFileAuthorizer;
import org.apache.iotdb.db.conf.IoTDBConfig;
import org.apache.iotdb.db.conf.IoTDBConstant;
import org.apache.iotdb.db.conf.IoTDBDescriptor;
import org.apache.iotdb.db.cost.statistic.Measurement;
import org.apache.iotdb.db.cost.statistic.Operation;
import org.apache.iotdb.db.engine.StorageEngine;
import org.apache.iotdb.db.exception.QueryInBatchStatementException;
import org.apache.iotdb.db.exception.StorageEngineException;
import org.apache.iotdb.db.exception.metadata.MetadataException;
import org.apache.iotdb.db.exception.path.PathException;
import org.apache.iotdb.db.exception.query.QueryProcessException;
import org.apache.iotdb.db.exception.runtime.SQLParserException;
import org.apache.iotdb.db.metadata.MManager;
import org.apache.iotdb.db.metrics.server.SqlArgument;
import org.apache.iotdb.db.qp.QueryProcessor;
import org.apache.iotdb.db.qp.constant.SQLConstant;
import org.apache.iotdb.db.qp.executor.QueryProcessExecutor;
import org.apache.iotdb.db.qp.logical.Operator.OperatorType;
import org.apache.iotdb.db.qp.physical.PhysicalPlan;
import org.apache.iotdb.db.qp.physical.crud.BatchInsertPlan;
import org.apache.iotdb.db.qp.physical.crud.DeletePlan;
import org.apache.iotdb.db.qp.physical.crud.InsertPlan;
import org.apache.iotdb.db.qp.physical.crud.QueryPlan;
import org.apache.iotdb.db.qp.physical.sys.AuthorPlan;
import org.apache.iotdb.db.qp.physical.sys.CreateTimeSeriesPlan;
import org.apache.iotdb.db.qp.physical.sys.DeleteStorageGroupPlan;
import org.apache.iotdb.db.qp.physical.sys.DeleteTimeSeriesPlan;
import org.apache.iotdb.db.qp.physical.sys.SetStorageGroupPlan;
import org.apache.iotdb.db.qp.physical.sys.ShowPlan;
import org.apache.iotdb.db.query.context.QueryContext;
import org.apache.iotdb.db.query.control.QueryResourceManager;
import org.apache.iotdb.db.tools.watermark.GroupedLSBWatermarkEncoder;
import org.apache.iotdb.db.tools.watermark.WatermarkEncoder;
import org.apache.iotdb.db.utils.QueryDataSetUtils;
import org.apache.iotdb.rpc.TSStatusCode;
import org.apache.iotdb.service.rpc.thrift.ServerProperties;
import org.apache.iotdb.service.rpc.thrift.TSBatchInsertionReq;
import org.apache.iotdb.service.rpc.thrift.TSCancelOperationReq;
import org.apache.iotdb.service.rpc.thrift.TSCloseOperationReq;
import org.apache.iotdb.service.rpc.thrift.TSCloseSessionReq;
import org.apache.iotdb.service.rpc.thrift.TSCreateTimeseriesReq;
import org.apache.iotdb.service.rpc.thrift.TSDeleteDataReq;
import org.apache.iotdb.service.rpc.thrift.TSExecuteBatchStatementReq;
import org.apache.iotdb.service.rpc.thrift.TSExecuteBatchStatementResp;
import org.apache.iotdb.service.rpc.thrift.TSExecuteInsertRowInBatchResp;
import org.apache.iotdb.service.rpc.thrift.TSExecuteStatementReq;
import org.apache.iotdb.service.rpc.thrift.TSExecuteStatementResp;
import org.apache.iotdb.service.rpc.thrift.TSFetchMetadataReq;
import org.apache.iotdb.service.rpc.thrift.TSFetchMetadataResp;
import org.apache.iotdb.service.rpc.thrift.TSFetchResultsReq;
import org.apache.iotdb.service.rpc.thrift.TSFetchResultsResp;
import org.apache.iotdb.service.rpc.thrift.TSGetTimeZoneResp;
import org.apache.iotdb.service.rpc.thrift.TSHandleIdentifier;
import org.apache.iotdb.service.rpc.thrift.TSIService;
import org.apache.iotdb.service.rpc.thrift.TSInsertInBatchReq;
import org.apache.iotdb.service.rpc.thrift.TSInsertReq;
import org.apache.iotdb.service.rpc.thrift.TSInsertionReq;
import org.apache.iotdb.service.rpc.thrift.TSOpenSessionReq;
import org.apache.iotdb.service.rpc.thrift.TSOpenSessionResp;
import org.apache.iotdb.service.rpc.thrift.TSOperationHandle;
import org.apache.iotdb.service.rpc.thrift.TSProtocolVersion;
import org.apache.iotdb.service.rpc.thrift.TSQueryDataSet;
import org.apache.iotdb.service.rpc.thrift.TSSetTimeZoneReq;
import org.apache.iotdb.service.rpc.thrift.TSStatus;
import org.apache.iotdb.service.rpc.thrift.TSStatusType;
import org.apache.iotdb.service.rpc.thrift.TS_SessionHandle;
import org.apache.iotdb.tsfile.exception.filter.QueryFilterOptimizationException;
import org.apache.iotdb.tsfile.exception.write.UnSupportedDataTypeException;
import org.apache.iotdb.tsfile.file.metadata.enums.CompressionType;
import org.apache.iotdb.tsfile.file.metadata.enums.TSDataType;
import org.apache.iotdb.tsfile.file.metadata.enums.TSEncoding;
import org.apache.iotdb.tsfile.read.common.Path;
import org.apache.iotdb.tsfile.read.query.dataset.QueryDataSet;
import org.apache.thrift.TException;
import org.apache.thrift.server.ServerContext;
import org.slf4j.Logger;
import org.slf4j.LoggerFactory;

/**
 * Thrift RPC implementation at server side.
 */

public class TSServiceImpl implements TSIService.Iface, ServerContext {

  private static final Logger logger = LoggerFactory.getLogger(TSServiceImpl.class);
  private static final String INFO_NOT_LOGIN = "{}: Not login.";
  private static final int MAX_SIZE = 200;
  private static final int DELETE_SIZE = 50;
  public static Vector<SqlArgument> sqlArgumentsList = new Vector<>();

  protected QueryProcessor processor;
  // Record the username for every rpc connection. Username.get() is null if
  // login is failed.
  protected ThreadLocal<String> username = new ThreadLocal<>();

  // The statementId is unique in one session for each statement.
  private ThreadLocal<Long> statementIdGenerator = new ThreadLocal<>();
  // The operationIdGenerator is unique in one session for each operation.
  private ThreadLocal<Long> operationIdGenerator = new ThreadLocal<>();
  // (statement -> Set(queryId))
  private ThreadLocal<Map<Long, Set<Long>>> statementId2QueryId = new ThreadLocal<>();
  // (queryId -> PhysicalPlan)
  private ThreadLocal<Map<Long, PhysicalPlan>> operationStatus = new ThreadLocal<>();
  // (queryId -> QueryDataSet)
  private ThreadLocal<Map<Long, QueryDataSet>> queryDataSets = new ThreadLocal<>();
  private ThreadLocal<ZoneId> zoneIds = new ThreadLocal<>();
  private IoTDBConfig config = IoTDBDescriptor.getInstance().getConfig();
  private ThreadLocal<Map<Long, QueryContext>> contextMapLocal = new ThreadLocal<>();

  public TSServiceImpl() {
    processor = new QueryProcessor(new QueryProcessExecutor());
  }

  public static TSDataType getSeriesType(String path) throws QueryProcessException {
    switch (path.toLowerCase()) {
      // authorization queries
      case ROLE:
      case USER:
      case PRIVILEGE:
      case STORAGE_GROUP:
        return TSDataType.TEXT;
      case TTL:
        return TSDataType.INT64;
      default:
        // do nothing
    }

    if (path.contains("(") && !path.startsWith("(") && path.endsWith(")")) {
      // aggregation
      int leftBracketIndex = path.indexOf('(');
      String aggrType = path.substring(0, leftBracketIndex);
      String innerPath = path.substring(leftBracketIndex + 1, path.length() - 1);
      switch (aggrType.toLowerCase()) {
        case SQLConstant.MIN_TIME:
        case SQLConstant.MAX_TIME:
        case SQLConstant.COUNT:
          return TSDataType.INT64;
        case SQLConstant.LAST_VALUE:
        case SQLConstant.FIRST_VALUE:
        case SQLConstant.MIN_VALUE:
        case SQLConstant.MAX_VALUE:
          return getSeriesType(innerPath);
        case SQLConstant.AVG:
        case SQLConstant.SUM:
          return TSDataType.DOUBLE;
        default:
          throw new QueryProcessException(
              "aggregate does not support " + aggrType + " function.");
      }
    }
    return MManager.getInstance().getSeriesType(path);
  }

  @Override
  public TSOpenSessionResp openSession(TSOpenSessionReq req) throws TException {
    logger.info("{}: receive open session request from username {}", IoTDBConstant.GLOBAL_DB_NAME,
        req.getUsername());

    boolean status;
    IAuthorizer authorizer;
    try {
      authorizer = LocalFileAuthorizer.getInstance();
    } catch (AuthException e) {
      throw new TException(e);
    }
    try {
      status = authorizer.login(req.getUsername(), req.getPassword());
    } catch (AuthException e) {
      logger.info("meet error while logging in.", e);
      status = false;
    }
    TSStatus tsStatus;
    if (status) {
      tsStatus = new TSStatus(getStatus(TSStatusCode.SUCCESS_STATUS, "Login successfully"));
      username.set(req.getUsername());
      zoneIds.set(config.getZoneID());
      initForOneSession();
    } else {
      tsStatus = getStatus(TSStatusCode.WRONG_LOGIN_PASSWORD_ERROR);
    }
    TSOpenSessionResp resp = new TSOpenSessionResp(tsStatus,
        TSProtocolVersion.IOTDB_SERVICE_PROTOCOL_V1);
    resp.setSessionHandle(
        new TS_SessionHandle(new TSHandleIdentifier(ByteBuffer.wrap(req.getUsername().getBytes()),
            ByteBuffer.wrap(req.getPassword().getBytes()), -1L)));
    logger.info("{}: Login status: {}. User : {}", IoTDBConstant.GLOBAL_DB_NAME,
        tsStatus.getStatusType().getMessage(), req.getUsername());

    return resp;
  }

  private void initForOneSession() {
    operationStatus.set(new HashMap<>());
    queryDataSets.set(new HashMap<>());
    operationIdGenerator.set(0L);
    statementIdGenerator.set(0L);
    contextMapLocal.set(new HashMap<>());
    statementId2QueryId.set(new HashMap<>());
  }

  @Override
  public TSStatus closeSession(TSCloseSessionReq req) {
    logger.info("{}: receive close session", IoTDBConstant.GLOBAL_DB_NAME);
    TSStatus tsStatus;
    if (username.get() == null) {
      tsStatus = getStatus(TSStatusCode.NOT_LOGIN_ERROR);
    } else {
      tsStatus = new TSStatus(getStatus(TSStatusCode.SUCCESS_STATUS));
      username.remove();
    }
    if (zoneIds.get() != null) {
      zoneIds.remove();
    }
    // clear the statementId counter
    if (statementIdGenerator.get() != null) {
      statementIdGenerator.remove();
    }
    // clear the queryId counter
    if (operationIdGenerator.get() != null) {
      operationIdGenerator.remove();
    }
    // clear all cached physical plans of the connection
    if (operationStatus.get() != null) {
      operationStatus.remove();
    }
    // clear all cached ResultSets of the connection
    if (queryDataSets.get() != null) {
      queryDataSets.remove();
    }
    // clear all cached query context of the connection
    if (contextMapLocal.get() != null) {
      try {
        for (QueryContext context : contextMapLocal.get().values()) {
          QueryResourceManager.getInstance().endQueryForGivenJob(context.getJobId());
        }
        contextMapLocal.remove();
      } catch (StorageEngineException e) {
        logger.error("Error in closeSession : ", e);
        return new TSStatus(
            getStatus(TSStatusCode.CLOSE_OPERATION_ERROR, "Error in closeOperation"));
      }
    }
    // clear the statementId to queryId map
    if (statementId2QueryId.get() != null) {
      statementId2QueryId.remove();
    }

    return new TSStatus(tsStatus);
  }

  @Override
  public TSStatus cancelOperation(TSCancelOperationReq req) {
    return new TSStatus(getStatus(TSStatusCode.SUCCESS_STATUS));
  }

  @Override
  public TSStatus closeOperation(TSCloseOperationReq req) {
    logger.info("{}: receive close operation", IoTDBConstant.GLOBAL_DB_NAME);
    try {
      // statement close
      if (req.isSetStmtId()) {
        long stmtId = req.getStmtId();
        Set<Long> queryIdSet = statementId2QueryId.get().get(stmtId);
        if (queryIdSet != null) {
          for (long queryId : queryIdSet) {
            releaseQueryResource(queryId);
          }
          statementId2QueryId.get().remove(stmtId);
        }
      }
      // ResultSet close
      else {
        releaseQueryResource(req.queryId);
      }

    } catch (Exception e) {
      logger.error("Error in closeOperation : ", e);
      return new TSStatus(getStatus(TSStatusCode.CLOSE_OPERATION_ERROR, "Error in closeOperation"));
    }
    return new TSStatus(getStatus(TSStatusCode.SUCCESS_STATUS));
  }

  /**
   * release single operation resource
   */
  private void releaseQueryResource(long queryId) throws StorageEngineException {

    // remove the corresponding Physical Plan
    if (operationStatus.get() != null) {
      operationStatus.get().remove(queryId);
    }
    // remove the corresponding Dataset
    if (queryDataSets.get() != null) {
      queryDataSets.get().remove(queryId);
    }
    // remove the corresponding query context and query resource
    if (contextMapLocal.get() != null && contextMapLocal.get().containsKey(queryId)) {
      QueryResourceManager.getInstance()
          .endQueryForGivenJob(contextMapLocal.get().remove(queryId).getJobId());
    }
  }

  /**
   * convert from TSStatusCode to TSStatus according to status code and status message
   *
   * @param statusType status type
   */
  private TSStatus getStatus(TSStatusCode statusType) {
    TSStatusType statusCodeAndMessage = new TSStatusType(statusType.getStatusCode(), "");
    return new TSStatus(statusCodeAndMessage);
  }

  /**
   * convert from TSStatusCode to TSStatus, which has message appending with existed status message
   *
   * @param statusType status type
   * @param appendMessage appending message
   */
  private TSStatus getStatus(TSStatusCode statusType, String appendMessage) {
    TSStatusType statusCodeAndMessage = new TSStatusType(statusType.getStatusCode(), appendMessage);
    return new TSStatus(statusCodeAndMessage);
  }

  @Override
  public TSFetchMetadataResp fetchMetadata(TSFetchMetadataReq req) {
    TSStatus status;
    if (!checkLogin()) {
      logger.info(INFO_NOT_LOGIN, IoTDBConstant.GLOBAL_DB_NAME);
      status = getStatus(TSStatusCode.NOT_LOGIN_ERROR);
      return new TSFetchMetadataResp(status);
    }
    TSFetchMetadataResp resp = new TSFetchMetadataResp();
    try {
      switch (req.getType()) {
        case "SHOW_TIMESERIES":
          String path = req.getColumnPath();
          List<List<String>> timeseriesList = getTimeSeriesForPath(path);
          resp.setTimeseriesList(timeseriesList);
          status = new TSStatus(getStatus(TSStatusCode.SUCCESS_STATUS));
          break;
        case "SHOW_STORAGE_GROUP":
          Set<String> storageGroups = new HashSet<>(getAllStorageGroups());
          resp.setStorageGroups(storageGroups);
          status = new TSStatus(getStatus(TSStatusCode.SUCCESS_STATUS));
          break;
        case "METADATA_IN_JSON":
          String metadataInJson = getMetadataInString();
          resp.setMetadataInJson(metadataInJson);
          status = new TSStatus(getStatus(TSStatusCode.SUCCESS_STATUS));
          break;
        case "SHOW_DEVICES":
          Set<String> devices = getAllDevices();
          resp.setDevices(devices);
          status = new TSStatus(getStatus(TSStatusCode.SUCCESS_STATUS));
          break;
        case "SHOW_CHILD_PATHS":
          path = req.getColumnPath();
          Set<String> childPaths = getChildPaths(path);
          resp.setChildPaths(childPaths);
          status = new TSStatus(getStatus(TSStatusCode.SUCCESS_STATUS));
          break;
        case "COLUMN":
          resp.setDataType(getSeriesType(req.getColumnPath()).toString());
          status = new TSStatus(getStatus(TSStatusCode.SUCCESS_STATUS));
          break;
        case "ALL_COLUMNS":
          resp.setColumnsList(getPaths(req.getColumnPath()));
          status = new TSStatus(getStatus(TSStatusCode.SUCCESS_STATUS));
          break;
        case "COUNT_TIMESERIES":
          resp.setTimeseriesNum(getPaths(req.getColumnPath()).size());
          status = new TSStatus(getStatus(TSStatusCode.SUCCESS_STATUS));
          break;
        case "COUNT_NODES":
          resp.setNodesList(getNodesList(req.getColumnPath(), req.getNodeLevel()));
          status = new TSStatus(getStatus(TSStatusCode.SUCCESS_STATUS));
          break;
        case "COUNT_NODE_TIMESERIES":
          resp.setNodeTimeseriesNum(
              getNodeTimeseriesNum(getNodesList(req.getColumnPath(), req.getNodeLevel())));
          status = new TSStatus(getStatus(TSStatusCode.SUCCESS_STATUS));
          break;
        case "VERSION":
          resp.setVersion(getVersion());
          status = new TSStatus(getStatus(TSStatusCode.SUCCESS_STATUS));
          break;
        default:
          status = getStatus(TSStatusCode.METADATA_ERROR, req.getType());
          break;
      }
<<<<<<< HEAD
    } catch (MetadataErrorException | OutOfMemoryError | SQLException e) {
=======
    } catch (QueryProcessException | MetadataException | OutOfMemoryError | SQLException e) {
>>>>>>> cbf73d0f
      logger
          .error(String.format("Failed to fetch timeseries %s's metadata", req.getColumnPath()), e);
      status = getStatus(TSStatusCode.METADATA_ERROR, e.getMessage());
      resp.setStatus(status);
      return resp;
    }
    resp.setStatus(status);
    return resp;
  }

  private Map<String, String> getNodeTimeseriesNum(List<String> nodes)
      throws MetadataException {
    Map<String, String> nodeColumnsNum = new HashMap<>();
    for (String columnPath : nodes) {
      nodeColumnsNum.put(columnPath, Integer.toString(getPaths(columnPath).size()));
    }
    return nodeColumnsNum;
  }

  private List<String> getNodesList(String schemaPattern, int level) throws SQLException {
    return MManager.getInstance().getNodesList(schemaPattern, level);
  }

  private List<String> getAllStorageGroups() {
    return MManager.getInstance().getAllStorageGroupNames();
  }

  private Set<String> getAllDevices() throws SQLException {
    return MManager.getInstance().getAllDevices();
  }

  private Set<String> getChildPaths(String path) throws PathException {
    return MManager.getInstance().getChildNodePathInNextLevel(path);
  }

  private String getVersion() throws SQLException {
    return IoTDBConstant.VERSION;
  }

  private List<List<String>> getTimeSeriesForPath(String path)
      throws PathException {
    return MManager.getInstance().getShowTimeseriesPath(path);
  }

  private String getMetadataInString() {
    return MManager.getInstance().getMetadataInString();
  }

  protected List<String> getPaths(String path) throws MetadataException {
    return MManager.getInstance().getPaths(path);
  }

  /**
   * Judge whether the statement is ADMIN COMMAND and if true, execute it.
   *
   * @param statement command
   * @return true if the statement is ADMIN COMMAND
   */
  private boolean execAdminCommand(String statement) throws StorageEngineException {
    if (!"root".equals(username.get())) {
      return false;
    }
    if (statement == null) {
      return false;
    }
    statement = statement.toLowerCase();
    switch (statement) {
      case "flush":
        StorageEngine.getInstance().syncCloseAllProcessor();
        return true;
      case "merge":
        StorageEngine.getInstance()
            .mergeAll(IoTDBDescriptor.getInstance().getConfig().isForceFullMerge());
        return true;
      case "full merge":
        StorageEngine.getInstance().mergeAll(true);
        return true;
      default:
        return false;
    }
  }

  @Override
  public TSExecuteBatchStatementResp executeBatchStatement(TSExecuteBatchStatementReq req) {
    long t1 = System.currentTimeMillis();
    List<Integer> result = new ArrayList<>();
    try {
      if (!checkLogin()) {
        logger.info(INFO_NOT_LOGIN, IoTDBConstant.GLOBAL_DB_NAME);
        return getTSBatchExecuteStatementResp(getStatus(TSStatusCode.NOT_LOGIN_ERROR), null);
      }
      List<String> statements = req.getStatements();

      boolean isAllSuccessful = true;
      StringBuilder batchErrorMessage = new StringBuilder();

      for (String statement : statements) {
        long t2 = System.currentTimeMillis();
        isAllSuccessful =
            isAllSuccessful && executeStatementInBatch(statement, batchErrorMessage, result);
        Measurement.INSTANCE.addOperationLatency(Operation.EXECUTE_ONE_SQL_IN_BATCH, t2);
      }
      if (isAllSuccessful) {
        return getTSBatchExecuteStatementResp(getStatus(TSStatusCode.SUCCESS_STATUS,
            "Execute batch statements successfully"), result);
      } else {
        return getTSBatchExecuteStatementResp(getStatus(TSStatusCode.EXECUTE_STATEMENT_ERROR,
            batchErrorMessage.toString()), result);
      }
    } finally {
      Measurement.INSTANCE.addOperationLatency(Operation.EXECUTE_JDBC_BATCH, t1);
    }
  }

  // execute one statement of a batch. Currently, query is not allowed in a batch statement and
  // on finding queries in a batch, such query will be ignored and an error will be generated
  private boolean executeStatementInBatch(String statement, StringBuilder batchErrorMessage,
      List<Integer> result) {
    try {
      PhysicalPlan physicalPlan = processor.parseSQLToPhysicalPlan(statement, zoneIds.get());
      if (physicalPlan.isQuery()) {
        throw new QueryInBatchStatementException(statement);
      }
      TSExecuteStatementResp resp = executeUpdateStatement(physicalPlan);
      if (resp.getStatus().getStatusType().getCode() == TSStatusCode.SUCCESS_STATUS
          .getStatusCode()) {
        result.add(Statement.SUCCESS_NO_INFO);
      } else {
        result.add(Statement.EXECUTE_FAILED);
        batchErrorMessage.append(resp.getStatus().getStatusType().getCode()).append("\n");
        return false;
      }
    } catch (SQLParserException e) {
      logger.error("Error occurred when executing {}, check metadata error: ", statement, e);
      result.add(Statement.EXECUTE_FAILED);
      batchErrorMessage.append(TSStatusCode.METADATA_ERROR.getStatusCode()).append("\n");
      return false;
    } catch (QueryProcessException e) {
      logger.info(
          "Error occurred when executing {}, meet error while parsing SQL to physical plan: {}",
          statement, e.getMessage());
      result.add(Statement.EXECUTE_FAILED);
      batchErrorMessage.append(TSStatusCode.SQL_PARSE_ERROR.getStatusCode()).append("\n");
      return false;
    } catch (QueryInBatchStatementException e) {
      logger.info("Error occurred when executing {}, query statement not allowed: ", statement, e);
      result.add(Statement.EXECUTE_FAILED);
      batchErrorMessage.append(TSStatusCode.QUERY_NOT_ALLOWED.getStatusCode()).append("\n");
      return false;
    }
    return true;
  }


  @Override
  public TSExecuteStatementResp executeStatement(TSExecuteStatementReq req) {
    long startTime = System.currentTimeMillis();
    TSExecuteStatementResp resp;
    SqlArgument sqlArgument;
    try {
      if (!checkLogin()) {
        logger.info(INFO_NOT_LOGIN, IoTDBConstant.GLOBAL_DB_NAME);
        return getTSExecuteStatementResp(getStatus(TSStatusCode.NOT_LOGIN_ERROR));
      }
      String statement = req.getStatement();

      if (execAdminCommand(statement)) {
        return getTSExecuteStatementResp(
            getStatus(TSStatusCode.SUCCESS_STATUS, "ADMIN_COMMAND_SUCCESS"));
      }

      PhysicalPlan physicalPlan;
      physicalPlan = processor.parseSQLToPhysicalPlan(statement, zoneIds.get());
      if (physicalPlan.isQuery()) {
        resp = executeQueryStatement(req.statementId, physicalPlan);
        long endTime = System.currentTimeMillis();
        sqlArgument = new SqlArgument(resp, physicalPlan, statement, startTime, endTime);
        sqlArgumentsList.add(sqlArgument);
        if (sqlArgumentsList.size() > MAX_SIZE) {
          sqlArgumentsList.subList(0, DELETE_SIZE).clear();
        }
        return resp;
      } else {
        return executeUpdateStatement(physicalPlan);
      }
    } catch (SQLParserException e) {
      logger.error("check metadata error: ", e);
      return getTSExecuteStatementResp(getStatus(TSStatusCode.METADATA_ERROR,
          "Check metadata error: " + e.getMessage()));
    } catch (QueryProcessException e) {
      logger.info("meet error while parsing SQL to physical plan: {}", e.getMessage());
      return getTSExecuteStatementResp(getStatus(TSStatusCode.SQL_PARSE_ERROR,
          "Statement format is not right: " + e.getMessage()));
    } catch (StorageEngineException e) {
      logger.info("meet error while parsing SQL to physical plan: {}", e.getMessage());
      return getTSExecuteStatementResp(getStatus(TSStatusCode.READ_ONLY_SYSTEM_ERROR,
          e.getMessage()));
    }
  }

  /**
   * @param plan must be a plan for Query: FillQueryPlan, AggregationPlan, GroupByPlan, some AuthorPlan
   */
  private TSExecuteStatementResp executeQueryStatement(long statementId, PhysicalPlan plan) {
    long t1 = System.currentTimeMillis();
    try {
      TSExecuteStatementResp resp; // column headers
      if (plan instanceof AuthorPlan) {
        resp = getAuthQueryColumnHeaders(plan);
      } else if (plan instanceof ShowPlan) {
        resp = getShowQueryColumnHeaders((ShowPlan) plan);
      } else {
        resp = getQueryColumnHeaders(plan);
      }
      if (plan.getOperatorType() == OperatorType.AGGREGATION) {
        resp.setIgnoreTimeStamp(true);
      } // else default ignoreTimeStamp is false
      resp.setOperationType(plan.getOperatorType().toString());
      // generate the queryId for the operation
      long queryId = generateOperationId();
      // put it into the corresponding Set
      Set<Long> queryIdSet = statementId2QueryId.get()
          .computeIfAbsent(statementId, k -> new HashSet<>());
      queryIdSet.add(queryId);

      TSHandleIdentifier operationId = new TSHandleIdentifier(
          ByteBuffer.wrap(username.get().getBytes()), ByteBuffer.wrap("PASS".getBytes()),
          queryId);
      TSOperationHandle operationHandle = new TSOperationHandle(operationId, true);
      resp.setOperationHandle(operationHandle);

      recordANewQuery(operationId.queryId, plan);
      return resp;
    } catch (Exception e) {
      logger.error("{}: Internal server error: ", IoTDBConstant.GLOBAL_DB_NAME, e);
      return getTSExecuteStatementResp(
          getStatus(TSStatusCode.INTERNAL_SERVER_ERROR, e.getMessage()));
    } finally {
      Measurement.INSTANCE.addOperationLatency(Operation.EXECUTE_QUERY, t1);
    }
  }

  @Override
  public TSExecuteStatementResp executeQueryStatement(TSExecuteStatementReq req) {
    if (!checkLogin()) {
      logger.info(INFO_NOT_LOGIN, IoTDBConstant.GLOBAL_DB_NAME);
      return getTSExecuteStatementResp(getStatus(TSStatusCode.NOT_LOGIN_ERROR));
    }

    String statement = req.getStatement();
    PhysicalPlan physicalPlan;
    try {
      physicalPlan = processor.parseSQLToPhysicalPlan(statement, zoneIds.get());
    } catch (QueryProcessException | SQLParserException e) {
      logger.info("meet error while parsing SQL to physical plan: {}", e.getMessage());
      return getTSExecuteStatementResp(getStatus(TSStatusCode.SQL_PARSE_ERROR, e.getMessage()));
    }

    if (!physicalPlan.isQuery()) {
      return getTSExecuteStatementResp(getStatus(TSStatusCode.EXECUTE_STATEMENT_ERROR,
          "Statement is not a query statement."));
    }
    return executeQueryStatement(req.statementId, physicalPlan);
  }

  private List<String> queryColumnsType(List<String> columns) throws QueryProcessException {
    List<String> columnTypes = new ArrayList<>();
    for (String column : columns) {
      columnTypes.add(getSeriesType(column).toString());
    }
    return columnTypes;
  }

  private TSExecuteStatementResp getShowQueryColumnHeaders(ShowPlan showPlan) throws Exception {
    switch (showPlan.getShowContentType()) {
      case TTL:
        return executeShowTTL();
      case FLUSH_TASK_INFO:
        return executeShowFlushTaskInfo();
      case DYNAMIC_PARAMETER:
        return executeShowDynamicParameter();
      default:
        logger.error("Unsupported show content type: {}", showPlan.getShowContentType());
        throw new Exception("Unsupported show content type:" + showPlan.getShowContentType());
    }
  }

  private TSExecuteStatementResp executeShowTTL() {
    TSExecuteStatementResp resp =
        getTSExecuteStatementResp(getStatus(TSStatusCode.SUCCESS_STATUS));
    resp.setIgnoreTimeStamp(true);
    List<String> columns = new ArrayList<>();
    List<String> columnTypes = new ArrayList<>();
    columns.add(STORAGE_GROUP);
    columns.add(TTL);
    columnTypes.add(TSDataType.TEXT.toString());
    columnTypes.add(TSDataType.INT64.toString());
    resp.setColumns(columns);
    resp.setDataTypeList(columnTypes);
    return resp;
  }

  private TSExecuteStatementResp executeShowFlushTaskInfo() {
    TSExecuteStatementResp resp =
        getTSExecuteStatementResp(getStatus(TSStatusCode.SUCCESS_STATUS));
    resp.setIgnoreTimeStamp(true);
    List<String> columns = new ArrayList<>();
    List<String> columnTypes = new ArrayList<>();
    columns.add(ITEM);
    columns.add(VALUE);
    columnTypes.add(TSDataType.TEXT.toString());
    columnTypes.add(TSDataType.TEXT.toString());
    resp.setColumns(columns);
    resp.setDataTypeList(columnTypes);
    return resp;
  }

  private TSExecuteStatementResp executeShowDynamicParameter() {
    TSExecuteStatementResp resp =
        getTSExecuteStatementResp(getStatus(TSStatusCode.SUCCESS_STATUS));
    resp.setIgnoreTimeStamp(true);
    List<String> columns = new ArrayList<>();
    List<String> columnTypes = new ArrayList<>();
    columns.add(PARAMETER);
    columns.add(VALUE);
    columnTypes.add(TSDataType.TEXT.toString());
    columnTypes.add(TSDataType.TEXT.toString());
    resp.setColumns(columns);
    resp.setDataTypeList(columnTypes);
    return resp;
  }

  private TSExecuteStatementResp getAuthQueryColumnHeaders(PhysicalPlan plan) {
    TSExecuteStatementResp resp = getTSExecuteStatementResp(getStatus(TSStatusCode.SUCCESS_STATUS));
    resp.setIgnoreTimeStamp(true);
    AuthorPlan authorPlan = (AuthorPlan) plan;
    List<String> columnsName = new ArrayList<>();
    List<String> columnsType = new ArrayList<>();
    switch (authorPlan.getAuthorType()) {
      case LIST_ROLE:
      case LIST_USER_ROLES:
        columnsName.add(ROLE);
        columnsType.add(TSDataType.TEXT.toString());
        break;
      case LIST_USER:
      case LIST_ROLE_USERS:
        columnsName.add(USER);
        columnsType.add(TSDataType.TEXT.toString());
        break;
      case LIST_ROLE_PRIVILEGE:
        columnsName.add(PRIVILEGE);
        columnsType.add(TSDataType.TEXT.toString());
        break;
      case LIST_USER_PRIVILEGE:
        columnsName.add(ROLE);
        columnsName.add(PRIVILEGE);
        columnsType.add(TSDataType.TEXT.toString());
        columnsType.add(TSDataType.TEXT.toString());
        break;
      default:
        return getTSExecuteStatementResp(getStatus(TSStatusCode.SQL_PARSE_ERROR,
            String.format("%s is not an auth query", authorPlan.getAuthorType())));
    }
    resp.setColumns(columnsName);
    resp.setDataTypeList(columnsType);
    return resp;
  }


  /**
   * get ResultSet schema
   */
  private TSExecuteStatementResp getQueryColumnHeaders(PhysicalPlan plan)
      throws AuthException, TException, QueryProcessException {
    List<Path> paths = plan.getPaths();
    List<String> respColumns = new ArrayList<>();

<<<<<<< HEAD
    // check seriesPath exists
    if (paths.isEmpty()) {
      return getTSExecuteStatementResp(getStatus(TSStatusCode.TIMESERIES_NOT_EXIST_ERROR));
    }

    // check file level set
    try {
      checkFileLevelSet(paths);
    } catch (PathErrorException e) {
      logger.error("meet error while checking file level.", e);
      return getTSExecuteStatementResp(
          getStatus(TSStatusCode.CHECK_FILE_LEVEL_ERROR, e.getMessage()));
    }

=======
>>>>>>> cbf73d0f
    // check permissions
    if (!checkAuthorization(paths, plan)) {
      return getTSExecuteStatementResp(getStatus(TSStatusCode.NO_PERMISSION_ERROR));
    }

    TSExecuteStatementResp resp = getTSExecuteStatementResp(getStatus(TSStatusCode.SUCCESS_STATUS));

    // group by device query
    if (((QueryPlan) plan).isGroupByDevice()) {
      // set columns in TSExecuteStatementResp. Note this is without deduplication.
      List<String> measurementColumns = ((QueryPlan) plan).getMeasurementColumnList();
      respColumns.add(SQLConstant.GROUPBY_DEVICE_COLUMN_NAME);
      respColumns.addAll(measurementColumns);
      resp.setColumns(respColumns);

      // get column types and do deduplication
      List<String> columnsType = new ArrayList<>();
      columnsType.add(TSDataType.TEXT.toString()); // the DEVICE column of GROUP_BY_DEVICE result
      List<TSDataType> deduplicatedColumnsType = new ArrayList<>();
      deduplicatedColumnsType.add(TSDataType.TEXT); // the DEVICE column of GROUP_BY_DEVICE result
      List<String> deduplicatedMeasurementColumns = new ArrayList<>();
      Set<String> tmpColumnSet = new HashSet<>();
      Map<String, TSDataType> checker = ((QueryPlan) plan).getDataTypeConsistencyChecker();
      for (String column : measurementColumns) {
        TSDataType dataType = checker.get(column);
        columnsType.add(dataType.toString());

        if (!tmpColumnSet.contains(column)) {
          // Note that this deduplication strategy is consistent with that of client IoTDBQueryResultSet.
          tmpColumnSet.add(column);
          deduplicatedMeasurementColumns.add(column);
          deduplicatedColumnsType.add(dataType);
        }
      }

      // set dataTypeList in TSExecuteStatementResp. Note this is without deduplication.
      resp.setDataTypeList(columnsType);

      // save deduplicated measurementColumn names and types in QueryPlan for the next stage to use.
      // i.e., used by DeviceIterateDataSet constructor in `fetchResults` stage.
      ((QueryPlan) plan).setMeasurementColumnList(deduplicatedMeasurementColumns);
      ((QueryPlan) plan).setDataTypes(deduplicatedColumnsType);

      // set these null since they are never used henceforth in GROUP_BY_DEVICE query processing.
      ((QueryPlan) plan).setPaths(null);
      ((QueryPlan) plan).setDataTypeConsistencyChecker(null);

    } else {
      // Restore column header of aggregate to func(column_name), only
      // support single aggregate function for now
      switch (plan.getOperatorType()) {
        case QUERY:
        case FILL:
          for (Path p : paths) {
            respColumns.add(p.getFullPath());
          }
          break;
        case AGGREGATION:
        case GROUPBY:
          List<String> aggregations = plan.getAggregations();
          if (aggregations.size() != paths.size()) {
            for (int i = 1; i < paths.size(); i++) {
              aggregations.add(aggregations.get(0));
            }
          }
          for (int i = 0; i < paths.size(); i++) {
            respColumns.add(aggregations.get(i) + "(" + paths.get(i).getFullPath() + ")");
          }
          break;
        default:
          throw new TException("unsupported query type: " + plan.getOperatorType());
      }

      resp.setColumns(respColumns);
      resp.setDataTypeList(queryColumnsType(respColumns));
    }
    return resp;
  }

<<<<<<< HEAD
  private void checkFileLevelSet(List<Path> paths) throws PathErrorException {
    MManager.getInstance().checkFileLevel(paths);
  }
=======
>>>>>>> cbf73d0f

  @Override
  public TSFetchResultsResp fetchResults(TSFetchResultsReq req) {
    try {
      if (!checkLogin()) {
        return getTSFetchResultsResp(getStatus(TSStatusCode.NOT_LOGIN_ERROR));
      }

      if (!operationStatus.get().containsKey(req.queryId)) {
        return getTSFetchResultsResp(
            getStatus(TSStatusCode.EXECUTE_STATEMENT_ERROR, "Has not executed statement"));
      }

      QueryDataSet queryDataSet;
      if (!queryDataSets.get().containsKey(req.queryId)) {
        queryDataSet = createNewDataSet(req);
      } else {
        queryDataSet = queryDataSets.get().get(req.queryId);
      }

      IAuthorizer authorizer;
      try {
        authorizer = LocalFileAuthorizer.getInstance();
      } catch (AuthException e) {
        throw new TException(e);
      }
      TSQueryDataSet result;
      if (config.isEnableWatermark() && authorizer.isUserUseWaterMark(username.get())) {
        WatermarkEncoder encoder;
        if (config.getWatermarkMethodName().equals(IoTDBConfig.WATERMARK_GROUPED_LSB)) {
          encoder = new GroupedLSBWatermarkEncoder(config);
        } else {
          throw new UnSupportedDataTypeException(String.format(
              "Watermark method is not supported yet: %s", config.getWatermarkMethodName()));
        }
        result = QueryDataSetUtils
            .convertQueryDataSetByFetchSize(queryDataSet, req.fetchSize, encoder);
      } else {
        result = QueryDataSetUtils.convertQueryDataSetByFetchSize(queryDataSet, req.fetchSize);
      }
      boolean hasResultSet = (result.getRowCount() != 0);
      if (!hasResultSet && queryDataSets.get() != null) {
        queryDataSets.get().remove(req.queryId);
      }

      TSFetchResultsResp resp = getTSFetchResultsResp(getStatus(TSStatusCode.SUCCESS_STATUS,
          "FetchResult successfully. Has more result: " + hasResultSet));
      resp.setHasResultSet(hasResultSet);
      resp.setQueryDataSet(result);
      return resp;
    } catch (Exception e) {
      logger.error("{}: Internal server error: ", IoTDBConstant.GLOBAL_DB_NAME, e);
      return getTSFetchResultsResp(getStatus(TSStatusCode.INTERNAL_SERVER_ERROR, e.getMessage()));
    }
  }

  private QueryDataSet createNewDataSet(TSFetchResultsReq req)
      throws QueryProcessException, QueryFilterOptimizationException, StorageEngineException, IOException {
    PhysicalPlan physicalPlan = operationStatus.get().get(req.queryId);

    QueryDataSet queryDataSet;
    QueryContext context = new QueryContext(QueryResourceManager.getInstance().assignJobId());

    initContextMap();
    contextMapLocal.get().put(req.queryId, context);

    queryDataSet = processor.getExecutor().processQuery(physicalPlan, context);

    queryDataSets.get().put(req.queryId, queryDataSet);
    return queryDataSet;
  }

  private void initContextMap() {
    Map<Long, QueryContext> contextMap = contextMapLocal.get();
    if (contextMap == null) {
      contextMap = new HashMap<>();
      contextMapLocal.set(contextMap);
    }
  }

  @Override
  public TSExecuteStatementResp executeUpdateStatement(TSExecuteStatementReq req) {
    try {
      if (!checkLogin()) {
        logger.info(INFO_NOT_LOGIN, IoTDBConstant.GLOBAL_DB_NAME);
        return getTSExecuteStatementResp(getStatus(TSStatusCode.NOT_LOGIN_ERROR));
      }
      String statement = req.getStatement();
      return executeUpdateStatement(statement);
    } catch (Exception e) {
      logger.error("{}: server Internal Error: ", IoTDBConstant.GLOBAL_DB_NAME, e);
      return getTSExecuteStatementResp(
          getStatus(TSStatusCode.INTERNAL_SERVER_ERROR, e.getMessage()));
    }
  }

  private TSExecuteStatementResp executeUpdateStatement(PhysicalPlan plan) {
    TSStatus status = checkAuthority(plan);
    if (status != null) {
      return new TSExecuteStatementResp(status);
    }

    status = executePlan(plan);
    TSExecuteStatementResp resp = getTSExecuteStatementResp(status);
    long queryId = generateOperationId();
    TSHandleIdentifier operationId = new TSHandleIdentifier(
        ByteBuffer.wrap(username.get().getBytes()),
        ByteBuffer.wrap("PASS".getBytes()), queryId);
    TSOperationHandle operationHandle;
    operationHandle = new TSOperationHandle(operationId, false);
    resp.setOperationHandle(operationHandle);
    return resp;
  }

  private boolean executeNonQuery(PhysicalPlan plan) throws QueryProcessException {
    if (IoTDBDescriptor.getInstance().getConfig().isReadOnly()) {
      throw new QueryProcessException(
          "Current system mode is read-only, does not support non-query operation");
    }
    return processor.getExecutor().processNonQuery(plan);
  }

  private TSExecuteStatementResp executeUpdateStatement(String statement) {

    PhysicalPlan physicalPlan;
    try {
      physicalPlan = processor.parseSQLToPhysicalPlan(statement, zoneIds.get());
    } catch (QueryProcessException | SQLParserException e) {
      logger.info("meet error while parsing SQL to physical plan: {}", e.getMessage());
      return getTSExecuteStatementResp(getStatus(TSStatusCode.SQL_PARSE_ERROR, e.getMessage()));
    }

    if (physicalPlan.isQuery()) {
      return getTSExecuteStatementResp(getStatus(TSStatusCode.EXECUTE_STATEMENT_ERROR,
          "Statement is a query statement."));
    }

    return executeUpdateStatement(physicalPlan);
  }

  private void recordANewQuery(long queryId, PhysicalPlan physicalPlan) {
    operationStatus.get().put(queryId, physicalPlan);
  }

  /**
   * Check whether current user has logged in.
   *
   * @return true: If logged in; false: If not logged in
   */
  private boolean checkLogin() {
    return username.get() != null;
  }

  private boolean checkAuthorization(List<Path> paths, PhysicalPlan plan) throws AuthException {
    String targetUser = null;
    if (plan instanceof AuthorPlan) {
      targetUser = ((AuthorPlan) plan).getUserName();
    }
    return AuthorityChecker.check(username.get(), paths, plan.getOperatorType(), targetUser);
  }

  private TSExecuteStatementResp getTSExecuteStatementResp(TSStatus status) {
    TSExecuteStatementResp resp = new TSExecuteStatementResp();
    TSStatus tsStatus = new TSStatus(status);
    resp.setStatus(tsStatus);
    TSHandleIdentifier operationId = new TSHandleIdentifier(
        ByteBuffer.wrap(username.get().getBytes()),
        ByteBuffer.wrap("PASS".getBytes()), generateOperationId());
    TSOperationHandle operationHandle = new TSOperationHandle(operationId, false);
    resp.setOperationHandle(operationHandle);
    return resp;
  }

  private TSExecuteBatchStatementResp getTSBatchExecuteStatementResp(TSStatus status,
      List<Integer> result) {
    TSExecuteBatchStatementResp resp = new TSExecuteBatchStatementResp();
    TSStatus tsStatus = new TSStatus(status);
    resp.setStatus(tsStatus);
    resp.setResult(result);
    return resp;
  }

  private TSFetchResultsResp getTSFetchResultsResp(TSStatus status) {
    TSFetchResultsResp resp = new TSFetchResultsResp();
    TSStatus tsStatus = new TSStatus(status);
    resp.setStatus(tsStatus);
    return resp;
  }

<<<<<<< HEAD
  protected void handleClientExit() {
    closeOperation(null);
=======
  void handleClientExit() {
>>>>>>> cbf73d0f
    closeSession(null);
  }

  @Override
  public TSGetTimeZoneResp getTimeZone() {
    TSStatus tsStatus;
    TSGetTimeZoneResp resp;
    try {
      tsStatus = new TSStatus(getStatus(TSStatusCode.SUCCESS_STATUS));
      resp = new TSGetTimeZoneResp(tsStatus, zoneIds.get().toString());
    } catch (Exception e) {
      logger.error("meet error while generating time zone.", e);
      tsStatus = getStatus(TSStatusCode.GENERATE_TIME_ZONE_ERROR);
      resp = new TSGetTimeZoneResp(tsStatus, "Unknown time zone");
    }
    return resp;
  }

  @Override
  public TSStatus setTimeZone(TSSetTimeZoneReq req) {
    TSStatus tsStatus;
    try {
      String timeZoneID = req.getTimeZone();
      zoneIds.set(ZoneId.of(timeZoneID));
      tsStatus = new TSStatus(getStatus(TSStatusCode.SUCCESS_STATUS));
    } catch (Exception e) {
      logger.error("meet error while setting time zone.", e);
      tsStatus = getStatus(TSStatusCode.SET_TIME_ZONE_ERROR);
    }
    return new TSStatus(tsStatus);
  }

  @Override
  public ServerProperties getProperties() {
    ServerProperties properties = new ServerProperties();
    properties.setVersion(IoTDBConstant.VERSION);
    properties.setSupportedTimeAggregationOperations(new ArrayList<>());
    properties.getSupportedTimeAggregationOperations().add(IoTDBConstant.MAX_TIME);
    properties.getSupportedTimeAggregationOperations().add(IoTDBConstant.MIN_TIME);
    properties
        .setTimestampPrecision(IoTDBDescriptor.getInstance().getConfig().getTimestampPrecision());
    return properties;
  }

  @Override
  public TSExecuteStatementResp insert(TSInsertionReq req) {
    // TODO need to refactor this when implementing PreparedStatement
    if (!checkLogin()) {
      logger.info(INFO_NOT_LOGIN, IoTDBConstant.GLOBAL_DB_NAME);
      return getTSExecuteStatementResp(getStatus(TSStatusCode.NOT_LOGIN_ERROR));
    }

    long stmtId = req.getStmtId();
    InsertPlan plan = (InsertPlan) operationStatus.get()
        .computeIfAbsent(stmtId, k -> new InsertPlan());

    // the old parameter will be used if new parameter is not set
    if (req.isSetDeviceId()) {
      plan.setDeviceId(req.getDeviceId());
    }
    if (req.isSetTimestamp()) {
      plan.setTime(req.getTimestamp());
    }
    if (req.isSetMeasurements()) {
      plan.setMeasurements(req.getMeasurements().toArray(new String[0]));
    }
    if (req.isSetValues()) {
      plan.setValues(req.getValues().toArray(new String[0]));
    }

    try {
      return executeUpdateStatement(plan);
    } catch (Exception e) {
      logger.info("meet error while executing an insertion into {}", req.getDeviceId(), e);
      return getTSExecuteStatementResp(
          getStatus(TSStatusCode.EXECUTE_STATEMENT_ERROR, e.getMessage()));
    }
  }

  @Override
  public TSExecuteInsertRowInBatchResp insertRowInBatch(TSInsertInBatchReq req) {
    TSExecuteInsertRowInBatchResp resp = new TSExecuteInsertRowInBatchResp();
    if (!checkLogin()) {
      logger.info(INFO_NOT_LOGIN, IoTDBConstant.GLOBAL_DB_NAME);
      resp.addToStatusList(new TSStatus(getStatus(TSStatusCode.NOT_LOGIN_ERROR)));
      return resp;
    }

    InsertPlan plan = new InsertPlan();
    for (int i = 0; i < req.deviceIds.size(); i++) {
      plan.setDeviceId(req.getDeviceIds().get(i));
      plan.setTime(req.getTimestamps().get(i));
      plan.setMeasurements(req.getMeasurementsList().get(i).toArray(new String[0]));
      plan.setValues(req.getValuesList().get(i).toArray(new String[0]));
      TSStatus status = checkAuthority(plan);
      if (status != null) {
          resp.addToStatusList(new TSStatus(status));
      }
      else{
        resp.addToStatusList(executePlan(plan));
      }
    }

    return resp;
  }


  @Override
  public TSStatus insertRow(TSInsertReq req) {
    if (!checkLogin()) {
      logger.info(INFO_NOT_LOGIN, IoTDBConstant.GLOBAL_DB_NAME);
      return new TSStatus(getStatus(TSStatusCode.NOT_LOGIN_ERROR));
    }

    InsertPlan plan = new InsertPlan();
    plan.setDeviceId(req.getDeviceId());
    plan.setTime(req.getTimestamp());
    plan.setMeasurements(req.getMeasurements().toArray(new String[0]));
    plan.setValues(req.getValues().toArray(new String[0]));

    TSStatus status = checkAuthority(plan);
    if (status != null) {
      return new TSStatus(status);
    }
    return new TSStatus(executePlan(plan));
  }

  @Override
  public TSStatus deleteData(TSDeleteDataReq req) {
    if (!checkLogin()) {
      logger.info(INFO_NOT_LOGIN, IoTDBConstant.GLOBAL_DB_NAME);
      return new TSStatus(getStatus(TSStatusCode.NOT_LOGIN_ERROR));
    }

    DeletePlan plan = new DeletePlan();
    plan.setDeleteTime(req.getTimestamp());
    List<Path> paths = new ArrayList<>();
    for (String path : req.getPaths()) {
      paths.add(new Path(path));
    }
    plan.addPaths(paths);

    TSStatus status = checkAuthority(plan);
    if (status != null) {
      return new TSStatus(status);
    }
    return new TSStatus(executePlan(plan));
  }

  @Override
  public TSExecuteBatchStatementResp insertBatch(TSBatchInsertionReq req) {
    long t1 = System.currentTimeMillis();
    try {
      if (!checkLogin()) {
        logger.info(INFO_NOT_LOGIN, IoTDBConstant.GLOBAL_DB_NAME);
        return getTSBatchExecuteStatementResp(getStatus(TSStatusCode.NOT_LOGIN_ERROR), null);
      }

      BatchInsertPlan batchInsertPlan = new BatchInsertPlan(req.deviceId, req.measurements);
      batchInsertPlan.setTimes(QueryDataSetUtils.readTimesFromBuffer(req.timestamps, req.size));
      batchInsertPlan.setColumns(QueryDataSetUtils
          .readValuesFromBuffer(req.values, req.types, req.measurements.size(), req.size));
      batchInsertPlan.setRowCount(req.size);
      batchInsertPlan.setTimeBuffer(req.timestamps);
      batchInsertPlan.setValueBuffer(req.values);
      batchInsertPlan.setDataTypes(req.types);

      boolean isAllSuccessful = true;
      TSStatus status = checkAuthority(batchInsertPlan);
      if (status != null) {
        return new TSExecuteBatchStatementResp(status);
      }
      Integer[] results = processor.getExecutor().insertBatch(batchInsertPlan);

      for (Integer result : results) {
        if (result != TSStatusCode.SUCCESS_STATUS.getStatusCode()) {
          isAllSuccessful = false;
          break;
        }
      }

      if (isAllSuccessful) {
        logger.debug("Insert one RowBatch successfully");
        return getTSBatchExecuteStatementResp(getStatus(TSStatusCode.SUCCESS_STATUS),
            Arrays.asList(results));
      } else {
        logger.debug("Insert one RowBatch failed!");
        return getTSBatchExecuteStatementResp(getStatus(TSStatusCode.INTERNAL_SERVER_ERROR),
            Arrays.asList(results));
      }
    } catch (Exception e) {
      logger.info("{}: error occurs when executing statements", IoTDBConstant.GLOBAL_DB_NAME, e);
      return getTSBatchExecuteStatementResp(
          getStatus(TSStatusCode.EXECUTE_STATEMENT_ERROR, e.getMessage()), null);
    } finally {
      Measurement.INSTANCE.addOperationLatency(Operation.EXECUTE_RPC_BATCH_INSERT, t1);
    }
  }

  @Override
  public TSStatus setStorageGroup(String storageGroup) {
    if (!checkLogin()) {
      logger.info(INFO_NOT_LOGIN, IoTDBConstant.GLOBAL_DB_NAME);
      return new TSStatus(getStatus(TSStatusCode.NOT_LOGIN_ERROR));
    }

    SetStorageGroupPlan plan = new SetStorageGroupPlan(new Path(storageGroup));
    TSStatus status = checkAuthority(plan);
    if (status != null) {
      return new TSStatus(status);
    }
    return new TSStatus(executePlan(plan));
  }

  @Override
  public TSStatus deleteStorageGroups(List<String> storageGroups) {
    if (!checkLogin()) {
      logger.info(INFO_NOT_LOGIN, IoTDBConstant.GLOBAL_DB_NAME);
      return new TSStatus(getStatus(TSStatusCode.NOT_LOGIN_ERROR));
    }
    List<Path> storageGroupList = new ArrayList<>();
    for (String storageGroup : storageGroups) {
      storageGroupList.add(new Path(storageGroup));
    }
    DeleteStorageGroupPlan plan = new DeleteStorageGroupPlan(storageGroupList);
    TSStatus status = checkAuthority(plan);
    if (status != null) {
      return new TSStatus(status);
    }
    return new TSStatus(executePlan(plan));
  }

  @Override
  public TSStatus createTimeseries(TSCreateTimeseriesReq req) {
    if (!checkLogin()) {
      logger.info(INFO_NOT_LOGIN, IoTDBConstant.GLOBAL_DB_NAME);
      return new TSStatus(getStatus(TSStatusCode.NOT_LOGIN_ERROR));
    }
    CreateTimeSeriesPlan plan = new CreateTimeSeriesPlan(new Path(req.getPath()),
        TSDataType.values()[req.getDataType()], TSEncoding.values()[req.getEncoding()],
        CompressionType.values()[req.compressor], new HashMap<>());
    TSStatus status = checkAuthority(plan);
    if (status != null) {
      return new TSStatus(status);
    }
    return new TSStatus(executePlan(plan));
  }

  @Override
  public TSStatus deleteTimeseries(List<String> paths) {
    if (!checkLogin()) {
      logger.info(INFO_NOT_LOGIN, IoTDBConstant.GLOBAL_DB_NAME);
      return new TSStatus(getStatus(TSStatusCode.NOT_LOGIN_ERROR));
    }
    List<Path> pathList = new ArrayList<>();
    for (String path : paths) {
      pathList.add(new Path(path));
    }
    DeleteTimeSeriesPlan plan = new DeleteTimeSeriesPlan(pathList);
    TSStatus status = checkAuthority(plan);
    if (status != null) {
      return new TSStatus(status);
    }
    return new TSStatus(executePlan(plan));
  }

  @Override
  public long requestStatementId() {
    long statementId = statementIdGenerator.get();
    statementIdGenerator.set(statementId + 1);
    return statementId;
  }

  private TSStatus checkAuthority(PhysicalPlan plan) {
    List<Path> paths = plan.getPaths();
    try {
      if (!checkAuthorization(paths, plan)) {
        return getStatus(TSStatusCode.NO_PERMISSION_ERROR, plan.getOperatorType().toString());
      }
    } catch (AuthException e) {
      logger.error("meet error while checking authorization.", e);
      return getStatus(TSStatusCode.UNINITIALIZED_AUTH_ERROR, e.getMessage());
    }
    return null;
  }

<<<<<<< HEAD
  protected TSStatus executePlan(PhysicalPlan plan) {
=======
  private TSStatus executePlan(PhysicalPlan plan) {
>>>>>>> cbf73d0f
    boolean execRet;
    try {
      execRet = executeNonQuery(plan);
    } catch (QueryProcessException e) {
      logger.debug("meet error while processing non-query. ", e);
      return new TSStatus(new TSStatusType(e.getErrorCode(), e.getMessage()));
    }

    return execRet ? getStatus(TSStatusCode.SUCCESS_STATUS, "Execute successfully")
        : getStatus(TSStatusCode.EXECUTE_STATEMENT_ERROR);
  }

  private long generateOperationId() {
    long queryId = operationIdGenerator.get();
    operationIdGenerator.set(queryId + 1);
    return queryId;
  }
}
<|MERGE_RESOLUTION|>--- conflicted
+++ resolved
@@ -53,7 +53,6 @@
 import org.apache.iotdb.db.exception.QueryInBatchStatementException;
 import org.apache.iotdb.db.exception.StorageEngineException;
 import org.apache.iotdb.db.exception.metadata.MetadataException;
-import org.apache.iotdb.db.exception.path.PathException;
 import org.apache.iotdb.db.exception.query.QueryProcessException;
 import org.apache.iotdb.db.exception.runtime.SQLParserException;
 import org.apache.iotdb.db.metadata.MManager;
@@ -157,7 +156,8 @@
     processor = new QueryProcessor(new QueryProcessExecutor());
   }
 
-  public static TSDataType getSeriesType(String path) throws QueryProcessException {
+  public static TSDataType getSeriesType(String path)
+      throws QueryProcessException, MetadataException {
     switch (path.toLowerCase()) {
       // authorization queries
       case ROLE:
@@ -434,11 +434,7 @@
           status = getStatus(TSStatusCode.METADATA_ERROR, req.getType());
           break;
       }
-<<<<<<< HEAD
-    } catch (MetadataErrorException | OutOfMemoryError | SQLException e) {
-=======
     } catch (QueryProcessException | MetadataException | OutOfMemoryError | SQLException e) {
->>>>>>> cbf73d0f
       logger
           .error(String.format("Failed to fetch timeseries %s's metadata", req.getColumnPath()), e);
       status = getStatus(TSStatusCode.METADATA_ERROR, e.getMessage());
@@ -470,7 +466,7 @@
     return MManager.getInstance().getAllDevices();
   }
 
-  private Set<String> getChildPaths(String path) throws PathException {
+  private Set<String> getChildPaths(String path) throws MetadataException {
     return MManager.getInstance().getChildNodePathInNextLevel(path);
   }
 
@@ -479,7 +475,7 @@
   }
 
   private List<List<String>> getTimeSeriesForPath(String path)
-      throws PathException {
+      throws MetadataException {
     return MManager.getInstance().getShowTimeseriesPath(path);
   }
 
@@ -704,7 +700,8 @@
     return executeQueryStatement(req.statementId, physicalPlan);
   }
 
-  private List<String> queryColumnsType(List<String> columns) throws QueryProcessException {
+  private List<String> queryColumnsType(List<String> columns)
+      throws QueryProcessException, MetadataException {
     List<String> columnTypes = new ArrayList<>();
     for (String column : columns) {
       columnTypes.add(getSeriesType(column).toString());
@@ -812,27 +809,10 @@
    * get ResultSet schema
    */
   private TSExecuteStatementResp getQueryColumnHeaders(PhysicalPlan plan)
-      throws AuthException, TException, QueryProcessException {
+      throws AuthException, TException, QueryProcessException, MetadataException {
     List<Path> paths = plan.getPaths();
     List<String> respColumns = new ArrayList<>();
 
-<<<<<<< HEAD
-    // check seriesPath exists
-    if (paths.isEmpty()) {
-      return getTSExecuteStatementResp(getStatus(TSStatusCode.TIMESERIES_NOT_EXIST_ERROR));
-    }
-
-    // check file level set
-    try {
-      checkFileLevelSet(paths);
-    } catch (PathErrorException e) {
-      logger.error("meet error while checking file level.", e);
-      return getTSExecuteStatementResp(
-          getStatus(TSStatusCode.CHECK_FILE_LEVEL_ERROR, e.getMessage()));
-    }
-
-=======
->>>>>>> cbf73d0f
     // check permissions
     if (!checkAuthorization(paths, plan)) {
       return getTSExecuteStatementResp(getStatus(TSStatusCode.NO_PERMISSION_ERROR));
@@ -912,12 +892,6 @@
     return resp;
   }
 
-<<<<<<< HEAD
-  private void checkFileLevelSet(List<Path> paths) throws PathErrorException {
-    MManager.getInstance().checkFileLevel(paths);
-  }
-=======
->>>>>>> cbf73d0f
 
   @Override
   public TSFetchResultsResp fetchResults(TSFetchResultsReq req) {
@@ -1107,12 +1081,7 @@
     return resp;
   }
 
-<<<<<<< HEAD
   protected void handleClientExit() {
-    closeOperation(null);
-=======
-  void handleClientExit() {
->>>>>>> cbf73d0f
     closeSession(null);
   }
 
@@ -1399,11 +1368,7 @@
     return null;
   }
 
-<<<<<<< HEAD
   protected TSStatus executePlan(PhysicalPlan plan) {
-=======
-  private TSStatus executePlan(PhysicalPlan plan) {
->>>>>>> cbf73d0f
     boolean execRet;
     try {
       execRet = executeNonQuery(plan);
