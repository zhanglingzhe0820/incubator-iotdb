/*
 * Licensed to the Apache Software Foundation (ASF) under one
 * or more contributor license agreements.  See the NOTICE file
 * distributed with this work for additional information
 * regarding copyright ownership.  The ASF licenses this file
 * to you under the Apache License, Version 2.0 (the
 * "License"); you may not use this file except in compliance
 * with the License.  You may obtain a copy of the License at
 *
 *     http://www.apache.org/licenses/LICENSE-2.0
 *
 * Unless required by applicable law or agreed to in writing,
 * software distributed under the License is distributed on an
 * "AS IS" BASIS, WITHOUT WARRANTIES OR CONDITIONS OF ANY
 * KIND, either express or implied.  See the License for the
 * specific language governing permissions and limitations
 * under the License.
 */
package org.apache.iotdb.db.metadata;

import static java.util.stream.Collectors.toList;
import static org.apache.iotdb.tsfile.common.constant.TsFileConstant.PATH_SEPARATOR;

import java.io.File;
import java.io.IOException;
import java.nio.file.Files;
import java.util.ArrayDeque;
import java.util.ArrayList;
import java.util.Collection;
import java.util.Collections;
import java.util.Comparator;
import java.util.Deque;
import java.util.HashMap;
import java.util.HashSet;
import java.util.LinkedList;
import java.util.List;
import java.util.Map;
import java.util.Map.Entry;
import java.util.Set;
import java.util.concurrent.ConcurrentHashMap;
import java.util.concurrent.CopyOnWriteArraySet;
import java.util.concurrent.Executors;
import java.util.concurrent.ScheduledExecutorService;
import java.util.concurrent.TimeUnit;
import java.util.concurrent.atomic.AtomicLong;

import org.apache.iotdb.db.conf.IoTDBConfig;
import org.apache.iotdb.db.conf.IoTDBDescriptor;
import org.apache.iotdb.db.engine.StorageEngine;
import org.apache.iotdb.db.engine.fileSystem.SystemFileFactory;
import org.apache.iotdb.db.engine.storagegroup.StorageGroupProcessor;
import org.apache.iotdb.db.exception.StorageEngineException;
import org.apache.iotdb.db.exception.metadata.AliasAlreadyExistException;
import org.apache.iotdb.db.exception.metadata.DataTypeMismatchException;
import org.apache.iotdb.db.exception.metadata.DeleteFailedException;
import org.apache.iotdb.db.exception.metadata.IllegalPathException;
import org.apache.iotdb.db.exception.metadata.MetadataException;
import org.apache.iotdb.db.exception.metadata.PathAlreadyExistException;
import org.apache.iotdb.db.exception.metadata.PathNotExistException;
import org.apache.iotdb.db.exception.metadata.StorageGroupAlreadySetException;
import org.apache.iotdb.db.exception.metadata.StorageGroupNotSetException;
import org.apache.iotdb.db.metadata.logfile.MLogReader;
import org.apache.iotdb.db.metadata.logfile.MLogWriter;
import org.apache.iotdb.db.metadata.mnode.MNode;
import org.apache.iotdb.db.metadata.mnode.MeasurementMNode;
import org.apache.iotdb.db.metadata.mnode.StorageGroupMNode;
import org.apache.iotdb.db.monitor.MonitorConstants;
import org.apache.iotdb.db.qp.constant.SQLConstant;
import org.apache.iotdb.db.qp.physical.PhysicalPlan;
import org.apache.iotdb.db.qp.physical.crud.InsertPlan;
import org.apache.iotdb.db.qp.physical.crud.InsertRowPlan;
import org.apache.iotdb.db.qp.physical.crud.InsertTabletPlan;
import org.apache.iotdb.db.qp.physical.sys.ChangeAliasPlan;
import org.apache.iotdb.db.qp.physical.sys.ChangeTagOffsetPlan;
import org.apache.iotdb.db.qp.physical.sys.CreateTimeSeriesPlan;
import org.apache.iotdb.db.qp.physical.sys.DeleteStorageGroupPlan;
import org.apache.iotdb.db.qp.physical.sys.DeleteTimeSeriesPlan;
import org.apache.iotdb.db.qp.physical.sys.SetStorageGroupPlan;
import org.apache.iotdb.db.qp.physical.sys.SetTTLPlan;
import org.apache.iotdb.db.qp.physical.sys.ShowTimeSeriesPlan;
import org.apache.iotdb.db.query.context.QueryContext;
import org.apache.iotdb.db.query.dataset.ShowTimeSeriesResult;
import org.apache.iotdb.db.rescon.PrimitiveArrayManager;
import org.apache.iotdb.db.utils.RandomDeleteCache;
import org.apache.iotdb.db.utils.SchemaUtils;
import org.apache.iotdb.db.utils.TestOnly;
import org.apache.iotdb.db.utils.TypeInferenceUtils;
import org.apache.iotdb.tsfile.common.conf.TSFileDescriptor;
import org.apache.iotdb.tsfile.exception.cache.CacheException;
import org.apache.iotdb.tsfile.exception.write.UnSupportedDataTypeException;
import org.apache.iotdb.tsfile.file.metadata.enums.CompressionType;
import org.apache.iotdb.tsfile.file.metadata.enums.TSDataType;
import org.apache.iotdb.tsfile.file.metadata.enums.TSEncoding;
import org.apache.iotdb.tsfile.read.TimeValuePair;
import org.apache.iotdb.tsfile.utils.Pair;
import org.apache.iotdb.tsfile.write.schema.MeasurementSchema;
import org.apache.iotdb.tsfile.write.schema.TimeseriesSchema;
import org.slf4j.Logger;
import org.slf4j.LoggerFactory;


/**
 * This class takes the responsibility of serialization of all the metadata info and persistent it
 * into files. This class contains all the interfaces to modify the metadata for delta system. All
 * the operations will be insert into the logs temporary in case the downtime of the delta system.
 */
@SuppressWarnings("java:S1135") // ignore todos
public class MManager {

  public static final String TIME_SERIES_TREE_HEADER = "===  Timeseries Tree  ===\n\n";
  private static final String TAG_FORMAT = "tag key is %s, tag value is %s, tlog offset is %d";
  private static final String DEBUG_MSG = "%s : TimeSeries %s is removed from tag inverted index, ";
  private static final String DEBUG_MSG_1 = "%s: TimeSeries %s's tag info has been removed from tag inverted index ";
  private static final String PREVIOUS_CONDITION = "before deleting it, tag key is %s, tag value is %s, tlog offset is %d, contains key %b";

  private static final int UPDATE_SCHEMA_MAP_IN_ARRAYPOOL_THRESHOLD = 5000;

  private static final Logger logger = LoggerFactory.getLogger(MManager.class);

  /**
   * A thread will check whether the MTree is modified lately each such interval. Unit: second
   */
  private static final long MTREE_SNAPSHOT_THREAD_CHECK_TIME = 600L;
  private final int mtreeSnapshotInterval;
  private final long mtreeSnapshotThresholdTime;
  // the log file seriesPath
  private String logFilePath;
  private String mtreeSnapshotPath;
  private String mtreeSnapshotTmpPath;
  private MTree mtree;
  private MLogWriter logWriter;
  private TagLogFile tagLogFile;
  private boolean isRecovering;
  // device -> DeviceMNode
  private RandomDeleteCache<PartialPath, MNode> mNodeCache;
  // tag key -> tag value -> LeafMNode
  private Map<String, Map<String, Set<MeasurementMNode>>> tagIndex = new ConcurrentHashMap<>();

  // data type -> number
  private Map<TSDataType, Integer> schemaDataTypeNumMap = new ConcurrentHashMap<>();
  // reported total series number
  private long reportedDataTypeTotalNum;
  private AtomicLong totalSeriesNumber = new AtomicLong();
  private boolean initialized;
  protected static IoTDBConfig config = IoTDBDescriptor.getInstance().getConfig();

  private File logFile;
  private ScheduledExecutorService timedCreateMTreeSnapshotThread;
  private ScheduledExecutorService timedForceMLogThread;

  /**
   * threshold total size of MTree
   */
  private static final long MTREE_SIZE_THRESHOLD = config.getAllocateMemoryForSchema();

  private boolean allowToCreateNewSeries = true;

  private static final int ESTIMATED_SERIES_SIZE = config.getEstimatedSeriesSize();

  private static class MManagerHolder {

    private MManagerHolder() {
      // allowed to do nothing
    }

    private static final MManager INSTANCE = new MManager();
  }

  protected MManager() {
    mtreeSnapshotInterval = config.getMtreeSnapshotInterval();
    mtreeSnapshotThresholdTime = config.getMtreeSnapshotThresholdTime() * 1000L;
    String schemaDir = config.getSchemaDir();
    File schemaFolder = SystemFileFactory.INSTANCE.getFile(schemaDir);
    if (!schemaFolder.exists()) {
      if (schemaFolder.mkdirs()) {
        logger.info("create system folder {}", schemaFolder.getAbsolutePath());
      } else {
        logger.info("create system folder {} failed.", schemaFolder.getAbsolutePath());
      }
    }
    logFilePath = schemaDir + File.separator + MetadataConstant.METADATA_LOG;
    mtreeSnapshotPath = schemaDir + File.separator + MetadataConstant.MTREE_SNAPSHOT;
    mtreeSnapshotTmpPath = schemaDir + File.separator + MetadataConstant.MTREE_SNAPSHOT_TMP;

    // do not write log when recover
    isRecovering = true;

    int cacheSize = config.getmManagerCacheSize();
    mNodeCache = new RandomDeleteCache<PartialPath, MNode>(cacheSize) {

      @Override
      public MNode loadObjectByKey(PartialPath key) throws CacheException {
        try {
          return mtree.getNodeByPathWithStorageGroupCheck(key);
        } catch (MetadataException e) {
          throw new CacheException(e);
        }
      }
    };


    if (config.isEnableMTreeSnapshot()) {
      timedCreateMTreeSnapshotThread = Executors.newSingleThreadScheduledExecutor(r -> new Thread(r,
        "timedCreateMTreeSnapshotThread"));
      timedCreateMTreeSnapshotThread
        .scheduleAtFixedRate(this::checkMTreeModified, MTREE_SNAPSHOT_THREAD_CHECK_TIME,
          MTREE_SNAPSHOT_THREAD_CHECK_TIME, TimeUnit.SECONDS);
    }
  }

  /**
   * we should not use this function in other place, but only in IoTDB class
   */
  public static MManager getInstance() {
    return MManagerHolder.INSTANCE;
  }

  // Because the writer will be used later and should not be closed here.
  @SuppressWarnings("squid:S2093")
  public synchronized void init() {
    if (initialized) {
      return;
    }
    logFile = SystemFileFactory.INSTANCE.getFile(logFilePath);

    try {
      tagLogFile = new TagLogFile(config.getSchemaDir(), MetadataConstant.TAG_LOG);

      isRecovering = true;
      int lineNumber = initFromLog(logFile);
      List<PartialPath> storageGroups = mtree.getAllStorageGroupPaths();
      for (PartialPath sg : storageGroups) {
        MNode node = mtree.getNodeByPath(sg);
        totalSeriesNumber.addAndGet(node.getLeafCount());
      }

      logWriter = new MLogWriter(config.getSchemaDir(), MetadataConstant.METADATA_LOG);
      logWriter.setLogNum(lineNumber);
      isRecovering = false;
    } catch (IOException | MetadataException e) {
      logger.error("Cannot recover all MTree from file, we try to recover as possible as we can", e);
    }
    reportedDataTypeTotalNum = 0L;
    initialized = true;
  }

  /**
   * @return line number of the logFile
   */
  @SuppressWarnings("squid:S3776")
  private int initFromLog(File logFile) throws IOException {
    File tmpFile = SystemFileFactory.INSTANCE.getFile(mtreeSnapshotTmpPath);
    if (tmpFile.exists()) {
      logger.warn("Creating MTree snapshot not successful before crashing...");
      Files.delete(tmpFile.toPath());
    }

    File mtreeSnapshot = SystemFileFactory.INSTANCE.getFile(mtreeSnapshotPath);
    long time = System.currentTimeMillis();
    if (!mtreeSnapshot.exists()) {
      mtree = new MTree();
    } else {
      mtree = MTree.deserializeFrom(mtreeSnapshot);
      logger.debug("spend {} ms to deserialize mtree from snapshot",
          System.currentTimeMillis() - time);
    }

    time = System.currentTimeMillis();
    // init the metadata from the operation log
    if (logFile.exists()) {
      int idx = 0;
      try (MLogReader mLogReader = new MLogReader(config.getSchemaDir(), MetadataConstant.METADATA_LOG);) {
        idx = applyMlog(mLogReader);
        logger.debug("spend {} ms to deserialize mtree from mlog.bin",
            System.currentTimeMillis() - time);
        return idx;
      } catch (Exception e) {
        throw new IOException("Failed to parser mlog.bin for err:" +  e.toString());
      }
    } else {
      return 0;
    }
  }

  private int applyMlog(MLogReader mLogReader) {
    int idx = 0;
    while (mLogReader.hasNext()) {
      PhysicalPlan plan = null;
      try {
        plan = mLogReader.next();
        if (plan == null) {
          continue;
        }
        operation(plan);
        idx++;
      } catch (Exception e) {
        logger.error("Can not operate cmd {} for err:", plan == null ? "" : plan.getOperatorType(), e);
      }
    }
    return idx;
  }

  /**
   * function for clearing MTree
   */
  public void clear() {
    try {
      this.mtree = new MTree();
      this.mNodeCache.clear();
      this.tagIndex.clear();
      this.totalSeriesNumber.set(0);
      if (logWriter != null) {
        logWriter.close();
        logWriter = null;
      }
      if (tagLogFile != null) {
        tagLogFile.close();
        tagLogFile = null;
      }
      this.schemaDataTypeNumMap.clear();
      this.reportedDataTypeTotalNum = 0L;
      initialized = false;
      if (config.isEnableMTreeSnapshot() && timedCreateMTreeSnapshotThread != null) {
        timedCreateMTreeSnapshotThread.shutdownNow();
        timedCreateMTreeSnapshotThread = null;
      }
      if (timedForceMLogThread != null) {
        timedForceMLogThread.shutdownNow();
        timedForceMLogThread = null;
      }
    } catch (IOException e) {
      logger.error("Cannot close metadata log writer, because:", e);
    }
  }

<<<<<<< HEAD
  public void operation(String cmd) throws IOException, MetadataException {
    // see createTimeseries() to get the detailed format of the cmd
    String[] args = cmd.trim().split(",", -1);
    switch (args[0]) {
      case MetadataOperationType.CREATE_TIMESERIES:
        if (args.length > 8) {
          String[] tmpArgs = new String[8];
          tmpArgs[0] = args[0];
          int i = 1;
          tmpArgs[1] = "";
          for (; i < args.length - 7; i++) {
            tmpArgs[1] += args[i] + ",";
          }
          tmpArgs[1] += args[i++];
          for (int j = 2; j < 8; j++) {
            tmpArgs[j] = args[i++];
          }
          args = tmpArgs;
        }
        Map<String, String> props = null;
        if (!args[5].isEmpty()) {
          String[] keyValues = args[5].split("&");
          String[] kv;
          props = new HashMap<>();
          for (String keyValue : keyValues) {
            kv = keyValue.split("=");
            props.put(kv[0], kv[1]);
          }
        }

        String alias = null;
        if (!args[6].isEmpty()) {
          alias = args[6];
        }
        long offset = -1L;
        Map<String, String> tagMap = null;
        if (!args[7].isEmpty()) {
          offset = Long.parseLong(args[7]);
          tagMap = tagLogFile.readTag(config.getTagAttributeTotalSize(), offset);
        }

        CreateTimeSeriesPlan plan = new CreateTimeSeriesPlan(new PartialPath(args[1]),
            TSDataType.deserialize(Byte.parseByte(args[2])),
            TSEncoding.deserialize(Byte.parseByte(args[3])),
            CompressionType.deserialize(Byte.parseByte(args[4])), props, tagMap, null, alias);

        createTimeseries(plan, offset);
=======
  public void operation(PhysicalPlan plan) throws IOException, MetadataException {
    switch (plan.getOperatorType()) {
      case CREATE_TIMESERIES:
        CreateTimeSeriesPlan createTimeSeriesPlan = (CreateTimeSeriesPlan) plan;
        createTimeseries(createTimeSeriesPlan, createTimeSeriesPlan.getTagOffset());
>>>>>>> 087a2a28
        break;
      case DELETE_TIMESERIES:
        DeleteTimeSeriesPlan deleteTimeSeriesPlan = (DeleteTimeSeriesPlan) plan;
        // cause we only has one path for one DeleteTimeSeriesPlan
        deleteTimeseries(deleteTimeSeriesPlan.getPaths().get(0));
        break;
      case SET_STORAGE_GROUP:
        SetStorageGroupPlan setStorageGroupPlan = (SetStorageGroupPlan) plan;
        setStorageGroup(setStorageGroupPlan.getPath());
        break;
      case DELETE_STORAGE_GROUP:
        DeleteStorageGroupPlan deleteStorageGroupPlan = (DeleteStorageGroupPlan) plan;
        deleteStorageGroups(deleteStorageGroupPlan.getPaths());
        break;
      case TTL:
        SetTTLPlan setTTLPlan = (SetTTLPlan) plan;
        setTTL(setTTLPlan.getStorageGroup(), setTTLPlan.getDataTTL());
        break;
      case CHANGE_ALIAS:
        ChangeAliasPlan changeAliasPlan = (ChangeAliasPlan) plan;
        changeAlias(changeAliasPlan.getPath(), changeAliasPlan.getAlias());
        break;
      case CHANGE_TAG_OFFSET:
        ChangeTagOffsetPlan changeTagOffsetPlan = (ChangeTagOffsetPlan) plan;
        changeOffset(changeTagOffsetPlan.getPath(), changeTagOffsetPlan.getOffset());
        break;
      default:
        logger.error("Unrecognizable command {}", plan.getOperatorType());
    }
  }

  public void createTimeseries(CreateTimeSeriesPlan plan) throws MetadataException {
    createTimeseries(plan, -1);
  }

  private void ensureStorageGroup(PartialPath path) throws MetadataException {
    try {
      mtree.getStorageGroupPath(path);
    } catch (StorageGroupNotSetException e) {
      if (!config.isAutoCreateSchemaEnabled()) {
        throw e;
      }
      PartialPath storageGroupPath =
          MetaUtils.getStorageGroupPathByLevel(path, config.getDefaultStorageGroupLevel());
      setStorageGroup(storageGroupPath);
    }
  }

  @SuppressWarnings("squid:S3776") // Suppress high Cognitive Complexity warning
  public void createTimeseries(CreateTimeSeriesPlan plan, long offset) throws MetadataException {
    if (!allowToCreateNewSeries) {
      throw new MetadataException("IoTDB system load is too large to create timeseries, "
          + "please increase MAX_HEAP_SIZE in iotdb-env.sh/bat and restart");
    }
    try {
      PartialPath path = plan.getPath();
      SchemaUtils.checkDataTypeWithEncoding(plan.getDataType(), plan.getEncoding());

      ensureStorageGroup(path);

      TSDataType type = plan.getDataType();
      // create time series in MTree
      MeasurementMNode leafMNode = mtree
          .createTimeseries(path, type, plan.getEncoding(), plan.getCompressor(),
              plan.getProps(), plan.getAlias());

      // update tag index
      if (plan.getTags() != null) {
        // tag key, tag value
        for (Entry<String, String> entry : plan.getTags().entrySet()) {
          if (entry.getKey() == null || entry.getValue() == null) {
            continue;
          }
          tagIndex.computeIfAbsent(entry.getKey(), k -> new ConcurrentHashMap<>())
              .computeIfAbsent(entry.getValue(), v -> new CopyOnWriteArraySet<>()).add(leafMNode);
        }
      }

      // update statistics and schemaDataTypeNumMap
      totalSeriesNumber.addAndGet(1);
      if (totalSeriesNumber.get() * ESTIMATED_SERIES_SIZE >= MTREE_SIZE_THRESHOLD) {
        logger.warn("Current series number {} is too large...", totalSeriesNumber);
        allowToCreateNewSeries = false;
      }
      updateSchemaDataTypeNumMap(type, 1);

      // write log
      if (!isRecovering) {
        // either tags or attributes is not empty
        if ((plan.getTags() != null && !plan.getTags().isEmpty())
            || (plan.getAttributes() != null && !plan.getAttributes().isEmpty())) {
          offset = tagLogFile.write(plan.getTags(), plan.getAttributes());
        }
        plan.setTagOffset(offset);
        logWriter.createTimeseries(plan);
      }
      leafMNode.setOffset(offset);

    } catch (IOException e) {
      throw new MetadataException(e);
    }
  }

  /**
   * Add one timeseries to metadata tree, if the timeseries already exists, throw exception
   *
   * @param path       the timeseries path
   * @param dataType   the dateType {@code DataType} of the timeseries
   * @param encoding   the encoding function {@code Encoding} of the timeseries
   * @param compressor the compressor function {@code Compressor} of the time series
   */
  public void createTimeseries(PartialPath path, TSDataType dataType, TSEncoding encoding,
      CompressionType compressor, Map<String, String> props) throws MetadataException {
    try {
      createTimeseries(
          new CreateTimeSeriesPlan(path, dataType, encoding, compressor, props, null, null, null));
    } catch (PathAlreadyExistException | AliasAlreadyExistException e) {
      // ignore
    }
  }

  /**
   * Delete all timeseries under the given path, may cross different storage group
   *
   * @param prefixPath path to be deleted, could be root or a prefix path or a full path
   * TODO: directly return the failed string set
   * @return The String is the deletion failed Timeseries
   */
  public String deleteTimeseries(PartialPath prefixPath) throws MetadataException {
    if (isStorageGroup(prefixPath)) {
      mNodeCache.clear();
    }
    try {
      List<PartialPath> allTimeseries = mtree.getAllTimeseriesPath(prefixPath);
      if(allTimeseries.isEmpty()){
        throw new PathNotExistException(prefixPath.getFullPath());
      }
      // Monitor storage group seriesPath is not allowed to be deleted
      allTimeseries.removeIf(p -> p.startsWith(MonitorConstants.STAT_STORAGE_GROUP_ARRAY));

      Set<String> failedNames = new HashSet<>();
      for (PartialPath p : allTimeseries) {
        deleteSingleTimeseriesInternal(p, failedNames);
      }
      return failedNames.isEmpty() ? null : String.join(",", failedNames);
    } catch (IOException e) {
      throw new MetadataException(e.getMessage());
    }
  }

  private void deleteSingleTimeseriesInternal(PartialPath p, Set<String> failedNames)
      throws MetadataException, IOException {
    DeleteTimeSeriesPlan deleteTimeSeriesPlan = new DeleteTimeSeriesPlan();
    try {
      PartialPath emptyStorageGroup = deleteOneTimeseriesAndUpdateStatistics(p);
      if (!isRecovering) {
        if (emptyStorageGroup != null) {
          StorageEngine.getInstance().deleteAllDataFilesInOneStorageGroup(emptyStorageGroup);
        }
        deleteTimeSeriesPlan.setDeletePathList(Collections.singletonList(p));
        logWriter.deleteTimeseries(deleteTimeSeriesPlan);
      }
    } catch (DeleteFailedException e) {
      failedNames.add(e.getName());
    }
  }

  /**
   * remove the node from the tag inverted index
   */
  @SuppressWarnings("squid:S3776") // Suppress high Cognitive Complexity warning
  private void removeFromTagInvertedIndex(MeasurementMNode node) throws IOException {
    if (node.getOffset() < 0) {
      return;
    }
    Map<String, String> tagMap =
        tagLogFile.readTag(config.getTagAttributeTotalSize(), node.getOffset());
    if (tagMap != null) {
      for (Entry<String, String> entry : tagMap.entrySet()) {
        if (tagIndex.containsKey(entry.getKey()) && tagIndex.get(entry.getKey())
            .containsKey(entry.getValue())) {
          if (logger.isDebugEnabled()) {
            logger.debug(String.format(String.format(DEBUG_MSG, "Delete" + TAG_FORMAT,
                node.getFullPath()), entry.getKey(), entry.getValue(), node.getOffset()));
          }
          tagIndex.get(entry.getKey()).get(entry.getValue()).remove(node);
          if (tagIndex.get(entry.getKey()).get(entry.getValue()).isEmpty()) {
            tagIndex.get(entry.getKey()).remove(entry.getValue());
            if (tagIndex.get(entry.getKey()).isEmpty()) {
              tagIndex.remove(entry.getKey());
            }
          }
        } else {
          if (logger.isDebugEnabled()) {
            logger.debug(String.format(String.format(DEBUG_MSG_1, "Delete" + PREVIOUS_CONDITION,
                node.getFullPath()), entry.getKey(), entry.getValue(), node.getOffset(),
                tagIndex.containsKey(entry.getKey())));
          }
        }
      }
    }
  }

  /**
   * @param path full path from root to leaf node
   * @return after delete if the storage group is empty, return its path, otherwise return null
   */
  private PartialPath deleteOneTimeseriesAndUpdateStatistics(PartialPath path)
      throws MetadataException, IOException {
    Pair<PartialPath, MeasurementMNode> pair = mtree
        .deleteTimeseriesAndReturnEmptyStorageGroup(path);
    removeFromTagInvertedIndex(pair.right);
    PartialPath storageGroupPath = pair.left;

    // update statistics in schemaDataTypeNumMap
    updateSchemaDataTypeNumMap(pair.right.getSchema().getType(), -1);

    // TODO: delete the path node and all its ancestors
    mNodeCache.clear();
    totalSeriesNumber.addAndGet(-1);
    if (!allowToCreateNewSeries && 
        totalSeriesNumber.get() * ESTIMATED_SERIES_SIZE < MTREE_SIZE_THRESHOLD) {
      logger.info("Current series number {} come back to normal level", totalSeriesNumber);
      allowToCreateNewSeries = true;
    }
    return storageGroupPath;
  }

  /**
   * Set storage group of the given path to MTree.
   *
   * @param storageGroup root.node.(node)*
   */
  public void setStorageGroup(PartialPath storageGroup) throws MetadataException {
    try {
      mtree.setStorageGroup(storageGroup);
      if (!isRecovering) {
        logWriter.setStorageGroup(storageGroup);
      }
    } catch (IOException e) {
      throw new MetadataException(e.getMessage());
    }
  }

  /**
   * Delete storage groups of given paths from MTree. Log format: "delete_storage_group,sg1,sg2,sg3"
   *
   * @param storageGroups list of paths to be deleted. Format: root.node
   */
  public void deleteStorageGroups(List<PartialPath> storageGroups) throws MetadataException {
    try {
      for (PartialPath storageGroup : storageGroups) {
        totalSeriesNumber.addAndGet(mtree.getAllTimeseriesCount(storageGroup));
        // clear cached MNode
        if (!allowToCreateNewSeries && 
            totalSeriesNumber.get() * ESTIMATED_SERIES_SIZE < MTREE_SIZE_THRESHOLD) {
          logger.info("Current series number {} come back to normal level", totalSeriesNumber);
          allowToCreateNewSeries = true;
        }
        mNodeCache.clear();

        // try to delete storage group
        List<MeasurementMNode> leafMNodes = mtree.deleteStorageGroup(storageGroup);
        for (MeasurementMNode leafMNode : leafMNodes) {
          removeFromTagInvertedIndex(leafMNode);
          // update statistics in schemaDataTypeNumMap
          updateSchemaDataTypeNumMap(leafMNode.getSchema().getType(), -1);
        }

        // if success
        if (!isRecovering) {
          logWriter.deleteStorageGroup(storageGroup);
        }
      }
    } catch (IOException e) {
      throw new MetadataException(e.getMessage());
    }
  }

  /**
   * update statistics in schemaDataTypeNumMap
   *
   * @param type data type
   * @param num  1 for creating timeseries and -1 for deleting timeseries
   */
  private synchronized void updateSchemaDataTypeNumMap(TSDataType type, int num) {
    // add an array of the series type
    schemaDataTypeNumMap.put(type, schemaDataTypeNumMap.getOrDefault(type, 0) + num);
    // add an array of time
    schemaDataTypeNumMap.put(TSDataType.INT64,
        schemaDataTypeNumMap.getOrDefault(TSDataType.INT64, 0) + num);

    // total current DataType Total Num (twice of number of time series)
    // used in primitive array manager
    long currentDataTypeTotalNum = totalSeriesNumber.get() * 2;

    if (num > 0 && currentDataTypeTotalNum - reportedDataTypeTotalNum
        >= UPDATE_SCHEMA_MAP_IN_ARRAYPOOL_THRESHOLD) {
      PrimitiveArrayManager.updateSchemaDataTypeNum(schemaDataTypeNumMap, currentDataTypeTotalNum);
      reportedDataTypeTotalNum = currentDataTypeTotalNum;
    }
  }

  /**
   * Check if the given path is storage group or not.
   *
   * @param path Format: root.node.(node)*
   * @apiNote :for cluster
   */
  public boolean isStorageGroup(PartialPath path) {
    return mtree.isStorageGroup(path);
  }

  /**
   * Get series type for given seriesPath.
   *
   * @param path full path
   */
  public TSDataType getSeriesType(PartialPath path) throws MetadataException {
    if (path.equals(SQLConstant.TIME_PATH)) {
      return TSDataType.INT64;
    }

    return mtree.getSchema(path).getType();
  }

  public MeasurementMNode[] getMNodes(PartialPath deviceId, String[] measurements)
      throws MetadataException {
    MNode deviceNode = getNodeByPath(deviceId);
    MeasurementMNode[] mNodes = new MeasurementMNode[measurements.length];
    for (int i = 0; i < mNodes.length; i++) {
      mNodes[i] = ((MeasurementMNode) deviceNode.getChild(measurements[i]));
      if (mNodes[i] == null && !IoTDBDescriptor.getInstance().getConfig().isEnablePartialInsert()) {
        throw new MetadataException(measurements[i] + " does not exist in " + deviceId);
      }
    }
    return mNodes;
  }

  /**
   * Get all devices under given prefixPath.
   *
   * @param prefixPath a prefix of a full path. if the wildcard is not at the tail, then each
   *                   wildcard can only match one level, otherwise it can match to the tail.
   * @return A HashSet instance which stores devices paths with given prefixPath.
   */
  public Set<PartialPath> getDevices(PartialPath prefixPath) throws MetadataException {
    return mtree.getDevices(prefixPath);
  }

  /**
   * Get all nodes from the given level
   *
   * @param prefixPath can be a prefix of a full path. Can not be a full path. can not have
   *                   wildcard. But, the level of the prefixPath can be smaller than the given
   *                   level, e.g., prefixPath = root.a while the given level is 5
   * @param nodeLevel  the level can not be smaller than the level of the prefixPath
   * @return A List instance which stores all node at given level
   */
  public List<PartialPath> getNodesList(PartialPath prefixPath, int nodeLevel)
      throws MetadataException {
    return getNodesList(prefixPath, nodeLevel, null);
  }

  public List<PartialPath> getNodesList(PartialPath prefixPath, int nodeLevel,
      StorageGroupFilter filter)
      throws MetadataException {
    return mtree.getNodesList(prefixPath, nodeLevel, filter);
  }

  /**
   * Get storage group name by path
   *
   * <p>e.g., root.sg1 is a storage group and path = root.sg1.d1, return root.sg1
   *
   * @return storage group in the given path
   */
  public PartialPath getStorageGroupPath(PartialPath path) throws StorageGroupNotSetException {
    return mtree.getStorageGroupPath(path);
  }

  /**
   * Get all storage group paths
   */
  public List<PartialPath> getAllStorageGroupPaths() {
    return mtree.getAllStorageGroupPaths();
  }

  public List<PartialPath> searchAllRelatedStorageGroups(PartialPath path)
      throws MetadataException {
    return mtree.searchAllRelatedStorageGroups(path);
  }

  /**
   * Get all storage group under given prefixPath.
   *
   * @param prefixPath a prefix of a full path. if the wildcard is not at the tail, then each
   *                   wildcard can only match one level, otherwise it can match to the tail.
   * @return A ArrayList instance which stores storage group paths with given prefixPath.
   */
  public List<PartialPath> getStorageGroupPaths(PartialPath prefixPath) throws MetadataException {
    return mtree.getStorageGroupPaths(prefixPath);
  }

  /**
   * Get all storage group MNodes
   */
  public List<StorageGroupMNode> getAllStorageGroupNodes() {
    return mtree.getAllStorageGroupNodes();
  }

  /**
   * Return all paths for given path if the path is abstract. Or return the path itself. Regular
   * expression in this method is formed by the amalgamation of seriesPath and the character '*'.
   *
   * @param prefixPath can be a prefix or a full path. if the wildcard is not at the tail, then each
   *                   wildcard can only match one level, otherwise it can match to the tail.
   */
  public List<PartialPath> getAllTimeseriesPath(PartialPath prefixPath) throws MetadataException {
    return mtree.getAllTimeseriesPath(prefixPath);
  }

  /**
   * Similar to method getAllTimeseriesPath(), but return Path with alias alias.
   */
  public Pair<List<PartialPath>, Integer> getAllTimeseriesPathWithAlias(PartialPath prefixPath,
      int limit, int offset) throws MetadataException {
    return mtree.getAllTimeseriesPathWithAlias(prefixPath, limit, offset);
  }

  /**
   * To calculate the count of timeseries for given prefix path.
   */
  public int getAllTimeseriesCount(PartialPath prefixPath) throws MetadataException {
    return mtree.getAllTimeseriesCount(prefixPath);
  }

  /**
   * To calculate the count of devices for given prefix path.
   */
  public int getDevicesNum(PartialPath prefixPath) throws MetadataException {
    return mtree.getDevicesNum(prefixPath);
  }

  /**
   * To calculate the count of storage group for given prefix path.
   */
  public int getStorageGroupNum(PartialPath prefixPath) throws MetadataException {
    return mtree.getStorageGroupNum(prefixPath);
  }

  /**
   * To calculate the count of nodes in the given level for given prefix path.
   *
   * @param prefixPath a prefix path or a full path, can not contain '*'
   * @param level      the level can not be smaller than the level of the prefixPath
   */
  public int getNodesCountInGivenLevel(PartialPath prefixPath, int level) throws MetadataException {
    return mtree.getNodesCountInGivenLevel(prefixPath, level);
  }

  @SuppressWarnings("squid:S3776") // Suppress high Cognitive Complexity warning
  private List<ShowTimeSeriesResult> showTimeseriesWithIndex(ShowTimeSeriesPlan plan,
                                                             QueryContext context) throws MetadataException {
    if (!tagIndex.containsKey(plan.getKey())) {
      throw new MetadataException("The key " + plan.getKey() + " is not a tag.");
    }
    Map<String, Set<MeasurementMNode>> value2Node = tagIndex.get(plan.getKey());
    if (value2Node.isEmpty()) {
      throw new MetadataException("The key " + plan.getKey() + " is not a tag.");
    }

    List<MeasurementMNode> allMatchedNodes = new ArrayList<>();
    if (plan.isContains()) {
      for (Entry<String, Set<MeasurementMNode>> entry : value2Node.entrySet()) {
        if (entry.getKey() == null || entry.getValue() == null) {
          continue;
        }
        String tagValue = entry.getKey();
        if (tagValue.contains(plan.getValue())) {
          allMatchedNodes.addAll(entry.getValue());
        }
      }
    } else {
      for (Entry<String, Set<MeasurementMNode>> entry : value2Node.entrySet()) {
        if (entry.getKey() == null || entry.getValue() == null) {
          continue;
        }
        String tagValue = entry.getKey();
        if (plan.getValue().equals(tagValue)) {
          allMatchedNodes.addAll(entry.getValue());
        }
      }
    }

    // if ordered by heat, we sort all the timeseries by the descending order of the last insert timestamp
    if (plan.isOrderByHeat()) {
      List<StorageGroupProcessor> list;
      try {
        list = StorageEngine.getInstance()
            .mergeLock(allMatchedNodes.stream().map(MNode::getPartialPath).collect(toList()));
        try {
          allMatchedNodes = allMatchedNodes.stream().sorted(Comparator
              .comparingLong((MeasurementMNode mNode) -> MTree.getLastTimeStamp(mNode, context))
              .reversed().thenComparing(MNode::getFullPath)).collect(toList());
        } finally {
          StorageEngine.getInstance().mergeUnLock(list);
        }
      } catch (StorageEngineException e) {
        throw new MetadataException(e);
      }
    } else {
      // otherwise, we just sort them by the alphabetical order
      allMatchedNodes = allMatchedNodes.stream().sorted(Comparator.comparing(MNode::getFullPath))
          .collect(toList());
    }

    List<ShowTimeSeriesResult> res = new LinkedList<>();
    String[] prefixNodes = plan.getPath().getNodes();
    int curOffset = -1;
    int count = 0;
    int limit = plan.getLimit();
    int offset = plan.getOffset();
    for (MeasurementMNode leaf : allMatchedNodes) {
      if (match(leaf.getPartialPath(), prefixNodes)) {
        if (limit != 0 || offset != 0) {
          curOffset++;
          if (curOffset < offset || count == limit) {
            continue;
          }
        }
        try {
          Pair<Map<String, String>, Map<String, String>> tagAndAttributePair =
              tagLogFile.read(config.getTagAttributeTotalSize(), leaf.getOffset());
          MeasurementSchema measurementSchema = leaf.getSchema();
          res.add(new ShowTimeSeriesResult(leaf.getFullPath(), leaf.getAlias(),
              getStorageGroupPath(leaf.getPartialPath()).getFullPath(),
              measurementSchema.getType(),
              measurementSchema.getEncodingType(),
              measurementSchema.getCompressor(), tagAndAttributePair.left,
              tagAndAttributePair.right));
          if (limit != 0) {
            count++;
          }
        } catch (IOException e) {
          throw new MetadataException(
              "Something went wrong while deserialize tag info of " + leaf.getFullPath(), e);
        }
      }
    }
    return res;
  }

  /**
   * whether the full path has the prefixNodes
   */
  private boolean match(PartialPath fullPath, String[] prefixNodes) {
    String[] nodes = fullPath.getNodes();
    if (nodes.length < prefixNodes.length) {
      return false;
    }
    for (int i = 0; i < prefixNodes.length; i++) {
      if (!"*".equals(prefixNodes[i]) && !prefixNodes[i].equals(nodes[i])) {
        return false;
      }
    }
    return true;
  }

  public List<ShowTimeSeriesResult> showTimeseries(ShowTimeSeriesPlan plan, QueryContext context)
      throws MetadataException {
    // show timeseries with index
    if (plan.getKey() != null && plan.getValue() != null) {
      return showTimeseriesWithIndex(plan, context);
    } else {
      return showTimeseriesWithoutIndex(plan, context);
    }
  }

  /**
   * Get the result of ShowTimeseriesPlan
   *
   * @param plan show time series query plan
   */
  private List<ShowTimeSeriesResult> showTimeseriesWithoutIndex(ShowTimeSeriesPlan plan,
      QueryContext context) throws MetadataException {
    List<Pair<PartialPath, String[]>> ans;
    if (plan.isOrderByHeat()) {
      ans = mtree.getAllMeasurementSchemaByHeatOrder(plan, context);
    } else {
      ans = mtree.getAllMeasurementSchema(plan);
    }
    List<ShowTimeSeriesResult> res = new LinkedList<>();
    for (Pair<PartialPath, String[]> ansString : ans) {
      long tagFileOffset = Long.parseLong(ansString.right[5]);
      try {
        Pair<Map<String, String>, Map<String, String>> tagAndAttributePair =
            new Pair<>(Collections.emptyMap(), Collections.emptyMap());
        if (tagFileOffset >= 0) {
          tagAndAttributePair = tagLogFile.read(config.getTagAttributeTotalSize(), tagFileOffset);
        }
        res.add(new ShowTimeSeriesResult(ansString.left.getFullPath(), ansString.right[0],
            ansString.right[1],
            TSDataType.valueOf(ansString.right[2]), TSEncoding.valueOf(ansString.right[3]),
            CompressionType.valueOf(ansString.right[4]), tagAndAttributePair.left,
            tagAndAttributePair.right));
      } catch (IOException e) {
        throw new MetadataException(
            "Something went wrong while deserialize tag info of " + ansString.left.getFullPath(),
            e);
      }
    }
    return res;

  }

  protected MeasurementMNode getMeasurementMNode(MNode deviceMNode, String measurement) {
    return (MeasurementMNode) deviceMNode.getChild(measurement);
  }

  public MeasurementSchema getSeriesSchema(PartialPath device, String measurement)
      throws MetadataException {
    MNode node = mtree.getNodeByPath(device);
    MNode leaf = node.getChild(measurement);
    if (leaf != null) {
      return ((MeasurementMNode) leaf).getSchema();
    }
    return null;
  }

  /**
   * Get child node path in the next level of the given path.
   *
   * <p>e.g., MTree has [root.sg1.d1.s1, root.sg1.d1.s2, root.sg1.d2.s1] given path = root.sg1,
   * return [root.sg1.d1, root.sg1.d2]
   *
   * @return All child nodes' seriesPath(s) of given seriesPath.
   */
  public Set<String> getChildNodePathInNextLevel(PartialPath path) throws MetadataException {
    return mtree.getChildNodePathInNextLevel(path);
  }

  /**
   * Check whether the path exists.
   *
   * @param path a full path or a prefix path
   */
  public boolean isPathExist(PartialPath path) {
    return mtree.isPathExist(path);
  }

  /**
   * Get node by path
   */
  public MNode getNodeByPath(PartialPath path) throws MetadataException {
    return mtree.getNodeByPath(path);
  }

  /**
   * E.g., root.sg is storage group given [root, sg], return the MNode of root.sg given [root, sg,
   * device], return the MNode of root.sg Get storage group node by path. If storage group is not
   * set, StorageGroupNotSetException will be thrown
   */
  public StorageGroupMNode getStorageGroupNodeByStorageGroupPath(PartialPath path)
      throws MetadataException {
    return mtree.getStorageGroupNodeByStorageGroupPath(path);
  }

  /**
   * Get storage group node by path. the give path don't need to be storage group path.
   */
  public StorageGroupMNode getStorageGroupNodeByPath(PartialPath path) throws MetadataException {
    return mtree.getStorageGroupNodeByPath(path);
  }

  /**
   * get device node, if the storage group is not set, create it when autoCreateSchema is true <p>
   * (we develop this method as we need to get the node's lock after we get the lock.writeLock())
   *
   * @param path path
   */
  public MNode getDeviceNodeWithAutoCreate(
      PartialPath path, boolean autoCreateSchema, int sgLevel) throws MetadataException {
    MNode node;
    boolean shouldSetStorageGroup;
    try {
      node = mNodeCache.get(path);
      return node;
    } catch (CacheException e) {
      if (!autoCreateSchema) {
        throw new PathNotExistException(path.getFullPath());
      }
      shouldSetStorageGroup = e.getCause() instanceof StorageGroupNotSetException;
    }

    try {
      if (shouldSetStorageGroup) {
        PartialPath storageGroupPath = MetaUtils.getStorageGroupPathByLevel(path, sgLevel);
        setStorageGroup(storageGroupPath);
      }
      node = mtree.getDeviceNodeWithAutoCreating(path, sgLevel);
      return node;
    } catch (StorageGroupAlreadySetException e) {
      // ignore set storage group concurrently
      node = mtree.getDeviceNodeWithAutoCreating(path, sgLevel);
      return node;
    }
  }

  /**
   * !!!!!!Attention!!!!! must call the return node's readUnlock() if you call this method.
   */
  public MNode getDeviceNodeWithAutoCreate(PartialPath path) throws MetadataException {
    return getDeviceNodeWithAutoCreate(
        path, config.isAutoCreateSchemaEnabled(), config.getDefaultStorageGroupLevel());
  }

  public MNode getDeviceNode(PartialPath path) throws MetadataException {
    MNode node;
    try {
      node = mNodeCache.get(path);
      return node;
    } catch (CacheException e) {
      throw new PathNotExistException(path.getFullPath());
    }
  }

  /**
   * To reduce the String number in memory, use the deviceId from MManager instead of the deviceId
   * read from disk
   *
   * @param path read from disk
   * @return deviceId
   */
  public String getDeviceId(PartialPath path) {
    String device = null;
    try {
      MNode deviceNode = getDeviceNode(path);
      device = deviceNode.getFullPath();
    } catch (MetadataException | NullPointerException e) {
      // Cannot get deviceId from MManager, return the input deviceId
    }
    return device;
  }

  /**
   * Get metadata in string
   */
  public String getMetadataInString() {
    return TIME_SERIES_TREE_HEADER + mtree.toString();
  }

  public void setTTL(PartialPath storageGroup, long dataTTL) throws MetadataException, IOException {
    getStorageGroupNodeByStorageGroupPath(storageGroup).setDataTTL(dataTTL);
    if (!isRecovering) {
      logWriter.setTTL(storageGroup, dataTTL);
    }
  }

  /**
   * get all storageGroups ttl
   *
   * @return key-> storageGroupPath, value->ttl
   */
  public Map<PartialPath, Long> getStorageGroupsTTL() {
    Map<PartialPath, Long> storageGroupsTTL = new HashMap<>();
    try {
      List<PartialPath> storageGroups = this.getAllStorageGroupPaths();
      for (PartialPath storageGroup : storageGroups) {
        long ttl = getStorageGroupNodeByStorageGroupPath(storageGroup).getDataTTL();
        storageGroupsTTL.put(storageGroup, ttl);
      }
    } catch (MetadataException e) {
      logger.error("get storage groups ttl failed.", e);
    }
    return storageGroupsTTL;
  }

  /**
   * Check whether the given path contains a storage group change or set the new offset of a
   * timeseries
   *
   * @param path   timeseries
   * @param offset offset in the tag file
   */
  public void changeOffset(PartialPath path, long offset) throws MetadataException {
    ((MeasurementMNode) mtree.getNodeByPath(path)).setOffset(offset);
  }

  public void changeAlias(PartialPath path, String alias) throws MetadataException {
    MeasurementMNode leafMNode = (MeasurementMNode) mtree.getNodeByPath(path);
    if (leafMNode.getAlias() != null) {
      leafMNode.getParent().deleteAliasChild(leafMNode.getAlias());
    }
    leafMNode.getParent().addAlias(alias, leafMNode);
    leafMNode.setAlias(alias);
  }

  /**
   * upsert tags and attributes key-value for the timeseries if the key has existed, just use the
   * new value to update it.
   *
   * @param alias         newly added alias
   * @param tagsMap       newly added tags map
   * @param attributesMap newly added attributes map
   * @param fullPath      timeseries
   */
  @SuppressWarnings("squid:S3776") // Suppress high Cognitive Complexity warning
  public void upsertTagsAndAttributes(String alias, Map<String, String> tagsMap,
      Map<String, String> attributesMap, PartialPath fullPath)
      throws MetadataException, IOException {
    MNode mNode = mtree.getNodeByPath(fullPath);
    if (!(mNode instanceof MeasurementMNode)) {
      throw new PathNotExistException(fullPath.getFullPath());
    }
    MeasurementMNode leafMNode = (MeasurementMNode) mNode;
    // upsert alias
    if (alias != null && !alias.equals(leafMNode.getAlias())) {
      if (!leafMNode.getParent().addAlias(alias, leafMNode)) {
        throw new MetadataException("The alias already exists.");
      }

      if (leafMNode.getAlias() != null) {
        leafMNode.getParent().deleteAliasChild(leafMNode.getAlias());
      }

      leafMNode.setAlias(alias);
      // persist to WAL
      logWriter.changeAlias(fullPath, alias);
    }

    if (tagsMap == null && attributesMap == null) {
      return;
    }
    // no tag or attribute, we need to add a new record in log
    if (leafMNode.getOffset() < 0) {
      long offset = tagLogFile.write(tagsMap, attributesMap);
      logWriter.changeOffset(fullPath, offset);
      leafMNode.setOffset(offset);
      // update inverted Index map
      if (tagsMap != null) {
        for (Entry<String, String> entry : tagsMap.entrySet()) {
          tagIndex.computeIfAbsent(entry.getKey(), k -> new ConcurrentHashMap<>())
            .computeIfAbsent(entry.getValue(), v -> new CopyOnWriteArraySet<>()).add(leafMNode);
        }
      }
      return;
    }

    Pair<Map<String, String>, Map<String, String>> pair =
      tagLogFile.read(config.getTagAttributeTotalSize(), leafMNode.getOffset());

    if (tagsMap != null) {
      for (Entry<String, String> entry : tagsMap.entrySet()) {
        String key = entry.getKey();
        String value = entry.getValue();
        String beforeValue = pair.left.get(key);
        pair.left.put(key, value);
        // if the key has existed and the value is not equal to the new one
        // we should remove before key-value from inverted index map
        if (beforeValue != null && !beforeValue.equals(value)) {

          if (tagIndex.containsKey(key) && tagIndex.get(key).containsKey(beforeValue)) {
            if (logger.isDebugEnabled()) {
              logger.debug(String.format(
                      String.format(DEBUG_MSG, "Upsert" + TAG_FORMAT, leafMNode.getFullPath()),
                      key, beforeValue, leafMNode.getOffset()));
            }

            tagIndex.get(key).get(beforeValue).remove(leafMNode);
            if (tagIndex.get(key).get(beforeValue).isEmpty()) {
              tagIndex.get(key).remove(beforeValue);
            }
          } else {
            if (logger.isDebugEnabled()) {
              logger.debug(String.format(
                      String.format(DEBUG_MSG_1, "Upsert" + PREVIOUS_CONDITION, leafMNode.getFullPath()),
                      key, beforeValue, leafMNode.getOffset(), tagIndex.containsKey(key)));
            }
          }
        }

        // if the key doesn't exist or the value is not equal to the new one
        // we should add a new key-value to inverted index map
        if (beforeValue == null || !beforeValue.equals(value)) {
          tagIndex.computeIfAbsent(key, k -> new ConcurrentHashMap<>())
            .computeIfAbsent(value, v -> new CopyOnWriteArraySet<>()).add(leafMNode);
        }
      }
    }

    if (attributesMap != null) {
      pair.right.putAll(attributesMap);
    }


    // persist the change to disk
    tagLogFile.write(pair.left, pair.right, leafMNode.getOffset());
  }

  /**
   * add new attributes key-value for the timeseries
   *
   * @param attributesMap newly added attributes map
   * @param fullPath      timeseries
   */
  public void addAttributes(Map<String, String> attributesMap, PartialPath fullPath)
      throws MetadataException, IOException {
    MNode mNode = mtree.getNodeByPath(fullPath);
    if (!(mNode instanceof MeasurementMNode)) {
      throw new PathNotExistException(fullPath.getFullPath());
    }
    MeasurementMNode leafMNode = (MeasurementMNode) mNode;
    // no tag or attribute, we need to add a new record in log
    if (leafMNode.getOffset() < 0) {
      long offset = tagLogFile.write(Collections.emptyMap(), attributesMap);
      logWriter.changeOffset(fullPath, offset);
      leafMNode.setOffset(offset);
      return;
    }

    Pair<Map<String, String>, Map<String, String>> pair =
      tagLogFile.read(config.getTagAttributeTotalSize(), leafMNode.getOffset());

    for (Entry<String, String> entry : attributesMap.entrySet()) {
      String key = entry.getKey();
      String value = entry.getValue();
      if (pair.right.containsKey(key)) {
        throw new MetadataException(
          String.format("TimeSeries [%s] already has the attribute [%s].", fullPath, key));
      }
      pair.right.put(key, value);
    }

    // persist the change to disk
    tagLogFile.write(pair.left, pair.right, leafMNode.getOffset());
  }

  /**
   * add new tags key-value for the timeseries
   *
   * @param tagsMap  newly added tags map
   * @param fullPath timeseries
   */
  public void addTags(Map<String, String> tagsMap, PartialPath fullPath)
      throws MetadataException, IOException {
    MNode mNode = mtree.getNodeByPath(fullPath);
    if (!(mNode instanceof MeasurementMNode)) {
      throw new PathNotExistException(fullPath.getFullPath());
    }
    MeasurementMNode leafMNode = (MeasurementMNode) mNode;
    // no tag or attribute, we need to add a new record in log
    if (leafMNode.getOffset() < 0) {
      long offset = tagLogFile.write(tagsMap, Collections.emptyMap());
      logWriter.changeOffset(fullPath, offset);
      leafMNode.setOffset(offset);
      // update inverted Index map
      for (Entry<String, String> entry : tagsMap.entrySet()) {
        tagIndex.computeIfAbsent(entry.getKey(), k -> new ConcurrentHashMap<>())
          .computeIfAbsent(entry.getValue(), v -> new CopyOnWriteArraySet<>()).add(leafMNode);
      }
      return;
    }

    Pair<Map<String, String>, Map<String, String>> pair =
      tagLogFile.read(config.getTagAttributeTotalSize(), leafMNode.getOffset());

    for (Entry<String, String> entry : tagsMap.entrySet()) {
      String key = entry.getKey();
      String value = entry.getValue();
      if (pair.left.containsKey(key)) {
        throw new MetadataException(
          String.format("TimeSeries [%s] already has the tag [%s].", fullPath, key));
      }
      pair.left.put(key, value);
    }

    // persist the change to disk
    tagLogFile.write(pair.left, pair.right, leafMNode.getOffset());

    // update tag inverted map
    tagsMap.forEach((key, value) -> tagIndex.computeIfAbsent(key, k -> new ConcurrentHashMap<>())
      .computeIfAbsent(value, v -> new CopyOnWriteArraySet<>()).add(leafMNode));
  }

  /**
   * drop tags or attributes of the timeseries
   *
   * @param keySet   tags key or attributes key
   * @param fullPath timeseries path
   */
  @SuppressWarnings("squid:S3776") // Suppress high Cognitive Complexity warning
  public void dropTagsOrAttributes(Set<String> keySet, PartialPath fullPath)
      throws MetadataException, IOException {
    MNode mNode = mtree.getNodeByPath(fullPath);
    if (!(mNode instanceof MeasurementMNode)) {
      throw new PathNotExistException(fullPath.getFullPath());
    }
    MeasurementMNode leafMNode = (MeasurementMNode) mNode;
    // no tag or attribute, just do nothing.
    if (leafMNode.getOffset() < 0) {
      return;
    }
    Pair<Map<String, String>, Map<String, String>> pair =
        tagLogFile.read(config.getTagAttributeTotalSize(), leafMNode.getOffset());

    Map<String, String> deleteTag = new HashMap<>();
    for (String key : keySet) {
      // check tag map
      // check attribute map
      if (pair.left.containsKey(key)) {
        deleteTag.put(key, pair.left.remove(key));
      } else {
        pair.right.remove(key);
      }
    }

    // persist the change to disk
    tagLogFile.write(pair.left, pair.right, leafMNode.getOffset());

    for (Entry<String, String> entry : deleteTag.entrySet()) {
      String key = entry.getKey();
      String value = entry.getValue();
      // change the tag inverted index map
      if (tagIndex.containsKey(key) && tagIndex.get(key).containsKey(value)) {
        if (logger.isDebugEnabled()) {
          logger.debug(String.format(
                  String.format(DEBUG_MSG, "Drop" + TAG_FORMAT, leafMNode.getFullPath()),
                  entry.getKey(), entry.getValue(), leafMNode.getOffset()));
        }

        tagIndex.get(key).get(value).remove(leafMNode);
        if (tagIndex.get(key).get(value).isEmpty()) {
          tagIndex.get(key).remove(value);
          if (tagIndex.get(key).isEmpty()) {
            tagIndex.remove(key);
          }
        }
      } else {
        if (logger.isDebugEnabled()) {
          logger.debug(String.format(
                  String.format(DEBUG_MSG_1, "Drop" + PREVIOUS_CONDITION, leafMNode.getFullPath()),
                  key, value, leafMNode.getOffset(), tagIndex.containsKey(key)));
        }
      }

    }
  }

  /**
   * set/change the values of tags or attributes
   *
   * @param alterMap the new tags or attributes key-value
   * @param fullPath timeseries
   */
  @SuppressWarnings("squid:S3776") // Suppress high Cognitive Complexity warning
  public void setTagsOrAttributesValue(Map<String, String> alterMap, PartialPath fullPath)
      throws MetadataException, IOException {
    MNode mNode = mtree.getNodeByPath(fullPath);
    if (!(mNode instanceof MeasurementMNode)) {
      throw new PathNotExistException(fullPath.getFullPath());
    }
    MeasurementMNode leafMNode = (MeasurementMNode) mNode;
    if (leafMNode.getOffset() < 0) {
      throw new MetadataException(
          String.format("TimeSeries [%s] does not have any tag/attribute.", fullPath));
    }

    // tags, attributes
    Pair<Map<String, String>, Map<String, String>> pair =
        tagLogFile.read(config.getTagAttributeTotalSize(), leafMNode.getOffset());
    Map<String, String> oldTagValue = new HashMap<>();
    Map<String, String> newTagValue = new HashMap<>();

    for (Entry<String, String> entry : alterMap.entrySet()) {
      String key = entry.getKey();
      String value = entry.getValue();
      // check tag map
      if (pair.left.containsKey(key)) {
        oldTagValue.put(key, pair.left.get(key));
        newTagValue.put(key, value);
        pair.left.put(key, value);
      } else if (pair.right.containsKey(key)) {
        // check attribute map
        pair.right.put(key, value);
      } else {
        throw new MetadataException(
            String.format("TimeSeries [%s] does not have tag/attribute [%s].", fullPath, key));
      }
    }

    // persist the change to disk
    tagLogFile.write(pair.left, pair.right, leafMNode.getOffset());

    for (Entry<String, String> entry : oldTagValue.entrySet()) {
      String key = entry.getKey();
      String beforeValue = entry.getValue();
      String currentValue = newTagValue.get(key);
      // change the tag inverted index map
      if (tagIndex.containsKey(key) && tagIndex.get(key).containsKey(beforeValue)) {

        if (logger.isDebugEnabled()) {
          logger.debug(String.format(
                  String.format(DEBUG_MSG, "Set" + TAG_FORMAT, leafMNode.getFullPath()),
                  entry.getKey(), beforeValue, leafMNode.getOffset()));
        }

        tagIndex.get(key).get(beforeValue).remove(leafMNode);
      } else {
        if (logger.isDebugEnabled()) {
          logger.debug(String.format(
                  String.format(DEBUG_MSG_1, "Set" + PREVIOUS_CONDITION, leafMNode.getFullPath()),
                  key, beforeValue, leafMNode.getOffset(), tagIndex.containsKey(key)));
        }
      }
      tagIndex.computeIfAbsent(key, k -> new ConcurrentHashMap<>())
          .computeIfAbsent(currentValue, k -> new CopyOnWriteArraySet<>()).add(leafMNode);
    }
  }

  /**
   * rename the tag or attribute's key of the timeseries
   *
   * @param oldKey   old key of tag or attribute
   * @param newKey   new key of tag or attribute
   * @param fullPath timeseries
   */
  @SuppressWarnings("squid:S3776") // Suppress high Cognitive Complexity warning
  public void renameTagOrAttributeKey(String oldKey, String newKey, PartialPath fullPath)
      throws MetadataException, IOException {
    MNode mNode = mtree.getNodeByPath(fullPath);
    if (!(mNode instanceof MeasurementMNode)) {
      throw new PathNotExistException(fullPath.getFullPath());
    }
    MeasurementMNode leafMNode = (MeasurementMNode) mNode;
    if (leafMNode.getOffset() < 0) {
      throw new MetadataException(
          String.format("TimeSeries [%s] does not have [%s] tag/attribute.", fullPath, oldKey));
    }
    // tags, attributes
    Pair<Map<String, String>, Map<String, String>> pair =
        tagLogFile.read(config.getTagAttributeTotalSize(), leafMNode.getOffset());

    // current name has existed
    if (pair.left.containsKey(newKey) || pair.right.containsKey(newKey)) {
      throw new MetadataException(
          String.format(
              "TimeSeries [%s] already has a tag/attribute named [%s].", fullPath, newKey));
    }

    // check tag map
    if (pair.left.containsKey(oldKey)) {
      String value = pair.left.remove(oldKey);
      pair.left.put(newKey, value);
      // persist the change to disk
      tagLogFile.write(pair.left, pair.right, leafMNode.getOffset());
      // change the tag inverted index map
      if (tagIndex.containsKey(oldKey) && tagIndex.get(oldKey).containsKey(value)) {

        if (logger.isDebugEnabled()) {
          logger.debug(String.format(
                  String.format(DEBUG_MSG, "Rename" + TAG_FORMAT, leafMNode.getFullPath()),
                  oldKey, value, leafMNode.getOffset()));
        }

        tagIndex.get(oldKey).get(value).remove(leafMNode);

      } else {
        if (logger.isDebugEnabled()) {
          logger.debug(String.format(
                  String.format(DEBUG_MSG_1, "Rename" + PREVIOUS_CONDITION, leafMNode.getFullPath()),
                  oldKey, value, leafMNode.getOffset(), tagIndex.containsKey(oldKey)));
        }
      }
      tagIndex.computeIfAbsent(newKey, k -> new ConcurrentHashMap<>())
          .computeIfAbsent(value, k -> new CopyOnWriteArraySet<>()).add(leafMNode);
    } else if (pair.right.containsKey(oldKey)) {
      // check attribute map
      pair.right.put(newKey, pair.right.remove(oldKey));
      // persist the change to disk
      tagLogFile.write(pair.left, pair.right, leafMNode.getOffset());
    } else {
      throw new MetadataException(
          String.format("TimeSeries [%s] does not have tag/attribute [%s].", fullPath, oldKey));
    }
  }

  /**
   * Check whether the given path contains a storage group
   */
  boolean checkStorageGroupByPath(PartialPath path) {
    return mtree.checkStorageGroupByPath(path);
  }

  /**
   * Get all storage groups under the given path
   *
   * @return List of String represented all storage group names
   * @apiNote :for cluster
   */
  List<String> getStorageGroupByPath(PartialPath path) throws MetadataException {
    try {
      return mtree.getStorageGroupByPath(path);
    } catch (MetadataException e) {
      throw new MetadataException(e);
    }
  }

  public void collectTimeseriesSchema(MNode startingNode,
      Collection<TimeseriesSchema> timeseriesSchemas) {
    Deque<MNode> nodeDeque = new ArrayDeque<>();
    nodeDeque.addLast(startingNode);
    while (!nodeDeque.isEmpty()) {
      MNode node = nodeDeque.removeFirst();
      if (node instanceof MeasurementMNode) {
        MeasurementSchema nodeSchema = ((MeasurementMNode) node).getSchema();
        timeseriesSchemas.add(new TimeseriesSchema(node.getFullPath(), nodeSchema.getType(),
            nodeSchema.getEncodingType(), nodeSchema.getCompressor()));
      } else if (!node.getChildren().isEmpty()) {
        nodeDeque.addAll(node.getChildren().values());
      }
    }
  }

  public void collectTimeseriesSchema(String prefixPath,
      Collection<TimeseriesSchema> timeseriesSchemas) throws MetadataException {
    collectTimeseriesSchema(getNodeByPath(new PartialPath(prefixPath)), timeseriesSchemas);
  }

  public void collectMeasurementSchema(MNode startingNode,
      Collection<MeasurementSchema> measurementSchemas) {
    Deque<MNode> nodeDeque = new ArrayDeque<>();
    nodeDeque.addLast(startingNode);
    while (!nodeDeque.isEmpty()) {
      MNode node = nodeDeque.removeFirst();
      if (node instanceof MeasurementMNode) {
        MeasurementSchema nodeSchema = ((MeasurementMNode) node).getSchema();
        measurementSchemas.add(new MeasurementSchema(node.getName(), nodeSchema.getType(),
            nodeSchema.getEncodingType(), nodeSchema.getCompressor()));
      } else if (!node.getChildren().isEmpty()) {
        nodeDeque.addAll(node.getChildren().values());
      }
    }
  }

  /**
   * Collect the timeseries schemas under "startingPath".
   */
  public void collectSeries(PartialPath startingPath, List<MeasurementSchema> measurementSchemas) {
    MNode mNode;
    try {
      mNode = getNodeByPath(startingPath);
    } catch (MetadataException e) {
      return;
    }
    collectMeasurementSchema(mNode, measurementSchemas);
  }

  /**
   * For a path, infer all storage groups it may belong to. The path can have wildcards.
   *
   * <p>Consider the path into two parts: (1) the sub path which can not contain a storage group
   * name and (2) the sub path which is substring that begin after the storage group name.
   *
   * <p>(1) Suppose the part of the path can not contain a storage group name (e.g.,
   * "root".contains("root.sg") == false), then: If the wildcard is not at the tail, then for each
   * wildcard, only one level will be inferred and the wildcard will be removed. If the wildcard is
   * at the tail, then the inference will go on until the storage groups are found and the wildcard
   * will be kept. (2) Suppose the part of the path is a substring that begin after the storage
   * group name. (e.g., For "root.*.sg1.a.*.b.*" and "root.x.sg1" is a storage group, then this part
   * is "a.*.b.*"). For this part, keep what it is.
   *
   * <p>Assuming we have three SGs: root.group1, root.group2, root.area1.group3 Eg1: for input
   * "root.*", returns ("root.group1", "root.group1.*"), ("root.group2", "root.group2.*")
   * ("root.area1.group3", "root.area1.group3.*") Eg2: for input "root.*.s1", returns
   * ("root.group1", "root.group1.s1"), ("root.group2", "root.group2.s1")
   *
   * <p>Eg3: for input "root.area1.*", returns ("root.area1.group3", "root.area1.group3.*")
   *
   * @param path can be a prefix or a full path.
   * @return StorageGroupName-FullPath pairs
   */
  public Map<String, String> determineStorageGroup(PartialPath path) throws IllegalPathException {
    Map<String, String> sgPathMap = mtree.determineStorageGroup(path);
    if (logger.isDebugEnabled()) {
      logger.debug("The storage groups of path {} are {}", path, sgPathMap.keySet());
    }
    return sgPathMap;
  }

  /**
   * if the path is in local mtree, nothing needed to do (because mtree is in the memory); Otherwise
   * cache the path to mRemoteSchemaCache
   */
  public void cacheMeta(PartialPath path, MeasurementMNode measurementMNode) {
    // do nothing
  }

  public void updateLastCache(PartialPath seriesPath, TimeValuePair timeValuePair,
      boolean highPriorityUpdate, Long latestFlushedTime,
      MeasurementMNode node) {
    if (node != null) {
      node.updateCachedLast(timeValuePair, highPriorityUpdate, latestFlushedTime);
    } else {
      try {
        MeasurementMNode node1 = (MeasurementMNode) mtree.getNodeByPath(seriesPath);
        node1.updateCachedLast(timeValuePair, highPriorityUpdate, latestFlushedTime);
      } catch (MetadataException e) {
        logger.warn("failed to update last cache for the {}, err:{}", seriesPath, e.getMessage());
      }
    }
  }

  public TimeValuePair getLastCache(PartialPath seriesPath) {
    try {
      MeasurementMNode node = (MeasurementMNode) mtree.getNodeByPath(seriesPath);
      return node.getCachedLast();
    } catch (MetadataException e) {
      logger.warn("failed to get last cache for the {}, err:{}", seriesPath, e.getMessage());
    }
    return null;
  }

  @TestOnly
  public void flushAllMlogForTest() throws IOException {
    logWriter.close();
  }

  private void checkMTreeModified() {
    if (logWriter == null || logFile == null) {
      // the logWriter is not initialized now, we skip the check once.
      return;
    }
    if (System.currentTimeMillis() - logFile.lastModified() < mtreeSnapshotThresholdTime) {
      if (logger.isDebugEnabled()) {
        logger.debug("MTree snapshot need not be created. Time from last modification: {} ms.",
            System.currentTimeMillis() - logFile.lastModified());
      }
    } else if (logWriter.getLogNum() < mtreeSnapshotInterval) {
      if (logger.isDebugEnabled()) {
        logger.debug("MTree snapshot need not be created. New mlog line number: {}.",
            logWriter.getLogNum());
      }
    } else {
      logger.info("New mlog line number: {}, time from last modification: {} ms",
          logWriter.getLogNum(), System.currentTimeMillis() - logFile.lastModified());
      createMTreeSnapshot();
    }
  }

  public void createMTreeSnapshot() {
    long time = System.currentTimeMillis();
    logger.info("Start creating MTree snapshot to {}", mtreeSnapshotPath);
    try {
      mtree.serializeTo(mtreeSnapshotTmpPath);
      File tmpFile = SystemFileFactory.INSTANCE.getFile(mtreeSnapshotTmpPath);
      File snapshotFile = SystemFileFactory.INSTANCE.getFile(mtreeSnapshotPath);
      if (snapshotFile.exists()) {
        Files.delete(snapshotFile.toPath());
      }
      if (tmpFile.renameTo(snapshotFile)) {
        logger.info("Finish creating MTree snapshot to {}, spend {} ms.", mtreeSnapshotPath,
            System.currentTimeMillis() - time);
      }
      logWriter.clear();
    } catch (IOException e) {
      logger.warn("Failed to create MTree snapshot to {}", mtreeSnapshotPath, e);
      if (SystemFileFactory.INSTANCE.getFile(mtreeSnapshotTmpPath).exists()) {
        try {
          Files.delete(SystemFileFactory.INSTANCE.getFile(mtreeSnapshotTmpPath).toPath());
        } catch (IOException e1) {
          logger.warn("delete file {} failed: {}", mtreeSnapshotTmpPath, e1.getMessage());
        }
      }
    }
  }

  /**
   * get schema for device. Attention!!!  Only support insertPlan
   */
  @SuppressWarnings("squid:S3776") // Suppress high Cognitive Complexity warning
  public MNode getSeriesSchemasAndReadLockDevice(InsertPlan plan)
      throws MetadataException {

    PartialPath deviceId = plan.getDeviceId();
    String[] measurementList = plan.getMeasurements();
    MeasurementMNode[] measurementMNodes = plan.getMeasurementMNodes();

    // 1. get device node
    MNode deviceMNode = getDeviceNodeWithAutoCreate(deviceId);

    // 2. get schema of each measurement
    for (int i = 0; i < measurementList.length; i++) {
      try {
        // if do not has measurement
        MeasurementMNode measurementMNode;
        if (!deviceMNode.hasChild(measurementList[i])) {
          // could not create it
          if (!config.isAutoCreateSchemaEnabled()) {
            // but measurement not in MTree and cannot auto-create, try the cache
            measurementMNode = getMeasurementMNode(deviceMNode, measurementList[i]);
            if (measurementMNode == null) {
              throw new PathNotExistException(deviceId + PATH_SEPARATOR + measurementList[i]);
            }
          } else {
            // create it

            TSDataType dataType = getTypeInLoc(plan, i);
            // create it, may concurrent created by multiple thread
            internalCreateTimeseries(deviceId.concatNode(measurementList[i]), dataType);
            measurementMNode = (MeasurementMNode) deviceMNode.getChild(measurementList[i]);
          }
        } else {
          measurementMNode = getMeasurementMNode(deviceMNode, measurementList[i]);
        }

        // check type is match
        TSDataType insertDataType = null;
        if (plan instanceof InsertRowPlan) {
          if (!((InsertRowPlan) plan).isNeedInferType()) {
            // only when InsertRowPlan's values is object[], we should check type
            insertDataType = getTypeInLoc(plan, i);
          } else {
            insertDataType = measurementMNode.getSchema().getType();
          }
        } else if (plan instanceof InsertTabletPlan) {
          insertDataType = getTypeInLoc(plan, i);
        }

        if (measurementMNode.getSchema().getType() != insertDataType) {
          logger.warn("DataType mismatch, Insert measurement {} type {}, metadata tree type {}",
              measurementList[i], insertDataType, measurementMNode.getSchema().getType());
          DataTypeMismatchException mismatchException = new DataTypeMismatchException(
              measurementList[i], insertDataType, measurementMNode.getSchema().getType());
          if (!config.isEnablePartialInsert()) {
            throw mismatchException;
          } else {
            // mark failed measurement
            plan.markFailedMeasurementInsertion(i, mismatchException);
            continue;
          }
        }

        measurementMNodes[i] = measurementMNode;

        // set measurementName instead of alias
        measurementList[i] = measurementMNode.getName();

      } catch (MetadataException e) {
        logger.warn("meet error when check {}.{}, message: {}", deviceId, measurementList[i],
            e.getMessage());
        if (config.isEnablePartialInsert()) {
          // mark failed measurement
          plan.markFailedMeasurementInsertion(i, e);
        } else {
          throw e;
        }
      }
    }

    return deviceMNode;
  }

  /**
   * create timeseries with ignore PathAlreadyExistException
   */
  private void internalCreateTimeseries(PartialPath path, TSDataType dataType)
      throws MetadataException {
    try {
      createTimeseries(
          path,
          dataType,
          getDefaultEncoding(dataType),
          TSFileDescriptor.getInstance().getConfig().getCompressor(),
          Collections.emptyMap());
    } catch (PathAlreadyExistException | AliasAlreadyExistException e) {
      if (logger.isDebugEnabled()) {
        logger.debug(
            "Ignore PathAlreadyExistException and AliasAlreadyExistException when Concurrent inserting"
                + " a non-exist time series {}", path);
      }
    }
  }

  /**
   * Get default encoding by dataType
   */
  private TSEncoding getDefaultEncoding(TSDataType dataType) {
    IoTDBConfig conf = IoTDBDescriptor.getInstance().getConfig();
    switch (dataType) {
      case BOOLEAN:
        return conf.getDefaultBooleanEncoding();
      case INT32:
        return conf.getDefaultInt32Encoding();
      case INT64:
        return conf.getDefaultInt64Encoding();
      case FLOAT:
        return conf.getDefaultFloatEncoding();
      case DOUBLE:
        return conf.getDefaultDoubleEncoding();
      case TEXT:
        return conf.getDefaultTextEncoding();
      default:
        throw new UnSupportedDataTypeException(
            String.format("Data type %s is not supported.", dataType.toString()));
    }
  }

  /**
   * get dataType of plan, in loc measurements only support InsertRowPlan and InsertTabletPlan
   */
  private TSDataType getTypeInLoc(InsertPlan plan, int loc) throws MetadataException {
    TSDataType dataType;
    if (plan instanceof InsertRowPlan) {
      InsertRowPlan tPlan = (InsertRowPlan) plan;
      dataType = TypeInferenceUtils
          .getPredictedDataType(tPlan.getValues()[loc], tPlan.isNeedInferType());
    } else if (plan instanceof InsertTabletPlan) {
      dataType = (plan).getDataTypes()[loc];
    } else {
      throw new MetadataException(String.format(
          "Only support insert and insertTablet, plan is [%s]", plan.getOperatorType()));
    }
    return dataType;
  }

  /**
   * StorageGroupFilter filters unsatisfied storage groups in metadata queries to speed up and
   * deduplicate.
   */
  @FunctionalInterface
  public interface StorageGroupFilter {

    boolean satisfy(String storageGroup);
  }

}<|MERGE_RESOLUTION|>--- conflicted
+++ resolved
@@ -333,61 +333,11 @@
     }
   }
 
-<<<<<<< HEAD
-  public void operation(String cmd) throws IOException, MetadataException {
-    // see createTimeseries() to get the detailed format of the cmd
-    String[] args = cmd.trim().split(",", -1);
-    switch (args[0]) {
-      case MetadataOperationType.CREATE_TIMESERIES:
-        if (args.length > 8) {
-          String[] tmpArgs = new String[8];
-          tmpArgs[0] = args[0];
-          int i = 1;
-          tmpArgs[1] = "";
-          for (; i < args.length - 7; i++) {
-            tmpArgs[1] += args[i] + ",";
-          }
-          tmpArgs[1] += args[i++];
-          for (int j = 2; j < 8; j++) {
-            tmpArgs[j] = args[i++];
-          }
-          args = tmpArgs;
-        }
-        Map<String, String> props = null;
-        if (!args[5].isEmpty()) {
-          String[] keyValues = args[5].split("&");
-          String[] kv;
-          props = new HashMap<>();
-          for (String keyValue : keyValues) {
-            kv = keyValue.split("=");
-            props.put(kv[0], kv[1]);
-          }
-        }
-
-        String alias = null;
-        if (!args[6].isEmpty()) {
-          alias = args[6];
-        }
-        long offset = -1L;
-        Map<String, String> tagMap = null;
-        if (!args[7].isEmpty()) {
-          offset = Long.parseLong(args[7]);
-          tagMap = tagLogFile.readTag(config.getTagAttributeTotalSize(), offset);
-        }
-
-        CreateTimeSeriesPlan plan = new CreateTimeSeriesPlan(new PartialPath(args[1]),
-            TSDataType.deserialize(Byte.parseByte(args[2])),
-            TSEncoding.deserialize(Byte.parseByte(args[3])),
-            CompressionType.deserialize(Byte.parseByte(args[4])), props, tagMap, null, alias);
-
-        createTimeseries(plan, offset);
-=======
   public void operation(PhysicalPlan plan) throws IOException, MetadataException {
     switch (plan.getOperatorType()) {
       case CREATE_TIMESERIES:
         CreateTimeSeriesPlan createTimeSeriesPlan = (CreateTimeSeriesPlan) plan;
         createTimeseries(createTimeSeriesPlan, createTimeSeriesPlan.getTagOffset());
->>>>>>> 087a2a28
         break;
       case DELETE_TIMESERIES:
         DeleteTimeSeriesPlan deleteTimeSeriesPlan = (DeleteTimeSeriesPlan) plan;
