--- conflicted
+++ resolved
@@ -40,21 +40,12 @@
 
   public MetadataException(String message, Throwable cause) {
     super(message + cause.getMessage(), TSStatusCode.METADATA_ERROR.getStatusCode());
-<<<<<<< HEAD
   }
 
   public MetadataException(IoTDBException exception) {
     super(exception.getMessage(), exception.getErrorCode());
   }
 
-=======
-  }
-
-  public MetadataException(IoTDBException exception) {
-    super(exception.getMessage(), exception.getErrorCode());
-  }
-
->>>>>>> c00b63f3
   public MetadataException(String message, int errorCode) {
     super(message, errorCode);
   }
