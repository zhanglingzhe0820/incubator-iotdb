/*
 * Licensed to the Apache Software Foundation (ASF) under one
 * or more contributor license agreements.  See the NOTICE file
 * distributed with this work for additional information
 * regarding copyright ownership.  The ASF licenses this file
 * to you under the Apache License, Version 2.0 (the
 * "License"); you may not use this file except in compliance
 * with the License.  You may obtain a copy of the License at
 *
 *     http://www.apache.org/licenses/LICENSE-2.0
 *
 * Unless required by applicable law or agreed to in writing,
 * software distributed under the License is distributed on an
 * "AS IS" BASIS, WITHOUT WARRANTIES OR CONDITIONS OF ANY
 * KIND, either express or implied.  See the License for the
 * specific language governing permissions and limitations
 * under the License.
 */
package org.apache.iotdb.db.engine.storagegroup;

import static org.apache.iotdb.db.conf.adapter.IoTDBConfigDynamicAdapter.MEMTABLE_NUM_FOR_EACH_PARTITION;
import static org.apache.iotdb.tsfile.common.constant.TsFileConstant.TSFILE_SEPARATOR;
import static org.apache.iotdb.tsfile.common.constant.TsFileConstant.VM_SUFFIX;

import java.io.File;
import java.io.IOException;
import java.util.ArrayList;
import java.util.Collections;
import java.util.List;
import java.util.Map;
import java.util.concurrent.ConcurrentLinkedDeque;
import java.util.concurrent.locks.ReadWriteLock;
import java.util.concurrent.locks.ReentrantReadWriteLock;
import org.apache.iotdb.db.conf.IoTDBConfig;
import org.apache.iotdb.db.conf.IoTDBConstant;
import org.apache.iotdb.db.conf.IoTDBDescriptor;
import org.apache.iotdb.db.conf.adapter.ActiveTimeSeriesCounter;
import org.apache.iotdb.db.conf.adapter.CompressionRatio;
import org.apache.iotdb.db.conf.adapter.IoTDBConfigDynamicAdapter;
import org.apache.iotdb.db.engine.cache.ChunkMetadataCache;
import org.apache.iotdb.db.engine.flush.FlushManager;
import org.apache.iotdb.db.engine.flush.MemTableFlushTask;
import org.apache.iotdb.db.engine.flush.NotifyFlushMemTable;
import org.apache.iotdb.db.engine.memtable.IMemTable;
import org.apache.iotdb.db.engine.modification.Deletion;
import org.apache.iotdb.db.engine.modification.Modification;
import org.apache.iotdb.db.engine.modification.ModificationFile;
import org.apache.iotdb.db.engine.querycontext.ReadOnlyMemChunk;
import org.apache.iotdb.db.engine.storagegroup.StorageGroupProcessor.CloseTsFileCallBack;
import org.apache.iotdb.db.engine.storagegroup.StorageGroupProcessor.UpdateEndTimeCallBack;
import org.apache.iotdb.db.engine.version.VersionController;
import org.apache.iotdb.db.exception.TsFileProcessorException;
import org.apache.iotdb.db.exception.WriteProcessException;
import org.apache.iotdb.db.qp.physical.crud.InsertPlan;
import org.apache.iotdb.db.qp.physical.crud.InsertTabletPlan;
import org.apache.iotdb.db.query.context.QueryContext;
import org.apache.iotdb.db.query.control.FileReaderManager;
import org.apache.iotdb.db.rescon.MemTablePool;
import org.apache.iotdb.db.utils.QueryUtils;
import org.apache.iotdb.db.writelog.manager.MultiFileLogNodeManager;
import org.apache.iotdb.db.writelog.node.WriteLogNode;
import org.apache.iotdb.rpc.RpcUtils;
import org.apache.iotdb.rpc.TSStatusCode;
import org.apache.iotdb.service.rpc.thrift.TSStatus;
import org.apache.iotdb.tsfile.file.metadata.ChunkMetadata;
import org.apache.iotdb.tsfile.file.metadata.enums.TSDataType;
import org.apache.iotdb.tsfile.file.metadata.enums.TSEncoding;
import org.apache.iotdb.tsfile.fileSystem.FSFactoryProducer;
import org.apache.iotdb.tsfile.read.TsFileSequenceReader;
import org.apache.iotdb.tsfile.utils.Pair;
import org.apache.iotdb.tsfile.write.writer.RestorableTsFileIOWriter;
import org.slf4j.Logger;
import org.slf4j.LoggerFactory;

public class TsFileProcessor {

  private static final Logger logger = LoggerFactory.getLogger(TsFileProcessor.class);
  private final String storageGroupName;

  private IoTDBConfig config = IoTDBDescriptor.getInstance().getConfig();

  /**
   * sync this object in query() and asyncTryToFlush()
   */
  private final ConcurrentLinkedDeque<IMemTable> flushingMemTables = new ConcurrentLinkedDeque<>();
  private RestorableTsFileIOWriter writer;
  private TsFileResource tsFileResource;
  private List<TsFileResource> vmTsFileResources;
  private List<RestorableTsFileIOWriter> vmWriters;
  // time range index to indicate this processor belongs to which time range
  private long timeRangeId;
  /**
   * Whether the processor is in the queue of the FlushManager or being flushed by a flush thread.
   */
  private volatile boolean managedByFlushManager;
  private ReadWriteLock flushQueryLock = new ReentrantReadWriteLock();
  /**
   * It is set by the StorageGroupProcessor and checked by flush threads. (If shouldClose == true
   * and its flushingMemTables are all flushed, then the flush thread will close this file.)
   */
  private volatile boolean shouldClose;
  private IMemTable workMemTable;

  private VersionController versionController;
  /**
   * this callback is called after the corresponding TsFile is called endFile().
   */
  private CloseTsFileCallBack closeTsFileCallback;
  /**
   * this callback is called before the workMemtable is added into the flushingMemTables.
   */
  private UpdateEndTimeCallBack updateLatestFlushTimeCallback;
  private WriteLogNode logNode;
  private boolean sequence;
  private long totalMemTableSize;

  private static final String FLUSH_QUERY_WRITE_LOCKED = "{}: {} get flushQueryLock write lock";
  private static final String FLUSH_QUERY_WRITE_RELEASE = "{}: {} get flushQueryLock write lock released";

  TsFileProcessor(String storageGroupName, File tsfile, List<File> vmFiles,
      VersionController versionController,
      CloseTsFileCallBack closeTsFileCallback,
      UpdateEndTimeCallBack updateLatestFlushTimeCallback, boolean sequence)
      throws IOException {
    this.storageGroupName = storageGroupName;
    this.tsFileResource = new TsFileResource(tsfile, this);
    this.versionController = versionController;
    this.writer = new RestorableTsFileIOWriter(tsfile);
    this.vmTsFileResources = new ArrayList<>();
    this.vmWriters = new ArrayList<>();
    for (File file : vmFiles) {
      this.vmTsFileResources.add(new TsFileResource(file, this));
      this.vmWriters.add(new RestorableTsFileIOWriter(file));
    }
    this.closeTsFileCallback = closeTsFileCallback;
    this.updateLatestFlushTimeCallback = updateLatestFlushTimeCallback;
    this.sequence = sequence;
    logger.info("create a new tsfile processor {}", tsfile.getAbsolutePath());
    // a file generated by flush has only one historical version, which is itself
    this.tsFileResource
        .setHistoricalVersions(Collections.singleton(versionController.currVersion()));
  }

  public VersionController getVersionController() {
    return versionController;
  }

  public void setVersionController(VersionController versionController) {
    this.versionController = versionController;
  }

  public TsFileProcessor(String storageGroupName, TsFileResource tsFileResource,
      List<TsFileResource> vmTsFileResources,
      VersionController versionController, CloseTsFileCallBack closeUnsealedTsFileProcessor,
      UpdateEndTimeCallBack updateLatestFlushTimeCallback, boolean sequence,
      RestorableTsFileIOWriter writer) {
    this.storageGroupName = storageGroupName;
    this.tsFileResource = tsFileResource;
    this.vmTsFileResources = vmTsFileResources;
    this.versionController = versionController;
    this.writer = writer;
    this.closeTsFileCallback = closeUnsealedTsFileProcessor;
    this.updateLatestFlushTimeCallback = updateLatestFlushTimeCallback;
    this.sequence = sequence;
    logger.info("reopen a tsfile processor {}", tsFileResource.getFile());
  }

  /**
   * insert data in an InsertPlan into the workingMemtable.
   *
   * @param insertPlan physical plan of insertion
   */
  public void insert(InsertPlan insertPlan) throws WriteProcessException {

    if (workMemTable == null) {
      workMemTable = MemTablePool.getInstance().getAvailableMemTable(this);
    }

    // insert insertPlan to the work memtable
    workMemTable.insert(insertPlan);

    if (IoTDBDescriptor.getInstance().getConfig().isEnableWal()) {
      try {
        getLogNode().write(insertPlan);
      } catch (Exception e) {
        throw new WriteProcessException(String.format("%s: %s write WAL failed",
            storageGroupName, tsFileResource.getFile().getAbsolutePath()), e);
      }
    }

    // update start time of this memtable
    tsFileResource.updateStartTime(insertPlan.getDeviceId(), insertPlan.getTime());
    //for sequence tsfile, we update the endTime only when the file is prepared to be closed.
    //for unsequence tsfile, we have to update the endTime for each insertion.
    if (!sequence) {
      tsFileResource.updateEndTime(insertPlan.getDeviceId(), insertPlan.getTime());
    }
  }

  /**
   * insert batch data of insertTabletPlan into the workingMemtable The rows to be inserted are in
   * the range [start, end)
   *
   * @param insertTabletPlan insert a tablet of a device
   * @param start start index of rows to be inserted in insertTabletPlan
   * @param end end index of rows to be inserted in insertTabletPlan
   * @param results result array
   */
  public void insertTablet(InsertTabletPlan insertTabletPlan, int start, int end,
      TSStatus[] results) throws WriteProcessException {

    if (workMemTable == null) {
      workMemTable = MemTablePool.getInstance().getAvailableMemTable(this);
    }

    // insert insertPlan to the work memtable
    try {
      workMemTable.insertTablet(insertTabletPlan, start, end);
      if (IoTDBDescriptor.getInstance().getConfig().isEnableWal()) {
        insertTabletPlan.setStart(start);
        insertTabletPlan.setEnd(end);
        getLogNode().write(insertTabletPlan);
      }
    } catch (Exception e) {
      for (int i = start; i < end; i++) {
        results[i] = RpcUtils.getStatus(TSStatusCode.INTERNAL_SERVER_ERROR, e.getMessage());
      }
      throw new WriteProcessException(e);
    }

    for (int i = start; i < end; i++) {
      results[i] = RpcUtils.SUCCESS_STATUS;
    }

    tsFileResource
        .updateStartTime(insertTabletPlan.getDeviceId(), insertTabletPlan.getTimes()[start]);

    //for sequence tsfile, we update the endTime only when the file is prepared to be closed.
    //for unsequence tsfile, we have to update the endTime for each insertion.
    if (!sequence) {
      tsFileResource
          .updateEndTime(
              insertTabletPlan.getDeviceId(), insertTabletPlan.getTimes()[end - 1]);
    }
  }

  /**
   * Delete data which belongs to the timeseries `deviceId.measurementId` and the timestamp of which
   * <= 'timestamp' in the deletion. <br/>
   * <p>
   * Delete data in both working MemTable and flushing MemTables.
   */
  public void deleteDataInMemory(Deletion deletion) {
    flushQueryLock.writeLock().lock();
    if (logger.isDebugEnabled()) {
      logger.debug(FLUSH_QUERY_WRITE_LOCKED, storageGroupName, tsFileResource.getFile().getName());
    }
    try {
      if (workMemTable != null) {
        workMemTable
            .delete(deletion.getDevice(), deletion.getMeasurement(), deletion.getTimestamp());
      }
      // flushing memTables are immutable, only record this deletion in these memTables for query
      for (IMemTable memTable : flushingMemTables) {
        memTable.delete(deletion);
      }
    } finally {
      flushQueryLock.writeLock().unlock();
      if (logger.isDebugEnabled()) {
        logger.debug(FLUSH_QUERY_WRITE_RELEASE, storageGroupName,
            tsFileResource.getFile().getName());
      }
    }
  }

  public TsFileResource getTsFileResource() {
    return tsFileResource;
  }


  boolean shouldFlush() {
    if (workMemTable == null) {
      return false;
    }

    if (workMemTable.memSize() >= getMemtableSizeThresholdBasedOnSeriesNum()) {
      logger.info("The memtable size {} of tsfile {} reaches the threshold",
          workMemTable.memSize(), tsFileResource.getFile().getAbsolutePath());
      return true;
    }

    if (workMemTable.reachTotalPointNumThreshold()) {
      logger.info("The avg series points num {} of tsfile {} reaches the threshold",
          workMemTable.getTotalPointsNum() / workMemTable.getSeriesNumber(),
          tsFileResource.getFile().getAbsolutePath());
      return true;
    }

    return false;
  }

  /**
   * <p>In the dynamic parameter adjustment module{@link IoTDBConfigDynamicAdapter}, it calculated
   * the average size of each metatable{@link IoTDBConfigDynamicAdapter#tryToAdaptParameters()}.
   * However, considering that the number of timeseries between storage groups may vary greatly,
   * it's inappropriate to judge whether to flush the memtable according to the average memtable
   * size. We need to adjust it according to the number of timeseries in a specific storage group.
   */
  private long getMemtableSizeThresholdBasedOnSeriesNum() {
    if (!config.isEnableParameterAdapter()) {
      return config.getMemtableSizeThreshold();
    }
    long memTableSize = (long) (config.getMemtableSizeThreshold() * config.getMaxMemtableNumber()
        / IoTDBDescriptor.getInstance().getConfig().getConcurrentWritingTimePartition()
        / MEMTABLE_NUM_FOR_EACH_PARTITION
        * ActiveTimeSeriesCounter.getInstance()
        .getActiveRatio(storageGroupName));
    return Math.max(memTableSize, config.getMemtableSizeThreshold());
  }

  public boolean shouldClose() {
    long fileSize = tsFileResource.getFileSize();
    long fileSizeThreshold = IoTDBDescriptor.getInstance().getConfig()
        .getTsFileSizeThreshold();
    if (fileSize >= fileSizeThreshold) {
      logger.info("{} fileSize {} >= fileSizeThreshold {}", tsFileResource.getPath(),
          fileSize, fileSizeThreshold);
    }
    return fileSize >= fileSizeThreshold;
  }

  void syncClose() {
    logger.info("Sync close file: {}, will firstly async close it",
        tsFileResource.getFile().getAbsolutePath());
    if (shouldClose) {
      return;
    }
    synchronized (flushingMemTables) {
      try {
        asyncClose();
        long startTime = System.currentTimeMillis();
        while (!flushingMemTables.isEmpty()) {
          flushingMemTables.wait(60_000);
          if (System.currentTimeMillis() - startTime > 60_000) {
            logger.warn(
                "{} has spent {}s for waiting flushing one memtable; {} left (first: {}). FlushingManager info: {}",
                this.tsFileResource.getFile().getAbsolutePath(),
                (System.currentTimeMillis() - startTime) / 1000,
                flushingMemTables.size(),
                flushingMemTables.getFirst(),
                FlushManager.getInstance()
            );
          }

        }
      } catch (InterruptedException e) {
        logger.error("{}: {} wait close interrupted", storageGroupName,
            tsFileResource.getFile().getName(), e);
        Thread.currentThread().interrupt();
      }
    }
    logger.info("File {} is closed synchronously", tsFileResource.getFile().getAbsolutePath());
  }


  void asyncClose() {
    flushQueryLock.writeLock().lock();
    if (logger.isDebugEnabled()) {
      logger.debug(FLUSH_QUERY_WRITE_LOCKED, storageGroupName, tsFileResource.getFile().getName());
    }
    try {

      if (logger.isInfoEnabled()) {
        if (workMemTable != null) {
          logger.info(
              "{}: flush a working memtable in async close tsfile {}, memtable size: {}, tsfile size: {}",
              storageGroupName, tsFileResource.getFile().getAbsolutePath(), workMemTable.memSize(),
              tsFileResource.getFileSize());
        } else {
          logger.info("{}: flush a NotifyFlushMemTable in async close tsfile {}, tsfile size: {}",
              storageGroupName, tsFileResource.getFile().getAbsolutePath(),
              tsFileResource.getFileSize());
        }
      }

      if (shouldClose) {
        return;
      }
      // when a flush thread serves this TsFileProcessor (because the processor is submitted by
      // registerTsFileProcessor()), the thread will seal the corresponding TsFile and
      // execute other cleanup works if (shouldClose == true and flushingMemTables is empty).

      // To ensure there must be a flush thread serving this processor after the field `shouldClose`
      // is set true, we need to generate a NotifyFlushMemTable as a signal task and submit it to
      // the FlushManager.

      //we have to add the memtable into flushingList first and then set the shouldClose tag.
      // see https://issues.apache.org/jira/browse/IOTDB-510
      IMemTable tmpMemTable = workMemTable == null || workMemTable.memSize() == 0
          ? new NotifyFlushMemTable()
          : workMemTable;

      try {
        addAMemtableIntoFlushingList(tmpMemTable);
        shouldClose = true;
        tsFileResource.setCloseFlag();
      } catch (Exception e) {
        logger.error("{}: {} async close failed, because", storageGroupName,
            tsFileResource.getFile().getName(), e);
      }
    } finally {
      flushQueryLock.writeLock().unlock();
      if (logger.isDebugEnabled()) {
        logger.debug(FLUSH_QUERY_WRITE_RELEASE, storageGroupName,
            tsFileResource.getFile().getName());
      }
    }
  }

  /**
   * TODO if the flushing thread is too fast, the tmpMemTable.wait() may never wakeup Tips: I am
   * trying to solve this issue by checking whether the table exist before wait()
   */
  public void syncFlush() throws IOException {
    IMemTable tmpMemTable;
    flushQueryLock.writeLock().lock();
    if (logger.isDebugEnabled()) {
      logger.debug(FLUSH_QUERY_WRITE_LOCKED, storageGroupName, tsFileResource.getFile().getName());
    }
    try {
      tmpMemTable = workMemTable == null ? new NotifyFlushMemTable() : workMemTable;
      if (logger.isDebugEnabled() && tmpMemTable.isSignalMemTable()) {
        logger.debug("{}: {} add a signal memtable into flushing memtable list when sync flush",
            storageGroupName, tsFileResource.getFile().getName());
      }
      addAMemtableIntoFlushingList(tmpMemTable);
    } finally {
      flushQueryLock.writeLock().unlock();
      if (logger.isDebugEnabled()) {
        logger.error(FLUSH_QUERY_WRITE_RELEASE, storageGroupName,
            tsFileResource.getFile().getName());
      }
    }

    synchronized (tmpMemTable) {
      try {
        long startWait = System.currentTimeMillis();
        while (flushingMemTables.contains(tmpMemTable)) {
          tmpMemTable.wait(1000);

          if ((System.currentTimeMillis() - startWait) > 60_000) {
            logger.warn("has waited for synced flushing a memtable in {} for 60 seconds.",
                this.tsFileResource.getFile().getAbsolutePath());
            startWait = System.currentTimeMillis();
          }
        }
      } catch (InterruptedException e) {
        logger.error("{}: {} wait flush finished meets error", storageGroupName,
            tsFileResource.getFile().getName(), e);
        Thread.currentThread().interrupt();
      }
    }
  }

  /**
   * put the working memtable into flushing list and set the working memtable to null
   */
  public void asyncFlush() {
    flushQueryLock.writeLock().lock();
    if (logger.isDebugEnabled()) {
      logger.debug(FLUSH_QUERY_WRITE_LOCKED, storageGroupName, tsFileResource.getFile().getName());
    }
    try {
      if (workMemTable == null) {
        return;
      }
      addAMemtableIntoFlushingList(workMemTable);
    } catch (Exception e) {
      logger.error("{}: {} add a memtable into flushing listfailed", storageGroupName,
          tsFileResource.getFile().getName(), e);
    } finally {
      flushQueryLock.writeLock().unlock();
      if (logger.isDebugEnabled()) {
        logger.debug(FLUSH_QUERY_WRITE_RELEASE, storageGroupName,
            tsFileResource.getFile().getName());
      }
    }
  }

  /**
   * this method calls updateLatestFlushTimeCallback and move the given memtable into the flushing
   * queue, set the current working memtable as null and then register the tsfileProcessor into the
   * flushManager again.
   */
  private void addAMemtableIntoFlushingList(IMemTable tobeFlushed) throws IOException {
    if (!tobeFlushed.isSignalMemTable() &&
        (!updateLatestFlushTimeCallback.call(this) || tobeFlushed.memSize() == 0)) {
      logger.warn("This normal memtable is empty, skip it in flush. {}: {} Memetable info: {}",
          storageGroupName, tsFileResource.getFile().getName(), tobeFlushed.getMemTableMap());
      return;
    }
    flushingMemTables.addLast(tobeFlushed);
    if (logger.isDebugEnabled()) {
      logger.debug(
          "{}: {} Memtable (signal = {}) is added into the flushing Memtable, queue size = {}",
          storageGroupName, tsFileResource.getFile().getName(),
          tobeFlushed.isSignalMemTable(), flushingMemTables.size());
    }
    long cur = versionController.nextVersion();
    tobeFlushed.setVersion(cur);
    if (IoTDBDescriptor.getInstance().getConfig().isEnableWal()) {
      getLogNode().notifyStartFlush();
    }
    if (!tobeFlushed.isSignalMemTable()) {
      totalMemTableSize += tobeFlushed.memSize();
    }
    workMemTable = null;
    FlushManager.getInstance().registerTsFileProcessor(this);
  }


  /**
   * put back the memtable to MemTablePool and make metadata in writer visible
   */
  private void releaseFlushedMemTable(IMemTable memTable) {
    flushQueryLock.writeLock().lock();
    if (logger.isDebugEnabled()) {
      logger.debug(FLUSH_QUERY_WRITE_LOCKED, storageGroupName,
          tsFileResource.getFile().getName());
    }
    try {
      writer.makeMetadataVisible();
      for (RestorableTsFileIOWriter vmWriter : vmWriters) {
        vmWriter.makeMetadataVisible();
      }
      if (!flushingMemTables.remove(memTable)) {
        logger.warn(
            "{}: {} put the memtable (signal={}) out of flushingMemtables but it is not in the queue.",
            storageGroupName, tsFileResource.getFile().getName(), memTable.isSignalMemTable());
      } else if (logger.isDebugEnabled()) {
        logger.debug(
            "{}: {} memtable (signal={}) is removed from the queue. {} left.", storageGroupName,
            tsFileResource.getFile().getName(),
            memTable.isSignalMemTable(), flushingMemTables.size());
      }
      memTable.release();
      MemTablePool.getInstance().putBack(memTable, storageGroupName);
      if (logger.isDebugEnabled()) {
        logger.debug("{}: {} flush finished, remove a memtable from flushing list, "
                + "flushing memtable list size: {}", storageGroupName,
            tsFileResource.getFile().getName(), flushingMemTables.size());
      }
    } catch (Exception e) {
      logger.error("{}: {}", storageGroupName, tsFileResource.getFile().getName(), e);
    } finally {
      flushQueryLock.writeLock().unlock();
      if (logger.isDebugEnabled()) {
        logger.debug(FLUSH_QUERY_WRITE_RELEASE, storageGroupName,
            tsFileResource.getFile().getName());
      }
    }
  }

  /**
   * Construct the a new or get an existing TsFileSequenceReader of a TsFile.
   *
   * @return a TsFileSequenceReader
   */
  private TsFileSequenceReader getFileReader(TsFileResource tsFileResource) throws IOException {
    return new TsFileSequenceReader(tsFileResource.getPath(), true);
  }

  private File createNewVMFile() {
    String tsFilePrefix = tsFileResource.getFile().getName().split(TSFILE_SEPARATOR)[0];
    File parent = tsFileResource.getFile().getParentFile();
    return FSFactoryProducer.getFSFactory().getFile(parent,
        tsFilePrefix + TSFILE_SEPARATOR + System.currentTimeMillis() + VM_SUFFIX);
  }

  private void deleteVmFile(TsFileResource seqFile) {
    seqFile.writeLock();
    try {
      ChunkMetadataCache.getInstance().remove(seqFile);
      FileReaderManager.getInstance().closeFileAndRemoveReader(seqFile.getPath());
      seqFile.setDeleted(true);
      seqFile.getFile().delete();
    } catch (Exception e) {
      logger.error(e.getMessage(), e);
    } finally {
      seqFile.writeUnlock();
    }
  }

  /**
   * Take the first MemTable from the flushingMemTables and flush it. Called by a flush thread of
   * the flush manager pool
   */
  public void flushOneMemTable() {
    IMemTable memTableToFlush;
    memTableToFlush = flushingMemTables.getFirst();
    if (logger.isInfoEnabled()) {
      logger.info("{}: {} starts to flush a memtable in a flush thread", storageGroupName,
          tsFileResource.getFile().getName());
    }
    // signal memtable only may appear when calling asyncClose()
    if (!memTableToFlush.isSignalMemTable()) {
      try {
        boolean isVm = false;
        boolean isFull = false;
        MemTableFlushTask flushTask;
        if (config.isEnableVm()) {
          long vmPointNum = 0;
          for (RestorableTsFileIOWriter vmWriter : vmWriters) {
            Map<String, Map<String, List<ChunkMetadata>>> metadatasForQuery = vmWriter
                .getMetadatasForQuery();
            for (Map<String, List<ChunkMetadata>> chunkMetadataListMap : metadatasForQuery.values()) {
              for (List<ChunkMetadata> chunkMetadataList: chunkMetadataListMap.values()) {
                for (ChunkMetadata chunkMetadata : chunkMetadataList) {
                  vmPointNum += chunkMetadata.getNumOfPoints();
                }
              }
            }
          }
          // all flush to target file
          if ((
              (vmPointNum + memTableToFlush.getTotalPointsNum()) / memTableToFlush.getSeriesNumber()
                  > config
                  .getMemtablePointThreshold()) || (shouldClose && flushingMemTables.size() == 1)) {
            isVm = false;
            isFull = false;
<<<<<<< HEAD
            flushTask = new MemTableFlushTask(memTableToFlush, writer, vmWriters,
                false,
                false,
=======
            flushTask = new MemTableFlushTask(memTableToFlush, writer, vmWriters, vmTsFileResources,
                isVm,
                isFull,
>>>>>>> c2216eb9
                storageGroupName);
          } else {
            // merge vm files
            if (config.getMaxVmNum() <= vmTsFileResources.size()) {
              isVm = true;
              isFull = true;
              flushTask = new MemTableFlushTask(memTableToFlush, writer, vmWriters,
<<<<<<< HEAD
                  true, true,
=======
                  vmTsFileResources,
                  isVm, isFull,
>>>>>>> c2216eb9
                  storageGroupName);
            } else {
              isVm = true;
              isFull = false;
              File newVmFile = createNewVMFile();
              vmTsFileResources.add(new TsFileResource(newVmFile));
              vmWriters.add(new RestorableTsFileIOWriter(newVmFile));
              flushTask = new MemTableFlushTask(memTableToFlush, writer, vmWriters,
<<<<<<< HEAD
                  true, false,
=======
                  vmTsFileResources,
                  isVm, isFull,
>>>>>>> c2216eb9
                  storageGroupName);
            }
          }
        } else {
          flushTask = new MemTableFlushTask(memTableToFlush, writer, vmWriters,
              false, false,
              storageGroupName);
        }
        writer.mark();
        for (RestorableTsFileIOWriter vmWriter : vmWriters) {
          vmWriter.mark();
        }
        RestorableTsFileIOWriter tmpWriter = flushTask.syncFlushMemTable();
        if (isVm && isFull && tmpWriter != null) {
          for (TsFileResource vmTsFileResource : vmTsFileResources) {
            deleteVmFile(vmTsFileResource);
          }
          vmWriters.clear();
          vmTsFileResources.clear();
          File newVmFile = createNewVMFile();
          tmpWriter.getFile().renameTo(newVmFile);
          vmTsFileResources.add(new TsFileResource(newVmFile));
          tsFileResource.serialize();
          vmWriters.add(new RestorableTsFileIOWriter(newVmFile));
        }
        if (config.isEnableVm() && !isVm) {
          for (TsFileResource vmTsFileResource : vmTsFileResources) {
            deleteVmFile(vmTsFileResource);
          }
          vmWriters.clear();
          vmTsFileResources.clear();
        }
      } catch (Exception e) {
        logger.error("{}: {} meet error when flushing a memtable, change system mode to read-only",
            storageGroupName, tsFileResource.getFile().getName(), e);
        IoTDBDescriptor.getInstance().getConfig().setReadOnly(true);
        try {
          logger.error("{}: {} IOTask meets error, truncate the corrupted data", storageGroupName,
              tsFileResource.getFile().getName(), e);
          writer.reset();
        } catch (IOException e1) {
          logger.error("{}: {} Truncate corrupted data meets error", storageGroupName,
              tsFileResource.getFile().getName(), e1);
        }
        Thread.currentThread().interrupt();
      }

      if (IoTDBDescriptor.getInstance().getConfig().isEnableWal()) {
        getLogNode().notifyEndFlush();
      }
    }
    if (logger.isDebugEnabled()) {
      logger.debug("{}: {} try get lock to release a memtable (signal={})", storageGroupName,
          tsFileResource.getFile().getName(), memTableToFlush.isSignalMemTable());
    }
    // for sync flush
    synchronized (memTableToFlush) {
      releaseFlushedMemTable(memTableToFlush);
      memTableToFlush.notifyAll();
      if (logger.isDebugEnabled()) {
        logger.debug("{}: {} released a memtable (signal={}), flushingMemtables size ={}",
            storageGroupName, tsFileResource.getFile().getName(),
            memTableToFlush.isSignalMemTable(), flushingMemTables.size());
      }
    }

    if (shouldClose && flushingMemTables.isEmpty()) {
      try {
        writer.mark();
        try {
          double compressionRatio = ((double) totalMemTableSize) / writer.getPos();
          if (logger.isDebugEnabled()) {
            logger.debug(
                "The compression ratio of tsfile {} is {}, totalMemTableSize: {}, the file size: {}",
                writer.getFile().getAbsolutePath(), compressionRatio, totalMemTableSize,
                writer.getPos());
          }
          if (compressionRatio == 0 && !memTableToFlush.isSignalMemTable()) {
            logger.error(
                "{} The compression ratio of tsfile {} is 0, totalMemTableSize: {}, the file size: {}",
                storageGroupName, writer.getFile().getAbsolutePath(), totalMemTableSize,
                writer.getPos());
          }
          CompressionRatio.getInstance().updateRatio(compressionRatio);
        } catch (IOException e) {
          logger.error("{}: {} update compression ratio failed", storageGroupName,
              tsFileResource.getFile().getName(), e);
        }
        if (logger.isDebugEnabled()) {
          logger
              .debug("{}: {} flushingMemtables is empty and will close the file", storageGroupName,
                  tsFileResource.getFile().getName());
        }
        endFile();
        if (logger.isDebugEnabled()) {
          logger.debug("{} flushingMemtables is clear {} vm files", storageGroupName,
              vmTsFileResources.size());
        }
      } catch (Exception e) {
        logger.error("{} meet error when flush FileMetadata to {}, change system mode to read-only",
            storageGroupName, tsFileResource.getFile().getAbsolutePath(), e);
        IoTDBDescriptor.getInstance().getConfig().setReadOnly(true);
        try {
          writer.reset();
        } catch (IOException e1) {
          logger.error("{}: {} truncate corrupted data meets error", storageGroupName,
              tsFileResource.getFile().getName(), e1);
        }
        logger.error("{}: {} marking or ending file meet error", storageGroupName,
            tsFileResource.getFile().getName(), e);
      }
      // for sync close
      if (logger.isDebugEnabled()) {
        logger.debug("{}: {} try to get flushingMemtables lock.", storageGroupName,
            tsFileResource.getFile().getName());
      }
      synchronized (flushingMemTables) {
        flushingMemTables.notifyAll();
      }
    }
  }

  private void endFile() throws IOException, TsFileProcessorException {
    long closeStartTime = System.currentTimeMillis();
    tsFileResource.serialize();
    writer.endFile();
    tsFileResource.cleanCloseFlag();

    // remove this processor from Closing list in StorageGroupProcessor,
    // mark the TsFileResource closed, no need writer anymore
    closeTsFileCallback.call(this);

    if (logger.isInfoEnabled()) {
      long closeEndTime = System.currentTimeMillis();
      logger.info("Storage group {} close the file {}, TsFile size is {}, "
              + "time consumption of flushing metadata is {}ms",
          storageGroupName, tsFileResource.getFile().getAbsoluteFile(),
          writer.getFile().length(),
          closeEndTime - closeStartTime);
    }

    writer = null;
  }


  public boolean isManagedByFlushManager() {
    return managedByFlushManager;
  }

  public void setManagedByFlushManager(boolean managedByFlushManager) {
    this.managedByFlushManager = managedByFlushManager;
  }

  WriteLogNode getLogNode() {
    if (logNode == null) {
      logNode = MultiFileLogNodeManager.getInstance()
          .getNode(storageGroupName + "-" + tsFileResource.getFile().getName());
    }
    return logNode;
  }

  public void close() throws TsFileProcessorException {
    try {
      //when closing resource file, its corresponding mod file is also closed.
      tsFileResource.close();
      MultiFileLogNodeManager.getInstance()
          .deleteNode(storageGroupName + "-" + tsFileResource.getFile().getName());
    } catch (IOException e) {
      throw new TsFileProcessorException(e);
    }
  }

  public int getFlushingMemTableSize() {
    return flushingMemTables.size();
  }

  public long getWorkMemTableMemory() {
    return workMemTable.memSize();
  }

  RestorableTsFileIOWriter getWriter() {
    return writer;
  }

  public String getStorageGroupName() {
    return storageGroupName;
  }

  /**
   * get the chunk(s) in the memtable (one from work memtable and the other ones in flushing
   * memtables and then compact them into one TimeValuePairSorter). Then get the related
   * ChunkMetadata of data on disk.
   *
   * @param deviceId device id
   * @param measurementId measurements id
   * @param dataType data type
   * @param encoding encoding
   * @return left: the chunk data in memory; right: the chunkMetadatas of data on disk
   */
  public Pair<List<ReadOnlyMemChunk>, List<List<ChunkMetadata>>> query(String deviceId,
      String measurementId, TSDataType dataType, TSEncoding encoding, Map<String, String> props,
      QueryContext context) {
    if (logger.isDebugEnabled()) {
      logger.debug("{}: {} get flushQueryLock read lock", storageGroupName,
          tsFileResource.getFile().getName());
    }
    flushQueryLock.readLock().lock();
    try {
      List<ReadOnlyMemChunk> readOnlyMemChunks = new ArrayList<>();
      for (IMemTable flushingMemTable : flushingMemTables) {
        if (flushingMemTable.isSignalMemTable()) {
          continue;
        }
        ReadOnlyMemChunk memChunk = flushingMemTable.query(deviceId, measurementId,
            dataType, encoding, props, context.getQueryTimeLowerBound());
        if (memChunk != null) {
          readOnlyMemChunks.add(memChunk);
        }
      }
      if (workMemTable != null) {
        ReadOnlyMemChunk memChunk = workMemTable.query(deviceId, measurementId, dataType, encoding,
            props, context.getQueryTimeLowerBound());
        if (memChunk != null) {
          readOnlyMemChunks.add(memChunk);
        }
      }

      ModificationFile modificationFile = tsFileResource.getModFile();
      List<Modification> modifications = context.getPathModifications(modificationFile,
          deviceId + IoTDBConstant.PATH_SEPARATOR + measurementId);

      List<List<ChunkMetadata>> rightResult = new ArrayList<>();

      // get unseal tsfile data
      List<ChunkMetadata> chunkMetadataList = writer
          .getVisibleMetadataList(deviceId, measurementId, dataType);
      QueryUtils.modifyChunkMetaData(chunkMetadataList,
          modifications);
      chunkMetadataList.removeIf(context::chunkNotSatisfy);
      rightResult.add(chunkMetadataList);

      // get vm tsfile data
      for (RestorableTsFileIOWriter vmWriter : vmWriters) {
        chunkMetadataList = vmWriter.getVisibleMetadataList(deviceId, measurementId, dataType);
        QueryUtils.modifyChunkMetaData(chunkMetadataList,
            modifications);
        chunkMetadataList.removeIf(context::chunkNotSatisfy);
        rightResult.add(chunkMetadataList);
      }

      return new Pair<>(readOnlyMemChunks, rightResult);
    } catch (Exception e) {
      logger.error("{}: {} get ReadOnlyMemChunk has error", storageGroupName,
          tsFileResource.getFile().getName(), e);
    } finally {
      flushQueryLock.readLock().unlock();
      if (logger.isDebugEnabled()) {
        logger.debug("{}: {} release flushQueryLock read lock", storageGroupName,
            tsFileResource.getFile().getName());
      }
    }
    return null;
  }

  public long getTimeRangeId() {
    return timeRangeId;
  }

  public void setTimeRangeId(long timeRangeId) {
    this.timeRangeId = timeRangeId;
  }

  public void putMemTableBackAndClose() throws TsFileProcessorException {
    if (workMemTable != null) {
      workMemTable.release();
      MemTablePool.getInstance().putBack(workMemTable, storageGroupName);
    }
    try {
      writer.close();
    } catch (IOException e) {
      throw new TsFileProcessorException(e);
    }
  }

  public List<TsFileResource> getVmTsFileResources() {
    return vmTsFileResources;
  }
}<|MERGE_RESOLUTION|>--- conflicted
+++ resolved
@@ -613,8 +613,9 @@
           for (RestorableTsFileIOWriter vmWriter : vmWriters) {
             Map<String, Map<String, List<ChunkMetadata>>> metadatasForQuery = vmWriter
                 .getMetadatasForQuery();
-            for (Map<String, List<ChunkMetadata>> chunkMetadataListMap : metadatasForQuery.values()) {
-              for (List<ChunkMetadata> chunkMetadataList: chunkMetadataListMap.values()) {
+            for (Map<String, List<ChunkMetadata>> chunkMetadataListMap : metadatasForQuery
+                .values()) {
+              for (List<ChunkMetadata> chunkMetadataList : chunkMetadataListMap.values()) {
                 for (ChunkMetadata chunkMetadata : chunkMetadataList) {
                   vmPointNum += chunkMetadata.getNumOfPoints();
                 }
@@ -628,15 +629,9 @@
                   .getMemtablePointThreshold()) || (shouldClose && flushingMemTables.size() == 1)) {
             isVm = false;
             isFull = false;
-<<<<<<< HEAD
             flushTask = new MemTableFlushTask(memTableToFlush, writer, vmWriters,
-                false,
-                false,
-=======
-            flushTask = new MemTableFlushTask(memTableToFlush, writer, vmWriters, vmTsFileResources,
                 isVm,
                 isFull,
->>>>>>> c2216eb9
                 storageGroupName);
           } else {
             // merge vm files
@@ -644,12 +639,7 @@
               isVm = true;
               isFull = true;
               flushTask = new MemTableFlushTask(memTableToFlush, writer, vmWriters,
-<<<<<<< HEAD
-                  true, true,
-=======
-                  vmTsFileResources,
                   isVm, isFull,
->>>>>>> c2216eb9
                   storageGroupName);
             } else {
               isVm = true;
@@ -658,12 +648,7 @@
               vmTsFileResources.add(new TsFileResource(newVmFile));
               vmWriters.add(new RestorableTsFileIOWriter(newVmFile));
               flushTask = new MemTableFlushTask(memTableToFlush, writer, vmWriters,
-<<<<<<< HEAD
-                  true, false,
-=======
-                  vmTsFileResources,
                   isVm, isFull,
->>>>>>> c2216eb9
                   storageGroupName);
             }
           }
