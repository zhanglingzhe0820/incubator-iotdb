/*
 * Licensed to the Apache Software Foundation (ASF) under one
 * or more contributor license agreements.  See the NOTICE file
 * distributed with this work for additional information
 * regarding copyright ownership.  The ASF licenses this file
 * to you under the Apache License, Version 2.0 (the
 * "License"); you may not use this file except in compliance
 * with the License.  You may obtain a copy of the License at
 *
 *     http://www.apache.org/licenses/LICENSE-2.0
 *
 * Unless required by applicable law or agreed to in writing,
 * software distributed under the License is distributed on an
 * "AS IS" BASIS, WITHOUT WARRANTIES OR CONDITIONS OF ANY
 * KIND, either express or implied.  See the License for the
 * specific language governing permissions and limitations
 * under the License.
 */
package org.apache.iotdb.db.engine.storagegroup;

import java.io.File;
import java.io.IOException;
import java.util.ArrayList;
import java.util.Collection;
import java.util.List;
import java.util.Map;
import java.util.Set;
import java.util.concurrent.ConcurrentLinkedDeque;
import java.util.concurrent.locks.ReadWriteLock;
import java.util.concurrent.locks.ReentrantReadWriteLock;
import org.apache.iotdb.db.conf.IoTDBConfig;
import org.apache.iotdb.db.conf.IoTDBConstant;
import org.apache.iotdb.db.conf.IoTDBDescriptor;
import org.apache.iotdb.db.conf.adapter.CompressionRatio;
import org.apache.iotdb.db.engine.StorageEngine;
import org.apache.iotdb.db.engine.flush.CloseFileListener;
import org.apache.iotdb.db.engine.flush.FlushListener;
import org.apache.iotdb.db.engine.flush.FlushManager;
import org.apache.iotdb.db.engine.flush.MemTableFlushTask;
import org.apache.iotdb.db.engine.flush.NotifyFlushMemTable;
import org.apache.iotdb.db.engine.memtable.IMemTable;
import org.apache.iotdb.db.engine.memtable.PrimitiveMemTable;
import org.apache.iotdb.db.engine.modification.Deletion;
import org.apache.iotdb.db.engine.modification.Modification;
import org.apache.iotdb.db.engine.modification.ModificationFile;
import org.apache.iotdb.db.engine.querycontext.ReadOnlyMemChunk;
import org.apache.iotdb.db.engine.storagegroup.StorageGroupProcessor.UpdateEndTimeCallBack;
import org.apache.iotdb.db.engine.version.VersionController;
import org.apache.iotdb.db.exception.TsFileProcessorException;
import org.apache.iotdb.db.exception.WriteProcessException;
import org.apache.iotdb.db.exception.WriteProcessRejectException;
import org.apache.iotdb.db.exception.metadata.MetadataException;
import org.apache.iotdb.db.exception.query.QueryProcessException;
import org.apache.iotdb.db.metadata.PartialPath;
import org.apache.iotdb.db.monitor.StatMonitor;
import org.apache.iotdb.db.qp.physical.crud.InsertRowPlan;
import org.apache.iotdb.db.qp.physical.crud.InsertTabletPlan;
import org.apache.iotdb.db.query.context.QueryContext;
import org.apache.iotdb.db.rescon.MemTableManager;
import org.apache.iotdb.db.rescon.PrimitiveArrayManager;
import org.apache.iotdb.db.rescon.SystemInfo;
import org.apache.iotdb.db.utils.MemUtils;
import org.apache.iotdb.db.utils.QueryUtils;
import org.apache.iotdb.db.utils.datastructure.TVList;
import org.apache.iotdb.db.writelog.WALFlushListener;
import org.apache.iotdb.db.writelog.manager.MultiFileLogNodeManager;
import org.apache.iotdb.db.writelog.node.WriteLogNode;
import org.apache.iotdb.rpc.RpcUtils;
import org.apache.iotdb.rpc.TSStatusCode;
import org.apache.iotdb.service.rpc.thrift.TSStatus;
import org.apache.iotdb.tsfile.file.metadata.ChunkMetadata;
import org.apache.iotdb.tsfile.file.metadata.enums.TSDataType;
import org.apache.iotdb.tsfile.file.metadata.enums.TSEncoding;
import org.apache.iotdb.tsfile.utils.Binary;
import org.apache.iotdb.tsfile.write.writer.RestorableTsFileIOWriter;
import org.slf4j.Logger;
import org.slf4j.LoggerFactory;

@SuppressWarnings("java:S1135") // ignore todos
public class TsFileProcessor {

  private static final Logger logger = LoggerFactory.getLogger(TsFileProcessor.class);

  private final String storageGroupName;

  private final IoTDBConfig config = IoTDBDescriptor.getInstance().getConfig();
  private final boolean enableMemControl = config.isEnableMemControl();
<<<<<<< HEAD
  private final int waitingTimeWhenInsertBlocked = config.getWaitingTimeWhenInsertBlocked();
  private final int maxWaitingTimeWhenInsertBlocked = config.getMaxWaitingTimeWhenInsertBlocked();
  private final boolean enableStatMonitor = config.isEnableStatMonitor();
=======
>>>>>>> 0eec2943
  private StorageGroupInfo storageGroupInfo;
  private TsFileProcessorInfo tsFileProcessorInfo;

  /**
   * sync this object in query() and asyncTryToFlush()
   */
  private final ConcurrentLinkedDeque<IMemTable> flushingMemTables = new ConcurrentLinkedDeque<>();
  private RestorableTsFileIOWriter writer;
  private final TsFileResource tsFileResource;
  // time range index to indicate this processor belongs to which time range
  private long timeRangeId;
  /**
   * Whether the processor is in the queue of the FlushManager or being flushed by a flush thread.
   */
  private volatile boolean managedByFlushManager;
  private final ReadWriteLock flushQueryLock = new ReentrantReadWriteLock();
  /**
   * It is set by the StorageGroupProcessor and checked by flush threads. (If shouldClose == true
   * and its flushingMemTables are all flushed, then the flush thread will close this file.)
   */
  private volatile boolean shouldClose;
  private IMemTable workMemTable;

  private final VersionController versionController;

  /**
   * this callback is called before the workMemtable is added into the flushingMemTables.
   */
  private final UpdateEndTimeCallBack updateLatestFlushTimeCallback;
  private WriteLogNode logNode;
  private final boolean sequence;
  private long totalMemTableSize;
  private boolean shouldFlush = false;

  private static final String FLUSH_QUERY_WRITE_LOCKED = "{}: {} get flushQueryLock write lock";
  private static final String FLUSH_QUERY_WRITE_RELEASE = "{}: {} get flushQueryLock write lock released";

  private List<CloseFileListener> closeFileListeners = new ArrayList<>();
  private List<FlushListener> flushListeners = new ArrayList<>();

<<<<<<< HEAD
  private long startWriteTime = 0;

=======
  @SuppressWarnings("squid:S107")
>>>>>>> 0eec2943
  TsFileProcessor(String storageGroupName, File tsfile,
      StorageGroupInfo storageGroupInfo,
      VersionController versionController,
      CloseFileListener closeTsFileCallback,
      UpdateEndTimeCallBack updateLatestFlushTimeCallback, boolean sequence,
      int deviceNumInLastClosedTsFile)
      throws IOException {
    this.storageGroupName = storageGroupName;
    this.tsFileResource = new TsFileResource(tsfile, this, deviceNumInLastClosedTsFile);
    if (enableMemControl) {
      this.storageGroupInfo = storageGroupInfo;
    }
    this.versionController = versionController;
    this.writer = new RestorableTsFileIOWriter(tsfile);
    this.updateLatestFlushTimeCallback = updateLatestFlushTimeCallback;
    this.sequence = sequence;
    logger.info("create a new tsfile processor {}", tsfile.getAbsolutePath());
    flushListeners.add(new WALFlushListener(this));
    closeFileListeners.add(closeTsFileCallback);
  }

<<<<<<< HEAD
=======
  @SuppressWarnings("java:S107") // ignore number of arguments
>>>>>>> 0eec2943
  public TsFileProcessor(String storageGroupName, StorageGroupInfo storageGroupInfo,
      TsFileResource tsFileResource,
      VersionController versionController, CloseFileListener closeUnsealedTsFileProcessor,
      UpdateEndTimeCallBack updateLatestFlushTimeCallback, boolean sequence,
      RestorableTsFileIOWriter writer) {
    this.storageGroupName = storageGroupName;
    this.tsFileResource = tsFileResource;
    if (enableMemControl) {
      this.storageGroupInfo = storageGroupInfo;
    }
    this.versionController = versionController;
    this.writer = writer;
    this.updateLatestFlushTimeCallback = updateLatestFlushTimeCallback;
    this.sequence = sequence;
    logger.info("reopen a tsfile processor {}", tsFileResource.getTsFile());
    flushListeners.add(new WALFlushListener(this));
    closeFileListeners.add(closeUnsealedTsFileProcessor);
  }

  /**
   * insert data in an InsertRowPlan into the workingMemtable.
   *
   * @param insertRowPlan physical plan of insertion
   */
  public void insert(InsertRowPlan insertRowPlan) throws WriteProcessException {

    if (workMemTable == null) {
      if (enableMemControl) {
        workMemTable = new PrimitiveMemTable(enableMemControl);
        MemTableManager.getInstance().addMemtableNumber();
      }
      else {
        workMemTable = MemTableManager.getInstance().getAvailableMemTable(storageGroupName);
      }
    }

    if (enableMemControl) {
      checkMemCostAndAddToTspInfo(insertRowPlan);
    }

    workMemTable.insert(insertRowPlan);

    if (IoTDBDescriptor.getInstance().getConfig().isEnableWal()) {
      try {
        getLogNode().write(insertRowPlan);
      } catch (Exception e) {
        throw new WriteProcessException(String.format("%s: %s write WAL failed",
            storageGroupName, tsFileResource.getTsFile().getAbsolutePath()), e);
      }
    }

    // update start time of this memtable
    tsFileResource
        .updateStartTime(insertRowPlan.getDeviceId().getFullPath(), insertRowPlan.getTime());
    //for sequence tsfile, we update the endTime only when the file is prepared to be closed.
    //for unsequence tsfile, we have to update the endTime for each insertion.
    if (!sequence) {
      tsFileResource
          .updateEndTime(insertRowPlan.getDeviceId().getFullPath(), insertRowPlan.getTime());
    }
    tsFileResource.updatePlanIndexes(insertRowPlan.getIndex());
  }

  /**
   * insert batch data of insertTabletPlan into the workingMemtable The rows to be inserted are in
   * the range [start, end)
   *
   * @param insertTabletPlan insert a tablet of a device
   * @param start            start index of rows to be inserted in insertTabletPlan
   * @param end              end index of rows to be inserted in insertTabletPlan
   * @param results          result array
   */
  public void insertTablet(InsertTabletPlan insertTabletPlan, int start, int end,
      TSStatus[] results) throws WriteProcessException {

    if (workMemTable == null) {
      if (enableMemControl) {
        workMemTable = new PrimitiveMemTable(enableMemControl);
        MemTableManager.getInstance().addMemtableNumber();
      }
      else {
        workMemTable = MemTableManager.getInstance().getAvailableMemTable(storageGroupName);
      }
    }

    try {
      if (enableMemControl) {
        checkMemCostAndAddToTspInfo(insertTabletPlan, start, end);
      }
    } catch (WriteProcessException e) {
      for (int i = start; i < end; i++) {
        results[i] = RpcUtils.getStatus(TSStatusCode.WRITE_PROCESS_REJECT, e.getMessage());
      }
      throw new WriteProcessException(e);
    }
    try {
      workMemTable.insertTablet(insertTabletPlan, start, end);
      if (IoTDBDescriptor.getInstance().getConfig().isEnableWal()) {
        insertTabletPlan.setStart(start);
        insertTabletPlan.setEnd(end);
        getLogNode().write(insertTabletPlan);
      }
    } catch (Exception e) {
      for (int i = start; i < end; i++) {
        results[i] = RpcUtils.getStatus(TSStatusCode.INTERNAL_SERVER_ERROR, e.getMessage());
      }
      throw new WriteProcessException(e);
    }
    for (int i = start; i < end; i++) {
      results[i] = RpcUtils.SUCCESS_STATUS;
    }
    tsFileResource
        .updateStartTime(insertTabletPlan.getDeviceId().getFullPath(),
            insertTabletPlan.getTimes()[start]);

    //for sequence tsfile, we update the endTime only when the file is prepared to be closed.
    //for unsequence tsfile, we have to update the endTime for each insertion.
    if (!sequence) {
      tsFileResource
          .updateEndTime(
              insertTabletPlan.getDeviceId().getFullPath(), insertTabletPlan.getTimes()[end - 1]);
    }
    tsFileResource.updatePlanIndexes(insertTabletPlan.getIndex());
  }

  private void checkMemCostAndAddToTspInfo(InsertRowPlan insertRowPlan)
      throws WriteProcessException {
    // memory of increased PrimitiveArray and TEXT values, e.g., add a long[128], add 128*8
    long memTableIncrement = 0L;
    long textDataIncrement = 0L;
    long chunkMetadataIncrement = 0L;
    String deviceId = insertRowPlan.getDeviceId().getFullPath();
    long unsealedResourceIncrement =
        tsFileResource.estimateRamIncrement(deviceId);
    for (int i = 0; i < insertRowPlan.getDataTypes().length; i++) {
      // skip failed Measurements
      if (insertRowPlan.getDataTypes()[i] == null) {
        continue;
      }
      if (workMemTable.checkIfChunkDoesNotExist(deviceId, insertRowPlan.getMeasurements()[i])) {
        // ChunkMetadataIncrement
        chunkMetadataIncrement += ChunkMetadata.calculateRamSize(insertRowPlan.getMeasurements()[i],
            insertRowPlan.getDataTypes()[i]);
        memTableIncrement += TVList.tvListArrayMemSize(insertRowPlan.getDataTypes()[i]);
      } else {
        // here currentChunkPointNum >= 1
        int currentChunkPointNum = workMemTable.getCurrentChunkPointNum(deviceId,
            insertRowPlan.getMeasurements()[i]);
        memTableIncrement += (currentChunkPointNum % PrimitiveArrayManager.ARRAY_SIZE) == 0 ? TVList
            .tvListArrayMemSize(insertRowPlan.getDataTypes()[i]) : 0;
      }
      // TEXT data mem size
      if (insertRowPlan.getDataTypes()[i] == TSDataType.TEXT) {
        textDataIncrement += MemUtils.getBinarySize((Binary) insertRowPlan.getValues()[i]);
      }
    }
    updateMemoryInfo(memTableIncrement, unsealedResourceIncrement,
        chunkMetadataIncrement, textDataIncrement);
  }

  private void checkMemCostAndAddToTspInfo(InsertTabletPlan insertTabletPlan, int start, int end)
      throws WriteProcessException {
    if (start >= end) {
      return;
    }
    long[] memIncrements = new long[3]; // memTable, text, chunk metadata

    String deviceId = insertTabletPlan.getDeviceId().getFullPath();
    long unsealedResourceIncrement = tsFileResource.estimateRamIncrement(deviceId);

    for (int i = 0; i < insertTabletPlan.getDataTypes().length; i++) {
      // skip failed Measurements
      TSDataType dataType = insertTabletPlan.getDataTypes()[i];
      String measurement = insertTabletPlan.getMeasurements()[i];
      Object column = insertTabletPlan.getColumns()[i];
      if (dataType == null) {
        continue;
      }
      updateMemCost(dataType, measurement, deviceId, start, end, memIncrements, column);
    }
    long memTableIncrement = memIncrements[0];
    long textDataIncrement = memIncrements[1];
    long chunkMetadataIncrement = memIncrements[2];
    updateMemoryInfo(memTableIncrement, unsealedResourceIncrement,
        chunkMetadataIncrement, textDataIncrement);
  }

  private void updateMemCost(TSDataType dataType, String measurement, String deviceId, int start,
      int end, long[] memIncrements, Object column) {
    // memIncrements = [memTable, text, chunk metadata] respectively

    if (workMemTable.checkIfChunkDoesNotExist(deviceId, measurement)) {
      // ChunkMetadataIncrement
      memIncrements[2] += ChunkMetadata.calculateRamSize(measurement, dataType);
      memIncrements[0] += ((end - start) / PrimitiveArrayManager.ARRAY_SIZE + 1)
          * TVList.tvListArrayMemSize(dataType);
    } else {
      int currentChunkPointNum = workMemTable
          .getCurrentChunkPointNum(deviceId, measurement);
      if (currentChunkPointNum % PrimitiveArrayManager.ARRAY_SIZE == 0) {
        memIncrements[0] += ((end - start) / PrimitiveArrayManager.ARRAY_SIZE + 1)
            * TVList.tvListArrayMemSize(dataType);
      } else {
<<<<<<< HEAD
        int currentChunkPointNum = workMemTable
            .getCurrentChunkPointNum(deviceId, measurement);
        if (currentChunkPointNum % PrimitiveArrayManager.ARRAY_SIZE == 0) {
          memTableIncrement += ((end - start) / PrimitiveArrayManager.ARRAY_SIZE + 1)
              * TVList.tvListArrayMemSize(dataType);
        } else {
          int acquireArray =
              (end - start - 1 + (currentChunkPointNum % PrimitiveArrayManager.ARRAY_SIZE))
                  / PrimitiveArrayManager.ARRAY_SIZE;
          memTableIncrement += acquireArray == 0 ? 0
              : acquireArray * TVList.tvListArrayMemSize(dataType);
        }
      }
      // TEXT data size
      if (dataType == TSDataType.TEXT) {
        Binary[] column = (Binary[]) insertTabletPlan.getColumns()[i];
        textDataIncrement += MemUtils.getBinaryColumnSize(column, start, end);
=======
        int acquireArray =
            (end - start - 1 + (currentChunkPointNum % PrimitiveArrayManager.ARRAY_SIZE))
                / PrimitiveArrayManager.ARRAY_SIZE;
        memIncrements[0] += acquireArray == 0 ? 0
            : acquireArray * TVList.tvListArrayMemSize(dataType);
>>>>>>> 0eec2943
      }
    }
    // TEXT data size
    if (dataType == TSDataType.TEXT) {
      Binary[] binColumn = (Binary[]) column;
      memIncrements[1] += MemUtils.getBinaryColumnSize(binColumn, start, end);
    }
  }


  private void updateMemoryInfo(long memTableIncrement, long unsealedResourceIncrement,
      long chunkMetadataIncrement, long textDataIncrement) throws WriteProcessException {
    memTableIncrement += textDataIncrement;
    storageGroupInfo.addStorageGroupMemCost(memTableIncrement);
    tsFileProcessorInfo.addTSPMemCost(unsealedResourceIncrement + chunkMetadataIncrement);
    if (storageGroupInfo.needToReportToSystem()) {
      SystemInfo.getInstance().reportStorageGroupStatus(storageGroupInfo);
      try {
        StorageEngine.blockInsertionIfReject();
      } catch (WriteProcessRejectException e) {
        storageGroupInfo.releaseStorageGroupMemCost(memTableIncrement);
        tsFileProcessorInfo.releaseTSPMemCost(unsealedResourceIncrement + chunkMetadataIncrement);
        SystemInfo.getInstance().resetStorageGroupStatus(storageGroupInfo, false);
        throw e;
      }
    }
    workMemTable.addTVListRamCost(memTableIncrement);
    workMemTable.addTextDataSize(textDataIncrement);
  }

<<<<<<< HEAD
  private void blockInsertionIfReject() throws WriteProcessException {
    long startTime = System.currentTimeMillis();
    while (SystemInfo.getInstance().isRejected()) {
      try {
        TimeUnit.MILLISECONDS.sleep(waitingTimeWhenInsertBlocked);
        if (System.currentTimeMillis() - startTime > maxWaitingTimeWhenInsertBlocked) {
          throw new WriteProcessException(
              "System rejected over " + maxWaitingTimeWhenInsertBlocked + "ms");
        }
      } catch (InterruptedException e) {
        logger.error("Failed when waiting for getting memory for insertion ", e);
        Thread.currentThread().interrupt();
      }
    }
  }

=======
>>>>>>> 0eec2943
  /**
   * Delete data which belongs to the timeseries `deviceId.measurementId` and the timestamp of which
   * <= 'timestamp' in the deletion. <br/>
   * <p>
   * Delete data in both working MemTable and flushing MemTables.
   */
  public void deleteDataInMemory(Deletion deletion, Set<PartialPath> devicePaths) {
    flushQueryLock.writeLock().lock();
    if (logger.isDebugEnabled()) {
      logger
          .debug(FLUSH_QUERY_WRITE_LOCKED, storageGroupName, tsFileResource.getTsFile().getName());
    }
    try {
      if (workMemTable != null) {
        for (PartialPath device : devicePaths) {
          workMemTable.delete(deletion.getPath(), device, deletion.getStartTime(),
              deletion.getEndTime());
        }
      }
      // flushing memTables are immutable, only record this deletion in these memTables for query
      for (IMemTable memTable : flushingMemTables) {
        memTable.delete(deletion);
      }
    } finally {
      flushQueryLock.writeLock().unlock();
      if (logger.isDebugEnabled()) {
        logger.debug(FLUSH_QUERY_WRITE_RELEASE, storageGroupName,
            tsFileResource.getTsFile().getName());
      }
    }
  }

  public TsFileResource getTsFileResource() {
    return tsFileResource;
  }

  public boolean shouldFlush() {
    if (workMemTable == null) {
      return false;
    }
    if (shouldFlush) {
      logger.info("The memtable size {} of tsfile {} reaches the mem control threshold",
          workMemTable.memSize(), tsFileResource.getTsFile().getAbsolutePath());
      return true;
    }
    if (!enableMemControl && workMemTable.memSize() >= getMemtableSizeThresholdBasedOnSeriesNum()) {
      logger.info("The memtable size {} of tsfile {} reaches the threshold",
          workMemTable.memSize(), tsFileResource.getTsFile().getAbsolutePath());
      return true;
    }
    if (workMemTable.reachTotalPointNumThreshold()) {
      logger.info("The avg series points num {} of tsfile {} reaches the threshold",
          workMemTable.getTotalPointsNum() / workMemTable.getSeriesNumber(),
          tsFileResource.getTsFile().getAbsolutePath());
      return true;
    }
    return false;
  }

  private long getMemtableSizeThresholdBasedOnSeriesNum() {
    return config.getMemtableSizeThreshold();
  }

  public boolean shouldClose() {
    long fileSize = tsFileResource.getTsFileSize();
    long fileSizeThreshold = IoTDBDescriptor.getInstance().getConfig()
        .getTsFileSizeThreshold();
    if (fileSize >= fileSizeThreshold) {
      logger.info("{} fileSize {} >= fileSizeThreshold {}", tsFileResource.getTsFilePath(),
          fileSize, fileSizeThreshold);
    }
    return fileSize >= fileSizeThreshold;
  }

  void syncClose() {
    logger.info("Sync close file: {}, will firstly async close it",
        tsFileResource.getTsFile().getAbsolutePath());
    if (shouldClose) {
      return;
    }
    synchronized (flushingMemTables) {
      try {
        asyncClose();
        logger.info("Start to wait until file {} is closed", tsFileResource);
        long startTime = System.currentTimeMillis();
        while (!flushingMemTables.isEmpty()) {
          flushingMemTables.wait(60_000);
          if (System.currentTimeMillis() - startTime > 60_000 && !flushingMemTables.isEmpty()) {
            logger.warn(
                "{} has spent {}s for waiting flushing one memtable; {} left (first: {}). FlushingManager info: {}",
                this.tsFileResource.getTsFile().getAbsolutePath(),
                (System.currentTimeMillis() - startTime) / 1000,
                flushingMemTables.size(),
                flushingMemTables.getFirst(),
                FlushManager.getInstance()
            );
          }
        }
      } catch (InterruptedException e) {
        logger.error("{}: {} wait close interrupted", storageGroupName,
            tsFileResource.getTsFile().getName(), e);
        Thread.currentThread().interrupt();
      }
    }
    logger.info("File {} is closed synchronously", tsFileResource.getTsFile().getAbsolutePath());
  }


  void asyncClose() {
    flushQueryLock.writeLock().lock();
    if (logger.isDebugEnabled()) {
      logger
          .debug(FLUSH_QUERY_WRITE_LOCKED, storageGroupName, tsFileResource.getTsFile().getName());
    }
    try {

      if (logger.isInfoEnabled()) {
        if (workMemTable != null) {
          logger.info(
              "{}: flush a working memtable in async close tsfile {}, memtable size: {}, tsfile "
                  + "size: {}, plan index: [{}, {}]",
              storageGroupName, tsFileResource.getTsFile().getAbsolutePath(),
              workMemTable.memSize(),
              tsFileResource.getTsFileSize(), workMemTable.getMinPlanIndex(),
              workMemTable.getMaxPlanIndex());
        } else {
          logger.info("{}: flush a NotifyFlushMemTable in async close tsfile {}, tsfile size: {}",
              storageGroupName, tsFileResource.getTsFile().getAbsolutePath(),
              tsFileResource.getTsFileSize());
        }
      }

      if (shouldClose) {
        return;
      }
      // when a flush thread serves this TsFileProcessor (because the processor is submitted by
      // registerTsFileProcessor()), the thread will seal the corresponding TsFile and
      // execute other cleanup works if "shouldClose == true and flushingMemTables is empty".

      // To ensure there must be a flush thread serving this processor after the field `shouldClose`
      // is set true, we need to generate a NotifyFlushMemTable as a signal task and submit it to
      // the FlushManager.

      // we have to add the memtable into flushingList first and then set the shouldClose tag.
      // see https://issues.apache.org/jira/browse/IOTDB-510
      IMemTable tmpMemTable = workMemTable == null || workMemTable.memSize() == 0
          ? new NotifyFlushMemTable()
          : workMemTable;

      try {
        // When invoke closing TsFile after insert data to memTable, we shouldn't flush until invoke
        // flushing memTable in System module.
        addAMemtableIntoFlushingList(tmpMemTable);
        logger.info("Memtable {} has been added to flushing list", tmpMemTable);
        shouldClose = true;
      } catch (Exception e) {
        logger.error("{}: {} async close failed, because", storageGroupName,
            tsFileResource.getTsFile().getName(), e);
      }
    } finally {
      flushQueryLock.writeLock().unlock();
      if (logger.isDebugEnabled()) {
        logger.debug(FLUSH_QUERY_WRITE_RELEASE, storageGroupName,
            tsFileResource.getTsFile().getName());
      }
    }
  }

  /**
   * TODO if the flushing thread is too fast, the tmpMemTable.wait() may never wakeup Tips: I am
   * trying to solve this issue by checking whether the table exist before wait()
   */
  public void syncFlush() throws IOException {
    IMemTable tmpMemTable;
    flushQueryLock.writeLock().lock();
    if (logger.isDebugEnabled()) {
      logger
          .debug(FLUSH_QUERY_WRITE_LOCKED, storageGroupName, tsFileResource.getTsFile().getName());
    }
    try {
      tmpMemTable = workMemTable == null ? new NotifyFlushMemTable() : workMemTable;
      if (logger.isDebugEnabled() && tmpMemTable.isSignalMemTable()) {
        logger.debug("{}: {} add a signal memtable into flushing memtable list when sync flush",
            storageGroupName, tsFileResource.getTsFile().getName());
      }
      addAMemtableIntoFlushingList(tmpMemTable);
    } finally {
      flushQueryLock.writeLock().unlock();
      if (logger.isDebugEnabled()) {
        logger.debug(FLUSH_QUERY_WRITE_RELEASE, storageGroupName,
            tsFileResource.getTsFile().getName());
      }
    }

    synchronized (tmpMemTable) {
      try {
        long startWait = System.currentTimeMillis();
        while (flushingMemTables.contains(tmpMemTable)) {
          tmpMemTable.wait(1000);

          if ((System.currentTimeMillis() - startWait) > 60_000) {
            logger.warn("has waited for synced flushing a memtable in {} for 60 seconds.",
                this.tsFileResource.getTsFile().getAbsolutePath());
            startWait = System.currentTimeMillis();
          }
        }
      } catch (InterruptedException e) {
        logger.error("{}: {} wait flush finished meets error", storageGroupName,
            tsFileResource.getTsFile().getName(), e);
        Thread.currentThread().interrupt();
      }
    }
  }

  /**
   * put the working memtable into flushing list and set the working memtable to null
   */
  public void asyncFlush() {
    flushQueryLock.writeLock().lock();
    if (logger.isDebugEnabled()) {
      logger
          .debug(FLUSH_QUERY_WRITE_LOCKED, storageGroupName, tsFileResource.getTsFile().getName());
    }
    try {
      if (workMemTable == null) {
        return;
      }
      logger.info("Async flush a memtable to tsfile: {}",
          tsFileResource.getTsFile().getAbsolutePath());
      addAMemtableIntoFlushingList(workMemTable);
    } catch (Exception e) {
      logger.error("{}: {} add a memtable into flushing list failed", storageGroupName,
          tsFileResource.getTsFile().getName(), e);
    } finally {
      flushQueryLock.writeLock().unlock();
      if (logger.isDebugEnabled()) {
        logger.debug(FLUSH_QUERY_WRITE_RELEASE, storageGroupName,
            tsFileResource.getTsFile().getName());
      }
    }
  }

  /**
   * this method calls updateLatestFlushTimeCallback and move the given memtable into the flushing
   * queue, set the current working memtable as null and then register the tsfileProcessor into the
   * flushManager again.
   */
  private void addAMemtableIntoFlushingList(IMemTable tobeFlushed) throws IOException {
    if (!tobeFlushed.isSignalMemTable() &&
        (!updateLatestFlushTimeCallback.call(this) || tobeFlushed.memSize() == 0)) {
      logger.warn("This normal memtable is empty, skip it in flush. {}: {} Memetable info: {}",
          storageGroupName, tsFileResource.getTsFile().getName(), tobeFlushed.getMemTableMap());
      return;
    }

    for (FlushListener flushListener : flushListeners) {
      flushListener.onFlushStart(tobeFlushed);
    }

    flushingMemTables.addLast(tobeFlushed);
    if (logger.isDebugEnabled()) {
      logger.debug(
          "{}: {} Memtable (signal = {}) is added into the flushing Memtable, queue size = {}",
          storageGroupName, tsFileResource.getTsFile().getName(),
          tobeFlushed.isSignalMemTable(), flushingMemTables.size());
    }
    long cur = versionController.nextVersion();
    tobeFlushed.setVersion(cur);

    if (!tobeFlushed.isSignalMemTable()) {
      totalMemTableSize += tobeFlushed.memSize();
    }
    workMemTable = null;
    shouldFlush = false;
    FlushManager.getInstance().registerTsFileProcessor(this);
  }


  /**
   * put back the memtable to MemTablePool and make metadata in writer visible
   */
  private void releaseFlushedMemTable(IMemTable memTable) {
    flushQueryLock.writeLock().lock();
    if (logger.isDebugEnabled()) {
      logger.debug(FLUSH_QUERY_WRITE_LOCKED, storageGroupName,
          tsFileResource.getTsFile().getName());
    }
    try {
      writer.makeMetadataVisible();
      if (!flushingMemTables.remove(memTable)) {
        logger.warn(
            "{}: {} put the memtable (signal={}) out of flushingMemtables but it is not in the queue.",
            storageGroupName, tsFileResource.getTsFile().getName(), memTable.isSignalMemTable());
      } else if (logger.isDebugEnabled()) {
        logger.debug(
            "{}: {} memtable (signal={}) is removed from the queue. {} left.", storageGroupName,
            tsFileResource.getTsFile().getName(),
            memTable.isSignalMemTable(), flushingMemTables.size());
      }
      memTable.release();
      MemTableManager.getInstance().decreaseMemtableNumber();
      if (enableMemControl) {
        // reset the mem cost in StorageGroupProcessorInfo
        storageGroupInfo.releaseStorageGroupMemCost(memTable.getTVListsRamCost());
        if (logger.isDebugEnabled()) {
          logger.debug("[mem control] {}: {} flush finished, try to reset system memcost, "
                  + "flushing memtable list size: {}", storageGroupName,
              tsFileResource.getTsFile().getName(), flushingMemTables.size());
        }
        // report to System
        SystemInfo.getInstance().resetStorageGroupStatus(storageGroupInfo, true);
      }
      if (logger.isDebugEnabled()) {
        logger.debug("{}: {} flush finished, remove a memtable from flushing list, "
                + "flushing memtable list size: {}", storageGroupName,
            tsFileResource.getTsFile().getName(), flushingMemTables.size());
      }
    } catch (Exception e) {
      logger.error("{}: {}", storageGroupName, tsFileResource.getTsFile().getName(), e);
    } finally {
      flushQueryLock.writeLock().unlock();
      if (logger.isDebugEnabled()) {
        logger.debug(FLUSH_QUERY_WRITE_RELEASE, storageGroupName,
            tsFileResource.getTsFile().getName());
      }
    }
  }

  /**
   * Take the first MemTable from the flushingMemTables and flush it. Called by a flush thread of
   * the flush manager pool
   */
  @SuppressWarnings("squid:S3776") // Suppress high Cognitive Complexity warning
  public void flushOneMemTable() {
    IMemTable memTableToFlush = flushingMemTables.getFirst();

    // signal memtable only may appear when calling asyncClose()
    if (!memTableToFlush.isSignalMemTable()) {
      try {
        writer.mark();
        MemTableFlushTask flushTask = new MemTableFlushTask(memTableToFlush, writer,
            storageGroupName);
        flushTask.syncFlushMemTable();
      } catch (Exception e) {
        if (writer == null) {
          logger.info("{}: {} is closed during flush, abandon flush task",
              storageGroupName, tsFileResource.getTsFile().getName());
          synchronized (flushingMemTables) {
            flushingMemTables.notifyAll();
          }
        } else {
          logger
              .error("{}: {} meet error when flushing a memtable, change system mode to read-only",
                  storageGroupName, tsFileResource.getTsFile().getName(), e);
          IoTDBDescriptor.getInstance().getConfig().setReadOnly(true);
          try {
            logger.error("{}: {} IOTask meets error, truncate the corrupted data", storageGroupName,
                tsFileResource.getTsFile().getName(), e);
            writer.reset();
          } catch (IOException e1) {
            logger.error("{}: {} Truncate corrupted data meets error", storageGroupName,
                tsFileResource.getTsFile().getName(), e1);
          }
          Thread.currentThread().interrupt();
        }
      }
    }

    for (FlushListener flushListener : flushListeners) {
      flushListener.onFlushEnd(memTableToFlush);
    }

    if (logger.isDebugEnabled()) {
      logger.debug("{}: {} try get lock to release a memtable (signal={})", storageGroupName,
          tsFileResource.getTsFile().getName(), memTableToFlush.isSignalMemTable());
    }
    // for sync flush
    synchronized (memTableToFlush) {
      releaseFlushedMemTable(memTableToFlush);
      memTableToFlush.notifyAll();
      if (logger.isDebugEnabled()) {
        logger.debug("{}: {} released a memtable (signal={}), flushingMemtables size ={}",
            storageGroupName, tsFileResource.getTsFile().getName(),
            memTableToFlush.isSignalMemTable(), flushingMemTables.size());
      }
    }

    if (shouldClose && flushingMemTables.isEmpty() && writer != null) {
      try {
        writer.mark();
        updateCompressionRatio(memTableToFlush);
        if (logger.isDebugEnabled()) {
          logger
              .debug("{}: {} flushingMemtables is empty and will close the file", storageGroupName,
                  tsFileResource.getTsFile().getName());
        }
        endFile();
        if (logger.isDebugEnabled()) {
          logger.debug("{} flushingMemtables is clear", storageGroupName);
        }
      } catch (Exception e) {
        logger.error("{} meet error when flush FileMetadata to {}, change system mode to read-only",
            storageGroupName, tsFileResource.getTsFile().getAbsolutePath(), e);
        IoTDBDescriptor.getInstance().getConfig().setReadOnly(true);
        try {
          writer.reset();
        } catch (IOException e1) {
          logger.error("{}: {} truncate corrupted data meets error", storageGroupName,
              tsFileResource.getTsFile().getName(), e1);
        }
        logger.error("{}: {} marking or ending file meet error", storageGroupName,
            tsFileResource.getTsFile().getName(), e);
      }
      // for sync close
      if (logger.isDebugEnabled()) {
        logger.debug("{}: {} try to get flushingMemtables lock.", storageGroupName,
            tsFileResource.getTsFile().getName());
      }
      synchronized (flushingMemTables) {
        flushingMemTables.notifyAll();
      }
    }
  }

  private void updateCompressionRatio(IMemTable memTableToFlush) {
    try {
      double compressionRatio = ((double) totalMemTableSize) / writer.getPos();
      if (logger.isDebugEnabled()) {
        logger.debug(
            "The compression ratio of tsfile {} is {}, totalMemTableSize: {}, the file size: {}",
            writer.getFile().getAbsolutePath(), compressionRatio, totalMemTableSize,
            writer.getPos());
      }
      if (compressionRatio == 0 && !memTableToFlush.isSignalMemTable()) {
        logger.error(
            "{} The compression ratio of tsfile {} is 0, totalMemTableSize: {}, the file size: {}",
            storageGroupName, writer.getFile().getAbsolutePath(), totalMemTableSize,
            writer.getPos());
      }
      CompressionRatio.getInstance().updateRatio(compressionRatio);
    } catch (IOException e) {
      logger.error("{}: {} update compression ratio failed", storageGroupName,
          tsFileResource.getTsFile().getName(), e);
    }
  }

  private void endFile() throws IOException, TsFileProcessorException {
    logger.info("Start to end file {}", tsFileResource);
    long closeStartTime = System.currentTimeMillis();
    tsFileResource.serialize();
    writer.endFile();
    logger.info("Ended file {}", tsFileResource);

    // remove this processor from Closing list in StorageGroupProcessor,
    // mark the TsFileResource closed, no need writer anymore
    for (CloseFileListener closeFileListener : closeFileListeners) {
      closeFileListener.onClosed(this);
    }

    if (enableMemControl) {
      tsFileProcessorInfo.clear();
      storageGroupInfo.closeTsFileProcessorAndReportToSystem(this);
    }
    if (enableStatMonitor) {
      double writeSpeed =
          tsFileResource.getTsFileSize() / (System.currentTimeMillis() - startWriteTime);
      StatMonitor.getInstance().setWriteSpeed(writeSpeed);
      if (logger.isInfoEnabled()) {
        logger.info("Storage group {} write file speed {} bytes/ms", storageGroupName, writeSpeed);
      }
    }
    if (logger.isInfoEnabled()) {
      long closeEndTime = System.currentTimeMillis();
      logger.info("Storage group {} close the file {}, TsFile size is {}, "
              + "time consumption of flushing metadata is {}ms",
          storageGroupName, tsFileResource.getTsFile().getAbsoluteFile(),
          writer.getFile().length(),
          closeEndTime - closeStartTime);
    }

    writer = null;
  }

  public boolean isManagedByFlushManager() {
    return managedByFlushManager;
  }

  public void setManagedByFlushManager(boolean managedByFlushManager) {
    this.managedByFlushManager = managedByFlushManager;
  }

  public WriteLogNode getLogNode() {
    if (logNode == null) {
      logNode = MultiFileLogNodeManager.getInstance()
          .getNode(storageGroupName + "-" + tsFileResource.getTsFile().getName());
    }
    return logNode;
  }

  public void close() throws TsFileProcessorException {
    try {
      // when closing resource file, its corresponding mod file is also closed.
      tsFileResource.close();
      MultiFileLogNodeManager.getInstance()
          .deleteNode(storageGroupName + "-" + tsFileResource.getTsFile().getName());
    } catch (IOException e) {
      throw new TsFileProcessorException(e);
    }
  }

  public int getFlushingMemTableSize() {
    return flushingMemTables.size();
  }

  RestorableTsFileIOWriter getWriter() {
    return writer;
  }

  public String getStorageGroupName() {
    return storageGroupName;
  }

  /**
   * get the chunk(s) in the memtable (one from work memtable and the other ones in flushing
   * memtables and then compact them into one TimeValuePairSorter). Then get the related
   * ChunkMetadata of data on disk.
   *
   * @param deviceId      device id
   * @param measurementId measurements id
   * @param dataType      data type
   * @param encoding      encoding
   */
  @SuppressWarnings("squid:S3776") // Suppress high Cognitive Complexity warning
  public void query(String deviceId, String measurementId, TSDataType dataType, TSEncoding encoding,
      Map<String, String> props, QueryContext context,
      List<TsFileResource> tsfileResourcesForQuery) throws IOException, MetadataException {
    if (logger.isDebugEnabled()) {
      logger
          .debug("{}: {} get flushQueryLock and hotCompactionMergeLock read lock", storageGroupName,
              tsFileResource.getTsFile().getName());
    }
    flushQueryLock.readLock().lock();
    try {
      List<ReadOnlyMemChunk> readOnlyMemChunks = new ArrayList<>();
      for (IMemTable flushingMemTable : flushingMemTables) {
        if (flushingMemTable.isSignalMemTable()) {
          continue;
        }
        ReadOnlyMemChunk memChunk = flushingMemTable.query(deviceId, measurementId,
            dataType, encoding, props, context.getQueryTimeLowerBound());
        if (memChunk != null) {
          readOnlyMemChunks.add(memChunk);
        }
      }
      if (workMemTable != null) {
        ReadOnlyMemChunk memChunk = workMemTable.query(deviceId, measurementId, dataType, encoding,
            props, context.getQueryTimeLowerBound());
        if (memChunk != null) {
          readOnlyMemChunks.add(memChunk);
        }
      }

      ModificationFile modificationFile = tsFileResource.getModFile();
      List<Modification> modifications = context.getPathModifications(modificationFile,
          new PartialPath(deviceId + IoTDBConstant.PATH_SEPARATOR + measurementId));

      List<ChunkMetadata> chunkMetadataList = writer
          .getVisibleMetadataList(deviceId, measurementId, dataType);
      QueryUtils.modifyChunkMetaData(chunkMetadataList,
          modifications);
      chunkMetadataList.removeIf(context::chunkNotSatisfy);

      // get in memory data
      if (!readOnlyMemChunks.isEmpty() || !chunkMetadataList.isEmpty()) {
        tsfileResourcesForQuery
            .add(new TsFileResource(readOnlyMemChunks, chunkMetadataList, tsFileResource));
      }
    } catch (QueryProcessException e) {
      logger.error("{}: {} get ReadOnlyMemChunk has error", storageGroupName,
          tsFileResource.getTsFile().getName(), e);
    } finally {
      flushQueryLock.readLock().unlock();
      if (logger.isDebugEnabled()) {
        logger.debug("{}: {} release flushQueryLock", storageGroupName,
            tsFileResource.getTsFile().getName());
      }
    }
  }

  public long getTimeRangeId() {
    return timeRangeId;
  }

  public void setTimeRangeId(long timeRangeId) {
    this.timeRangeId = timeRangeId;
  }

  public void putMemTableBackAndClose() throws TsFileProcessorException {
    if (workMemTable != null) {
      workMemTable.release();
      workMemTable = null;
    }
    try {
      writer.close();
    } catch (IOException e) {
      throw new TsFileProcessorException(e);
    }
  }

  public TsFileProcessorInfo getTsFileProcessorInfo() {
    return tsFileProcessorInfo;
  }

  public void setTsFileProcessorInfo(TsFileProcessorInfo tsFileProcessorInfo) {
    this.tsFileProcessorInfo = tsFileProcessorInfo;
  }

  public long getWorkMemTableRamCost() {
    return workMemTable != null ? workMemTable.getTVListsRamCost() : 0;
  }

  public boolean isSequence() {
    return sequence;
  }

  public void startAsyncFlush() {
    storageGroupInfo.getStorageGroupProcessor().asyncFlushMemTableInTsFileProcessor(this);
  }

  public void setFlush() {
    shouldFlush = true;
  }

  public void addFlushListener(FlushListener listener) {
    flushListeners.add(listener);
  }

  public void addCloseFileListener(CloseFileListener listener) {
    closeFileListeners.add(listener);
  }

  public void addFlushListeners(Collection<FlushListener> listeners) {
    flushListeners.addAll(listeners);
  }

  public void addCloseFileListeners(Collection<CloseFileListener> listeners) {
    closeFileListeners.addAll(listeners);
  }
}<|MERGE_RESOLUTION|>--- conflicted
+++ resolved
@@ -52,7 +52,6 @@
 import org.apache.iotdb.db.exception.metadata.MetadataException;
 import org.apache.iotdb.db.exception.query.QueryProcessException;
 import org.apache.iotdb.db.metadata.PartialPath;
-import org.apache.iotdb.db.monitor.StatMonitor;
 import org.apache.iotdb.db.qp.physical.crud.InsertRowPlan;
 import org.apache.iotdb.db.qp.physical.crud.InsertTabletPlan;
 import org.apache.iotdb.db.query.context.QueryContext;
@@ -85,12 +84,6 @@
 
   private final IoTDBConfig config = IoTDBDescriptor.getInstance().getConfig();
   private final boolean enableMemControl = config.isEnableMemControl();
-<<<<<<< HEAD
-  private final int waitingTimeWhenInsertBlocked = config.getWaitingTimeWhenInsertBlocked();
-  private final int maxWaitingTimeWhenInsertBlocked = config.getMaxWaitingTimeWhenInsertBlocked();
-  private final boolean enableStatMonitor = config.isEnableStatMonitor();
-=======
->>>>>>> 0eec2943
   private StorageGroupInfo storageGroupInfo;
   private TsFileProcessorInfo tsFileProcessorInfo;
 
@@ -131,12 +124,7 @@
   private List<CloseFileListener> closeFileListeners = new ArrayList<>();
   private List<FlushListener> flushListeners = new ArrayList<>();
 
-<<<<<<< HEAD
-  private long startWriteTime = 0;
-
-=======
   @SuppressWarnings("squid:S107")
->>>>>>> 0eec2943
   TsFileProcessor(String storageGroupName, File tsfile,
       StorageGroupInfo storageGroupInfo,
       VersionController versionController,
@@ -158,10 +146,7 @@
     closeFileListeners.add(closeTsFileCallback);
   }
 
-<<<<<<< HEAD
-=======
   @SuppressWarnings("java:S107") // ignore number of arguments
->>>>>>> 0eec2943
   public TsFileProcessor(String storageGroupName, StorageGroupInfo storageGroupInfo,
       TsFileResource tsFileResource,
       VersionController versionController, CloseFileListener closeUnsealedTsFileProcessor,
@@ -365,31 +350,11 @@
         memIncrements[0] += ((end - start) / PrimitiveArrayManager.ARRAY_SIZE + 1)
             * TVList.tvListArrayMemSize(dataType);
       } else {
-<<<<<<< HEAD
-        int currentChunkPointNum = workMemTable
-            .getCurrentChunkPointNum(deviceId, measurement);
-        if (currentChunkPointNum % PrimitiveArrayManager.ARRAY_SIZE == 0) {
-          memTableIncrement += ((end - start) / PrimitiveArrayManager.ARRAY_SIZE + 1)
-              * TVList.tvListArrayMemSize(dataType);
-        } else {
-          int acquireArray =
-              (end - start - 1 + (currentChunkPointNum % PrimitiveArrayManager.ARRAY_SIZE))
-                  / PrimitiveArrayManager.ARRAY_SIZE;
-          memTableIncrement += acquireArray == 0 ? 0
-              : acquireArray * TVList.tvListArrayMemSize(dataType);
-        }
-      }
-      // TEXT data size
-      if (dataType == TSDataType.TEXT) {
-        Binary[] column = (Binary[]) insertTabletPlan.getColumns()[i];
-        textDataIncrement += MemUtils.getBinaryColumnSize(column, start, end);
-=======
         int acquireArray =
             (end - start - 1 + (currentChunkPointNum % PrimitiveArrayManager.ARRAY_SIZE))
                 / PrimitiveArrayManager.ARRAY_SIZE;
         memIncrements[0] += acquireArray == 0 ? 0
             : acquireArray * TVList.tvListArrayMemSize(dataType);
->>>>>>> 0eec2943
       }
     }
     // TEXT data size
@@ -420,25 +385,6 @@
     workMemTable.addTextDataSize(textDataIncrement);
   }
 
-<<<<<<< HEAD
-  private void blockInsertionIfReject() throws WriteProcessException {
-    long startTime = System.currentTimeMillis();
-    while (SystemInfo.getInstance().isRejected()) {
-      try {
-        TimeUnit.MILLISECONDS.sleep(waitingTimeWhenInsertBlocked);
-        if (System.currentTimeMillis() - startTime > maxWaitingTimeWhenInsertBlocked) {
-          throw new WriteProcessException(
-              "System rejected over " + maxWaitingTimeWhenInsertBlocked + "ms");
-        }
-      } catch (InterruptedException e) {
-        logger.error("Failed when waiting for getting memory for insertion ", e);
-        Thread.currentThread().interrupt();
-      }
-    }
-  }
-
-=======
->>>>>>> 0eec2943
   /**
    * Delete data which belongs to the timeseries `deviceId.measurementId` and the timestamp of which
    * <= 'timestamp' in the deletion. <br/>
@@ -902,14 +848,6 @@
       tsFileProcessorInfo.clear();
       storageGroupInfo.closeTsFileProcessorAndReportToSystem(this);
     }
-    if (enableStatMonitor) {
-      double writeSpeed =
-          tsFileResource.getTsFileSize() / (System.currentTimeMillis() - startWriteTime);
-      StatMonitor.getInstance().setWriteSpeed(writeSpeed);
-      if (logger.isInfoEnabled()) {
-        logger.info("Storage group {} write file speed {} bytes/ms", storageGroupName, writeSpeed);
-      }
-    }
     if (logger.isInfoEnabled()) {
       long closeEndTime = System.currentTimeMillis();
       logger.info("Storage group {} close the file {}, TsFile size is {}, "
