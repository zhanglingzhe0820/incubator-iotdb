/*
 * Licensed to the Apache Software Foundation (ASF) under one
 * or more contributor license agreements.  See the NOTICE file
 * distributed with this work for additional information
 * regarding copyright ownership.  The ASF licenses this file
 * to you under the Apache License, Version 2.0 (the
 * "License"); you may not use this file except in compliance
 * with the License.  You may obtain a copy of the License at
 *
 *     http://www.apache.org/licenses/LICENSE-2.0
 *
 * Unless required by applicable law or agreed to in writing,
 * software distributed under the License is distributed on an
 * "AS IS" BASIS, WITHOUT WARRANTIES OR CONDITIONS OF ANY
 * KIND, either express or implied.  See the License for the
 * specific language governing permissions and limitations
 * under the License.
 */
package org.apache.iotdb.db.engine.storagegroup;

import java.io.File;
import java.io.IOException;
import java.util.ArrayList;
import java.util.Collections;
import java.util.List;
import java.util.Map;
import java.util.concurrent.ConcurrentLinkedDeque;
import java.util.concurrent.locks.ReadWriteLock;
import java.util.concurrent.locks.ReentrantReadWriteLock;
import org.apache.iotdb.db.conf.IoTDBConfig;
import org.apache.iotdb.db.conf.IoTDBConstant;
import org.apache.iotdb.db.conf.IoTDBDescriptor;
import org.apache.iotdb.db.conf.adapter.ActiveTimeSeriesCounter;
import org.apache.iotdb.db.conf.adapter.CompressionRatio;
import org.apache.iotdb.db.conf.adapter.IoTDBConfigDynamicAdapter;
import org.apache.iotdb.db.engine.flush.FlushManager;
import org.apache.iotdb.db.engine.flush.MemTableFlushTask;
import org.apache.iotdb.db.engine.flush.NotifyFlushMemTable;
import org.apache.iotdb.db.engine.memtable.IMemTable;
import org.apache.iotdb.db.engine.modification.Deletion;
import org.apache.iotdb.db.engine.modification.Modification;
import org.apache.iotdb.db.engine.modification.ModificationFile;
import org.apache.iotdb.db.engine.querycontext.ReadOnlyMemChunk;
import org.apache.iotdb.db.engine.storagegroup.StorageGroupProcessor.CloseTsFileCallBack;
import org.apache.iotdb.db.engine.storagegroup.StorageGroupProcessor.UpdateEndTimeCallBack;
import org.apache.iotdb.db.engine.version.VersionController;
import org.apache.iotdb.db.exception.TsFileProcessorException;
import org.apache.iotdb.db.exception.query.QueryProcessException;
import org.apache.iotdb.db.qp.constant.DatetimeUtils;
import org.apache.iotdb.db.qp.physical.crud.BatchInsertPlan;
import org.apache.iotdb.db.qp.physical.crud.InsertPlan;
import org.apache.iotdb.db.query.context.QueryContext;
import org.apache.iotdb.db.rescon.MemTablePool;
import org.apache.iotdb.db.utils.QueryUtils;
import org.apache.iotdb.db.writelog.manager.MultiFileLogNodeManager;
import org.apache.iotdb.db.writelog.node.WriteLogNode;
import org.apache.iotdb.rpc.TSStatusCode;
import org.apache.iotdb.tsfile.file.metadata.ChunkMetaData;
import org.apache.iotdb.tsfile.file.metadata.enums.TSDataType;
import org.apache.iotdb.tsfile.file.metadata.enums.TSEncoding;
import org.apache.iotdb.tsfile.utils.Pair;
import org.apache.iotdb.tsfile.write.schema.Schema;
import org.apache.iotdb.tsfile.write.writer.RestorableTsFileIOWriter;
import org.slf4j.Logger;
import org.slf4j.LoggerFactory;

public class TsFileProcessor {

  private static final Logger logger = LoggerFactory.getLogger(TsFileProcessor.class);
  private final String storageGroupName;
  /**
   * sync this object in query() and asyncTryToFlush()
   */
  private final ConcurrentLinkedDeque<IMemTable> flushingMemTables = new ConcurrentLinkedDeque<>();
  private RestorableTsFileIOWriter writer;
  private Schema schema;
  private TsFileResource tsFileResource;
  // time range index to indicate this processor belongs to which time range
  private long timeRangeId;
  /**
   * Whether the processor is in the queue of the FlushManager or being flushed by a flush thread.
   */
  private volatile boolean managedByFlushManager;
  private ReadWriteLock flushQueryLock = new ReentrantReadWriteLock();
  /**
   * It is set by the StorageGroupProcessor and checked by flush threads. (If shouldClose == true
   * and its flushingMemTables are all flushed, then the flush thread will close this file.)
   */
  private volatile boolean shouldClose;
  private IMemTable workMemTable;
  private VersionController versionController;
  /**
   * this callback is called after the corresponding TsFile is called endFile().
   */
  private CloseTsFileCallBack closeTsFileCallback;
  /**
   * this callback is called before the workMemtable is added into the flushingMemTables.
   */
  private UpdateEndTimeCallBack updateLatestFlushTimeCallback;
  private WriteLogNode logNode;
  private boolean sequence;
  private long totalMemTableSize;

  private static final String FLUSH_QUERY_WRITE_LOCKED = "{}: {} get flushQueryLock write lock";
  private static final String FLUSH_QUERY_WRITE_RELEASE = "{}: {} get flushQueryLock write lock released";

  TsFileProcessor(String storageGroupName, File tsfile, Schema schema,
      VersionController versionController,
      CloseTsFileCallBack closeTsFileCallback,
      UpdateEndTimeCallBack updateLatestFlushTimeCallback, boolean sequence)
      throws IOException {
    this.storageGroupName = storageGroupName;
    this.schema = schema;
    this.tsFileResource = new TsFileResource(tsfile, this);
    this.versionController = versionController;
    this.writer = new RestorableTsFileIOWriter(tsfile);
    this.closeTsFileCallback = closeTsFileCallback;
    this.updateLatestFlushTimeCallback = updateLatestFlushTimeCallback;
    this.sequence = sequence;
    logger.info("create a new tsfile processor {}", tsfile.getAbsolutePath());
    // a file generated by flush has only one historical version, which is itself
    this.tsFileResource
        .setHistoricalVersions(Collections.singleton(versionController.currVersion()));
  }

  public VersionController getVersionController() {
    return versionController;
  }

  public void setVersionController(VersionController versionController) {
    this.versionController = versionController;
  }

  public TsFileProcessor(String storageGroupName, TsFileResource tsFileResource, Schema schema,
      VersionController versionController, CloseTsFileCallBack closeUnsealedTsFileProcessor,
      UpdateEndTimeCallBack updateLatestFlushTimeCallback, boolean sequence,
      RestorableTsFileIOWriter writer) {
    this.storageGroupName = storageGroupName;
    this.tsFileResource = tsFileResource;
    this.schema = schema;
    this.versionController = versionController;
    this.writer = writer;
    this.closeTsFileCallback = closeUnsealedTsFileProcessor;
    this.updateLatestFlushTimeCallback = updateLatestFlushTimeCallback;
    this.sequence = sequence;
    logger.info("reopen a tsfile processor {}", tsFileResource.getFile());
  }

  /**
   * insert data in an InsertPlan into the workingMemtable.
   *
   * @param insertPlan physical plan of insertion
   * @return succeed or fail
   */
  public boolean insert(InsertPlan insertPlan) throws QueryProcessException {

    if (workMemTable == null) {
      workMemTable = MemTablePool.getInstance().getAvailableMemTable(this);
    }

    // insert insertPlan to the work memtable
    workMemTable.insert(insertPlan);

    if (IoTDBDescriptor.getInstance().getConfig().isEnableWal()) {
      try {
        getLogNode().write(insertPlan);
      } catch (IOException e) {
        logger.error("{}: {} write WAL failed", storageGroupName,
            tsFileResource.getFile().getName(), e);
        return false;
      }
    }

    // update start time of this memtable
    tsFileResource.updateStartTime(insertPlan.getDeviceId(), insertPlan.getTime());
    //for sequence tsfile, we update the endTime only when the file is prepared to be closed.
    //for unsequence tsfile, we have to update the endTime for each insertion.
    if (!sequence) {
      tsFileResource.updateEndTime(insertPlan.getDeviceId(), insertPlan.getTime());
    }

    return true;
  }

  public boolean insertBatch(BatchInsertPlan batchInsertPlan, int start, int end,
      Integer[] results) throws QueryProcessException {

    if (workMemTable == null) {
      workMemTable = MemTablePool.getInstance().getAvailableMemTable(this);
    }

    // insert insertPlan to the work memtable
    workMemTable.insertBatch(batchInsertPlan, start, end);

    if (IoTDBDescriptor.getInstance().getConfig().isEnableWal()) {
      try {
        batchInsertPlan.setStart(start);
        batchInsertPlan.setEnd(end);
        getLogNode().write(batchInsertPlan);
      } catch (IOException e) {
        logger.error("{}: {} write WAL failed", storageGroupName,
            tsFileResource.getFile().getName(), e);
        for (int i = start; i < end; i++) {
          results[i] = TSStatusCode.INTERNAL_SERVER_ERROR.getStatusCode();
        }
        return false;
      }
    }

    tsFileResource
        .updateStartTime(batchInsertPlan.getDeviceId(), batchInsertPlan.getTimes()[start]);

    //for sequence tsfile, we update the endTime only when the file is prepared to be closed.
    //for unsequence tsfile, we have to update the endTime for each insertion.
    if (!sequence) {
      tsFileResource
          .updateEndTime(batchInsertPlan.getDeviceId(), batchInsertPlan.getTimes()[end - 1]);
    }

    return true;
  }

  /**
   * Delete data which belongs to the timeseries `deviceId.measurementId` and the timestamp of which
   * <= 'timestamp' in the deletion. <br/>
   * <p>
   * Delete data in both working MemTable and flushing MemTables.
   */
  public void deleteDataInMemory(Deletion deletion) {
    flushQueryLock.writeLock().lock();
    if (logger.isDebugEnabled()) {
      logger.debug(FLUSH_QUERY_WRITE_LOCKED, storageGroupName, tsFileResource.getFile().getName());
    }
    try {
      if (workMemTable != null) {
        workMemTable
            .delete(deletion.getDevice(), deletion.getMeasurement(), deletion.getTimestamp());
      }
      // flushing memTables are immutable, only record this deletion in these memTables for query
      for (IMemTable memTable : flushingMemTables) {
        memTable.delete(deletion);
      }
    } finally {
      flushQueryLock.writeLock().unlock();
      if (logger.isDebugEnabled()) {
        logger.debug(FLUSH_QUERY_WRITE_RELEASE, storageGroupName,
            tsFileResource.getFile().getName());
      }
    }
  }

  public TsFileResource getTsFileResource() {
    return tsFileResource;
  }


  boolean shouldFlush() {
    return workMemTable != null
        && workMemTable.memSize() > getMemtableSizeThresholdBasedOnSeriesNum();
  }

  /**
   * <p>In the dynamic parameter adjustment module{@link IoTDBConfigDynamicAdapter}, it calculated
   * the average size of each metatable{@link IoTDBConfigDynamicAdapter#tryToAdaptParameters()}.
   * However, considering that the number of timeseries between storage groups may vary greatly,
   * it's inappropriate to judge whether to flush the memtable according to the average memtable
   * size. We need to adjust it according to the number of timeseries in a specific storage group.
   */
  private long getMemtableSizeThresholdBasedOnSeriesNum() {
    IoTDBConfig config = IoTDBDescriptor.getInstance().getConfig();
    long memTableSize = (long) (config.getMemtableSizeThreshold() * config.getMaxMemtableNumber()
        / IoTDBDescriptor.getInstance().getConfig().getMemtableNumInEachStorageGroup()
        * ActiveTimeSeriesCounter.getInstance()
        .getActiveRatio(storageGroupName));
    return Math.max(memTableSize, config.getMemtableSizeThreshold());
  }


  public boolean shouldClose() {
    long fileSize = tsFileResource.getFileSize();
    long fileSizeThreshold = IoTDBDescriptor.getInstance().getConfig()
        .getTsFileSizeThreshold();
    return fileSize > fileSizeThreshold;
  }

  void syncClose() {
    logger.info("Sync close file: {}, will firstly async close it",
        tsFileResource.getFile().getAbsolutePath());
    if (shouldClose) {
      return;
    }
    synchronized (flushingMemTables) {
      try {
        asyncClose();
        long startTime = System.currentTimeMillis();
        while (!flushingMemTables.isEmpty()) {
          flushingMemTables.wait(60_000);
          if (System.currentTimeMillis() - startTime > 60_000) {
<<<<<<< HEAD
            logger.warn("{} has spent {}s for waiting flushing one memtable; {} left.",
                this.tsFileResource.getFile().getAbsolutePath(),
                (System.currentTimeMillis() - startTime)/1000,flushingMemTables.size());
=======
            logger.warn("{} has spent {}s for waiting flushing one memtable; {} left (first: {}). FlushingManager info: {}",
                this.tsFileResource.getFile().getAbsolutePath(),
                (System.currentTimeMillis() - startTime)/1000,
                flushingMemTables.size(),
                flushingMemTables.getFirst(),
                FlushManager.getInstance()
                );
>>>>>>> c00b63f3
          }

        }
      } catch (InterruptedException e) {
        logger.error("{}: {} wait close interrupted", storageGroupName,
            tsFileResource.getFile().getName(), e);
        Thread.currentThread().interrupt();
      }
    }
    logger.info("File {} is closed synchronously", tsFileResource.getFile().getAbsolutePath());
  }


  void asyncClose() {
    flushQueryLock.writeLock().lock();
    if (logger.isDebugEnabled()) {
      logger.debug(FLUSH_QUERY_WRITE_LOCKED, storageGroupName, tsFileResource.getFile().getName());
    }
    try {
      logger.info("Async close the file: {}", tsFileResource.getFile().getAbsolutePath());
      if (shouldClose) {
        return;
      }
      // when a flush thread serves this TsFileProcessor (because the processor is submitted by
      // registerTsFileProcessor()), the thread will seal the corresponding TsFile and
      // execute other cleanup works if (shouldClose == true and flushingMemTables is empty).

      // To ensure there must be a flush thread serving this processor after the field `shouldClose`
      // is set true, we need to generate a NotifyFlushMemTable as a signal task and submit it to
      // the FlushManager.

      //we have to add the memtable into flushingList first and then set the shouldClose tag.
      // see https://issues.apache.org/jira/browse/IOTDB-510
      IMemTable tmpMemTable = workMemTable == null ? new NotifyFlushMemTable() : workMemTable;
      if (logger.isDebugEnabled()) {
        logger
            .debug("{}: {} async flush a memtable (signal = {}) when async close",
                storageGroupName, tsFileResource.getFile().getName(), tmpMemTable.isSignalMemTable());
      }
      try {
        addAMemtableIntoFlushingList(tmpMemTable);
        shouldClose = true;
        tsFileResource.setCloseFlag();
      } catch (Exception e) {
        logger.error("{}: {} async close failed, because", storageGroupName,
            tsFileResource.getFile().getName(), e);
      }
    } finally {
      flushQueryLock.writeLock().unlock();
      if (logger.isDebugEnabled()) {
        logger.debug(FLUSH_QUERY_WRITE_RELEASE, storageGroupName,
            tsFileResource.getFile().getName());
      }
    }
  }

  /**
   * TODO if the flushing thread is too fast, the tmpMemTable.wait() may never wakeup
   * Tips: I am trying to solve this issue by checking whether the table exist before wait()
   */
  public void syncFlush() throws IOException {
    IMemTable tmpMemTable;
    flushQueryLock.writeLock().lock();
    if (logger.isDebugEnabled()) {
      logger.debug(FLUSH_QUERY_WRITE_LOCKED, storageGroupName, tsFileResource.getFile().getName());
    }
    try {
      tmpMemTable = workMemTable == null ? new NotifyFlushMemTable() : workMemTable;
      if (logger.isDebugEnabled() && tmpMemTable.isSignalMemTable()) {
        logger.debug("{}: {} add a signal memtable into flushing memtable list when sync flush",
            storageGroupName, tsFileResource.getFile().getName());
      }
      addAMemtableIntoFlushingList(tmpMemTable);
    } finally {
      flushQueryLock.writeLock().unlock();
      if (logger.isDebugEnabled()) {
        logger.error(FLUSH_QUERY_WRITE_RELEASE, storageGroupName,
            tsFileResource.getFile().getName());
      }
    }

    synchronized (tmpMemTable) {
      try {
        long startWait = System.currentTimeMillis();
        while (flushingMemTables.contains(tmpMemTable)) {
          tmpMemTable.wait(1000);

          if ((System.currentTimeMillis() - startWait) > 60_000) {
            logger.warn("has waited for synced flushing a memtable in {} for 60 seconds.",
                this.tsFileResource.getFile().getAbsolutePath());
            startWait = System.currentTimeMillis();
          }
        }
      } catch (InterruptedException e) {
        logger.error("{}: {} wait flush finished meets error", storageGroupName,
            tsFileResource.getFile().getName(), e);
        Thread.currentThread().interrupt();
      }
    }
  }

  /**
   * put the working memtable into flushing list and set the working memtable to null
   */
  public void asyncFlush() {
    flushQueryLock.writeLock().lock();
    if (logger.isDebugEnabled()) {
      logger.debug(FLUSH_QUERY_WRITE_LOCKED, storageGroupName, tsFileResource.getFile().getName());
    }
    try {
      if (workMemTable == null) {
        return;
      }
      addAMemtableIntoFlushingList(workMemTable);
    } catch (Exception e) {
      logger.error("{}: {} add a memtable into flushing listfailed", storageGroupName,
          tsFileResource.getFile().getName(), e);
    } finally {
      flushQueryLock.writeLock().unlock();
      if (logger.isDebugEnabled()) {
        logger.debug(FLUSH_QUERY_WRITE_RELEASE, storageGroupName,
            tsFileResource.getFile().getName());
      }
    }
  }

  /**
   * this method calls updateLatestFlushTimeCallback and move the given memtable into the flushing
   * queue, set the current working memtable as null and then register the tsfileProcessor into the
   * flushManager again.
   */
  private void addAMemtableIntoFlushingList(IMemTable tobeFlushed) throws IOException {
    if(!updateLatestFlushTimeCallback.call(this)){
      logger.error("{}: {} Memetable info: {}", storageGroupName,
          tsFileResource.getFile().getName(), tobeFlushed.getMemTableMap());
    }
    flushingMemTables.addLast(tobeFlushed);
    if (logger.isDebugEnabled()) {
      logger.debug(
          "{}: {} Memtable (signal = {}) is added into the flushing Memtable, queue size = {}",
          storageGroupName, tsFileResource.getFile().getName(),
          tobeFlushed.isSignalMemTable(), flushingMemTables.size());
    }
    long cur = versionController.nextVersion();
    tobeFlushed.setVersion(cur);
    if (IoTDBDescriptor.getInstance().getConfig().isEnableWal()) {
      getLogNode().notifyStartFlush();
    }
    if (!tobeFlushed.isSignalMemTable()) {
      totalMemTableSize += tobeFlushed.memSize();
    }
    workMemTable = null;
    FlushManager.getInstance().registerTsFileProcessor(this);
  }


  /**
   * put back the memtable to MemTablePool and make metadata in writer visible
   */
  private void releaseFlushedMemTable(IMemTable memTable) {
    flushQueryLock.writeLock().lock();
    if (logger.isDebugEnabled()) {
      logger.debug(FLUSH_QUERY_WRITE_LOCKED, storageGroupName,
          tsFileResource.getFile().getName());
    }
    try {
      writer.makeMetadataVisible();
      if (!flushingMemTables.remove(memTable)) {
        logger.warn(
            "{}: {} put the memtable (signal={}) out of flushingMemtables but it is not in the queue.",
            storageGroupName, tsFileResource.getFile().getName(), memTable.isSignalMemTable());
      } else if (logger.isDebugEnabled()){
        logger.debug(
            "{}: {} memtable (signal={}) is removed from the queue. {} left.", storageGroupName,
            tsFileResource.getFile().getName(),
            memTable.isSignalMemTable(), flushingMemTables.size());
      }
      memTable.release();
      MemTablePool.getInstance().putBack(memTable, storageGroupName);
      if (logger.isDebugEnabled()) {
        logger.debug("{}: {} flush finished, remove a memtable from flushing list, "
            + "flushing memtable list size: {}", storageGroupName,
            tsFileResource.getFile().getName(), flushingMemTables.size());
      }
    } catch (Exception e) {
      logger.error("{}: {}", storageGroupName, tsFileResource.getFile().getName(), e);
    } finally {
      flushQueryLock.writeLock().unlock();
      if (logger.isDebugEnabled()) {
        logger.debug(FLUSH_QUERY_WRITE_RELEASE, storageGroupName,
            tsFileResource.getFile().getName());
      }
    }
  }

  /**
   * Take the first MemTable from the flushingMemTables and flush it. Called by a flush thread of
   * the flush manager pool
   */
  public void flushOneMemTable() {
    IMemTable memTableToFlush;
    memTableToFlush = flushingMemTables.getFirst();
    if (logger.isInfoEnabled()) {
      logger.info("{}: {} starts to flush a memtable in a flush thread", storageGroupName,
              tsFileResource.getFile().getName());
    }
    // signal memtable only may appear when calling asyncClose()
    if (!memTableToFlush.isSignalMemTable()) {
      MemTableFlushTask flushTask = new MemTableFlushTask(memTableToFlush, schema, writer,
          storageGroupName);
      try {
        writer.mark();
        flushTask.syncFlushMemTable();
      } catch (Exception e) {
        logger.error("{}: {} meet error when flushing a memtable, change system mode to read-only",
            storageGroupName, tsFileResource.getFile().getName(), e);
        IoTDBDescriptor.getInstance().getConfig().setReadOnly(true);
        try {
          logger.error("{}: {} IOTask meets error, truncate the corrupted data", storageGroupName,
              tsFileResource.getFile().getName(), e);
          writer.reset();
        } catch (IOException e1) {
          logger.error("{}: {} Truncate corrupted data meets error", storageGroupName,
              tsFileResource.getFile().getName(), e1);
        }
        Thread.currentThread().interrupt();
      }

      if (IoTDBDescriptor.getInstance().getConfig().isEnableWal()) {
        getLogNode().notifyEndFlush();
      }
    }
    if (logger.isDebugEnabled()) {
      logger.debug("{}: {} try get lock to release a memtable (signal={})", storageGroupName,
          tsFileResource.getFile().getName(), memTableToFlush.isSignalMemTable());
    }
    // for sync flush
    synchronized (memTableToFlush) {
      releaseFlushedMemTable(memTableToFlush);
      memTableToFlush.notifyAll();
      if (logger.isDebugEnabled()) {
        logger.debug("{}: {} released a memtable (signal={}), flushingMemtables size ={}",
            storageGroupName, tsFileResource.getFile().getName(),
            memTableToFlush.isSignalMemTable(), flushingMemTables.size());
      }
    }

    if (shouldClose && flushingMemTables.isEmpty()) {
      try {
        writer.mark();
        try {
          double compressionRatio = ((double) totalMemTableSize) / writer.getPos();
          if (logger.isDebugEnabled()) {
            logger.debug(
                "The compression ratio of tsfile {} is {}, totalMemTableSize: {}, the file size: {}",
                writer.getFile().getAbsolutePath(), compressionRatio, totalMemTableSize,
                writer.getPos());
          }
          if (compressionRatio == 0) {
            logger.error(
                "{} The compression ratio of tsfile {} is 0, totalMemTableSize: {}, the file size: {}",
                storageGroupName, writer.getFile().getAbsolutePath(), totalMemTableSize, writer.getPos());
          }
          CompressionRatio.getInstance().updateRatio(compressionRatio);
        } catch (IOException e) {
          logger.error("{}: {} update compression ratio failed", storageGroupName,
              tsFileResource.getFile().getName(), e);
        }
        if (logger.isDebugEnabled()) {
          logger.debug("{}: {} flushingMemtables is empty and will close the file", storageGroupName,
              tsFileResource.getFile().getName());
        }
        endFile();
      } catch (Exception e) {
        logger.error("{} meet error when flush FileMetadata to {}, change system mode to read-only",
            storageGroupName, tsFileResource.getFile().getAbsolutePath());
        IoTDBDescriptor.getInstance().getConfig().setReadOnly(true);
        try {
          writer.reset();
        } catch (IOException e1) {
          logger.error("{}: {} truncate corrupted data meets error", storageGroupName,
              tsFileResource.getFile().getName(), e1);
        }
        logger.error("{}: {} marking or ending file meet error", storageGroupName,
            tsFileResource.getFile().getName(), e);
      }
      // for sync close
      if (logger.isDebugEnabled()) {
        logger.debug("{}: {} try to get flushingMemtables lock.", storageGroupName,
            tsFileResource.getFile().getName());
      }
      synchronized (flushingMemTables) {
        flushingMemTables.notifyAll();
      }
    }
  }

  private void endFile() throws IOException, TsFileProcessorException {
    long closeStartTime = System.currentTimeMillis();
    tsFileResource.serialize();
    writer.endFile(schema);
    tsFileResource.cleanCloseFlag();

    // remove this processor from Closing list in StorageGroupProcessor,
    // mark the TsFileResource closed, no need writer anymore
    closeTsFileCallback.call(this);

    writer = null;

    if (logger.isInfoEnabled()) {
      long closeEndTime = System.currentTimeMillis();
      logger.info("Storage group {} close the file {}, start time is {}, end time is {}, "
              + "time consumption of flushing metadata is {}ms",
          storageGroupName, tsFileResource.getFile().getAbsoluteFile(),
          DatetimeUtils.convertMillsecondToZonedDateTime(closeStartTime),
          DatetimeUtils.convertMillsecondToZonedDateTime(closeEndTime),
          closeEndTime - closeStartTime);
    }
  }


  public boolean isManagedByFlushManager() {
    return managedByFlushManager;
  }

  public void setManagedByFlushManager(boolean managedByFlushManager) {
    this.managedByFlushManager = managedByFlushManager;
  }

  WriteLogNode getLogNode() {
    if (logNode == null) {
      logNode = MultiFileLogNodeManager.getInstance()
          .getNode(storageGroupName + "-" + tsFileResource.getFile().getName());
    }
    return logNode;
  }

  public void close() throws TsFileProcessorException {
    try {
      //when closing resource file, its corresponding mod file is also closed.
      tsFileResource.close();
      MultiFileLogNodeManager.getInstance()
          .deleteNode(storageGroupName + "-" + tsFileResource.getFile().getName());
    } catch (IOException e) {
      throw new TsFileProcessorException(e);
    }
  }

  public int getFlushingMemTableSize() {
    return flushingMemTables.size();
  }

  public long getWorkMemTableMemory() {
    return workMemTable.memSize();
  }

  RestorableTsFileIOWriter getWriter() {
    return writer;
  }

  public String getStorageGroupName() {
    return storageGroupName;
  }

  /**
   * get the chunk(s) in the memtable (one from work memtable and the other ones in flushing
   * memtables and then compact them into one TimeValuePairSorter). Then get the related
   * ChunkMetadata of data on disk.
   *
   * @param deviceId device id
   * @param measurementId sensor id
   * @param dataType data type
   * @param encoding encoding
   * @return left: the chunk data in memory; right: the chunkMetadatas of data on disk
   */
  public Pair<List<ReadOnlyMemChunk>, List<ChunkMetaData>> query(String deviceId,
      String measurementId, TSDataType dataType, TSEncoding encoding, Map<String, String> props,
      QueryContext context) {
<<<<<<< HEAD
=======
    if (logger.isDebugEnabled()) {
      logger.debug("{}: {} get flushQueryLock read lock", storageGroupName,
          tsFileResource.getFile().getName());
    }
>>>>>>> c00b63f3
    flushQueryLock.readLock().lock();
    try {
      List<ReadOnlyMemChunk> readOnlyMemChunks = new ArrayList<>();
      for (IMemTable flushingMemTable : flushingMemTables) {
        if (flushingMemTable.isSignalMemTable()) {
          continue;
        }
        ReadOnlyMemChunk memChunk = flushingMemTable.query(deviceId, measurementId,
            dataType, encoding, props, context.getQueryTimeLowerBound());
        if (memChunk != null) {
          readOnlyMemChunks.add(memChunk);
        }
      }
      if (workMemTable != null) {
        ReadOnlyMemChunk memChunk = workMemTable.query(deviceId, measurementId, dataType, encoding,
            props, context.getQueryTimeLowerBound());
        if (memChunk != null) {
          readOnlyMemChunks.add(memChunk);
        }
      }

      ModificationFile modificationFile = tsFileResource.getModFile();
      List<Modification> modifications = context.getPathModifications(modificationFile,
          deviceId + IoTDBConstant.PATH_SEPARATOR + measurementId);

      List<ChunkMetaData> chunkMetaDataList = writer
          .getVisibleMetadataList(deviceId, measurementId, dataType);
      QueryUtils.modifyChunkMetaData(chunkMetaDataList,
          modifications);

      chunkMetaDataList.removeIf(context::chunkNotSatisfy);

      return new Pair<>(readOnlyMemChunks, chunkMetaDataList);
<<<<<<< HEAD
    } catch (IOException | QueryProcessException e) {
      logger.error("get ReadOnlyMemChunk has error", e);
=======
    } catch (Exception e) {
      logger.error("{}: {} get ReadOnlyMemChunk has error", storageGroupName,
          tsFileResource.getFile().getName(), e);
>>>>>>> c00b63f3
    } finally {
      flushQueryLock.readLock().unlock();
      if (logger.isDebugEnabled()) {
        logger.debug("{}: {} release flushQueryLock read lock", storageGroupName,
            tsFileResource.getFile().getName());
      }
    }
    return null;
  }

  public long getTimeRangeId() {
    return timeRangeId;
  }

  public void setTimeRangeId(long timeRangeId) {
    this.timeRangeId = timeRangeId;
  }
}<|MERGE_RESOLUTION|>--- conflicted
+++ resolved
@@ -296,11 +296,6 @@
         while (!flushingMemTables.isEmpty()) {
           flushingMemTables.wait(60_000);
           if (System.currentTimeMillis() - startTime > 60_000) {
-<<<<<<< HEAD
-            logger.warn("{} has spent {}s for waiting flushing one memtable; {} left.",
-                this.tsFileResource.getFile().getAbsolutePath(),
-                (System.currentTimeMillis() - startTime)/1000,flushingMemTables.size());
-=======
             logger.warn("{} has spent {}s for waiting flushing one memtable; {} left (first: {}). FlushingManager info: {}",
                 this.tsFileResource.getFile().getAbsolutePath(),
                 (System.currentTimeMillis() - startTime)/1000,
@@ -308,7 +303,6 @@
                 flushingMemTables.getFirst(),
                 FlushManager.getInstance()
                 );
->>>>>>> c00b63f3
           }
 
         }
@@ -687,13 +681,10 @@
   public Pair<List<ReadOnlyMemChunk>, List<ChunkMetaData>> query(String deviceId,
       String measurementId, TSDataType dataType, TSEncoding encoding, Map<String, String> props,
       QueryContext context) {
-<<<<<<< HEAD
-=======
     if (logger.isDebugEnabled()) {
       logger.debug("{}: {} get flushQueryLock read lock", storageGroupName,
           tsFileResource.getFile().getName());
     }
->>>>>>> c00b63f3
     flushQueryLock.readLock().lock();
     try {
       List<ReadOnlyMemChunk> readOnlyMemChunks = new ArrayList<>();
@@ -727,14 +718,9 @@
       chunkMetaDataList.removeIf(context::chunkNotSatisfy);
 
       return new Pair<>(readOnlyMemChunks, chunkMetaDataList);
-<<<<<<< HEAD
-    } catch (IOException | QueryProcessException e) {
-      logger.error("get ReadOnlyMemChunk has error", e);
-=======
     } catch (Exception e) {
       logger.error("{}: {} get ReadOnlyMemChunk has error", storageGroupName,
           tsFileResource.getFile().getName(), e);
->>>>>>> c00b63f3
     } finally {
       flushQueryLock.readLock().unlock();
       if (logger.isDebugEnabled()) {
