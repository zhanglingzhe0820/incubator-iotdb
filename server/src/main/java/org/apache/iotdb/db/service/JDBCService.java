/*
 * Licensed to the Apache Software Foundation (ASF) under one
 * or more contributor license agreements.  See the NOTICE file
 * distributed with this work for additional information
 * regarding copyright ownership.  The ASF licenses this file
 * to you under the Apache License, Version 2.0 (the
 * "License"); you may not use this file except in compliance
 * with the License.  You may obtain a copy of the License at
 *
 *     http://www.apache.org/licenses/LICENSE-2.0
 *
 * Unless required by applicable law or agreed to in writing,
 * software distributed under the License is distributed on an
 * "AS IS" BASIS, WITHOUT WARRANTIES OR CONDITIONS OF ANY
 * KIND, either express or implied.  See the License for the
 * specific language governing permissions and limitations
 * under the License.
 */
package org.apache.iotdb.db.service;

import java.net.InetSocketAddress;
import java.util.concurrent.CountDownLatch;
import org.apache.iotdb.db.concurrent.IoTDBThreadPoolFactory;
import org.apache.iotdb.db.concurrent.ThreadName;
import org.apache.iotdb.db.conf.IoTDBConfig;
import org.apache.iotdb.db.conf.IoTDBConstant;
import org.apache.iotdb.db.conf.IoTDBDescriptor;
import org.apache.iotdb.db.exception.StartupException;
import org.apache.iotdb.service.rpc.thrift.TSIService;
import org.apache.iotdb.service.rpc.thrift.TSIService.Processor;
import org.apache.thrift.protocol.TBinaryProtocol;
import org.apache.thrift.protocol.TCompactProtocol;
import org.apache.thrift.protocol.TProtocolFactory;
import org.apache.thrift.server.TServer;
import org.apache.thrift.server.TThreadPoolServer;
import org.apache.thrift.server.TThreadPoolServer.Args;
import org.apache.thrift.transport.TServerSocket;
import org.apache.thrift.transport.TTransportException;
import org.slf4j.Logger;
import org.slf4j.LoggerFactory;

/**
 * A service to handle jdbc request from client.
 */
public class JDBCService implements JDBCServiceMBean, IService {

  private static final Logger logger = LoggerFactory.getLogger(JDBCService.class);
  private static final String STATUS_UP = "UP";
  private static final String STATUS_DOWN = "DOWN";
  private final String mbeanName = String
      .format("%s:%s=%s", IoTDBConstant.IOTDB_PACKAGE, IoTDBConstant.JMX_TYPE,
          getID().getJmxName());
  private Thread jdbcServiceThread;
  private TProtocolFactory protocolFactory;
  private Processor<TSIService.Iface> processor;
  private TThreadPoolServer.Args poolArgs;
  private TSServiceImpl impl;
  private CountDownLatch startLatch;
  private CountDownLatch stopLatch;

  private JDBCService() {
  }

  public static final JDBCService getInstance() {
    return JDBCServiceHolder.INSTANCE;
  }

  @Override
  public String getJDBCServiceStatus() {
    // TODO debug log, will be deleted in production env
    if(startLatch == null) {
      logger.debug("Start latch is null when getting status");
    } else {
      logger.debug("Start latch is {} when getting status", startLatch.getCount());
    }
    if(stopLatch == null) {
      logger.debug("Stop latch is null when getting status");
    } else {
      logger.debug("Stop latch is {} when getting status", stopLatch.getCount());
    }	
    // debug log, will be deleted in production env

    if(startLatch != null && startLatch.getCount() == 0) {
      return STATUS_UP;
    } else {
      return STATUS_DOWN;
    }
  }

  @Override
  public int getRPCPort() {
    IoTDBConfig config = IoTDBDescriptor.getInstance().getConfig();
    return config.getRpcPort();
  }

  @Override
  public void start() throws StartupException {
    try {
      JMXService.registerMBean(getInstance(), mbeanName);
      startService();
    } catch (Exception e) {
      logger.error("Failed to start {} because: ", this.getID().getName(), e);
      throw new StartupException(e);
    }
  }

  @Override
  public void stop() {
    stopService();
    JMXService.deregisterMBean(mbeanName);
  }

  @Override
  public ServiceType getID() {
    return ServiceType.JDBC_SERVICE;
  }

  @Override
  public synchronized void startService() throws StartupException {
    if (STATUS_UP.equals(getJDBCServiceStatus())) {
      logger.debug("{}: {} has been already running now", IoTDBConstant.GLOBAL_DB_NAME,
          this.getID().getName());
      return;
    }
    logger.debug("{}: start {}...", IoTDBConstant.GLOBAL_DB_NAME, this.getID().getName());
    try {
      reset();
      jdbcServiceThread = new JDBCServiceThread(startLatch, stopLatch);
      jdbcServiceThread.setName(ThreadName.JDBC_SERVICE.getName());
      jdbcServiceThread.start();
      startLatch.await();
    } catch (InterruptedException | ClassNotFoundException |
        IllegalAccessException | InstantiationException e) {
      Thread.currentThread().interrupt();
      throw new StartupException(this.getID().getName(), e.getMessage());
    }

    logger.debug("{}: start {} successfully, listening on ip {} port {}", IoTDBConstant.GLOBAL_DB_NAME,
        this.getID().getName(), IoTDBDescriptor.getInstance().getConfig().getRpcAddress(),
        IoTDBDescriptor.getInstance().getConfig().getRpcPort());
  }
  
  private void reset() {
    startLatch = new CountDownLatch(1);
    stopLatch = new CountDownLatch(1);	  
  }

  @Override
  public synchronized void restartService() throws StartupException {
    stopService();
    startService();
  }

  @Override
  public synchronized void stopService() {
    if (STATUS_DOWN.equals(getJDBCServiceStatus())) {
      logger.debug("{}: {} isn't running now", IoTDBConstant.GLOBAL_DB_NAME, this.getID().getName());
      return;
    }
    logger.debug("{}: closing {}...", IoTDBConstant.GLOBAL_DB_NAME, this.getID().getName());
    if (jdbcServiceThread != null) {
      ((JDBCServiceThread) jdbcServiceThread).close();
    }
    try {
      stopLatch.await();
      reset();
      logger.debug("{}: close {} successfully", IoTDBConstant.GLOBAL_DB_NAME, this.getID().getName());
    } catch (InterruptedException e) {
      logger.error("{}: close {} failed because {}", IoTDBConstant.GLOBAL_DB_NAME, this.getID().getName(), e);
      Thread.currentThread().interrupt();
    }
  }

  private static class JDBCServiceHolder {

    private static final JDBCService INSTANCE = new JDBCService();

    private JDBCServiceHolder() {
    }
  }

  private class JDBCServiceThread extends Thread {

    private TServerSocket serverTransport;
    private TServer poolServer;
    private CountDownLatch threadStartLatch;
    private CountDownLatch threadStopLatch;

    public JDBCServiceThread(CountDownLatch threadStartLatch, CountDownLatch threadStopLatch)
        throws ClassNotFoundException, IllegalAccessException, InstantiationException {
      if(IoTDBDescriptor.getInstance().getConfig().isRpcThriftCompressionEnable()) {
        protocolFactory = new TCompactProtocol.Factory();
      }
      else {
        protocolFactory = new TBinaryProtocol.Factory();
      }
      IoTDBConfig config = IoTDBDescriptor.getInstance().getConfig();
      impl = (TSServiceImpl) Class.forName(config.getRpcImplClassName()).newInstance();
      processor = new TSIService.Processor<>(impl);
      this.threadStartLatch = threadStartLatch;
      this.threadStopLatch = threadStopLatch;
    }

    @SuppressWarnings("squid:S2093") // socket will be used later
    @Override
    public void run() {
      try {
        IoTDBConfig config = IoTDBDescriptor.getInstance().getConfig();
        serverTransport = new TServerSocket(new InetSocketAddress(config.getRpcAddress(),
            config.getRpcPort()));
        poolArgs = new Args(serverTransport).maxWorkerThreads(IoTDBDescriptor.
            getInstance().getConfig().getRpcMaxConcurrentClientNum()).minWorkerThreads(1)
            .stopTimeoutVal(
                IoTDBDescriptor.getInstance().getConfig().getThriftServerAwaitTimeForStopService());
        poolArgs.executorService = IoTDBThreadPoolFactory.createThriftRpcClientThreadPool(poolArgs,
            ThreadName.JDBC_CLIENT.getName());
        poolArgs.processor(processor);
        poolArgs.protocolFactory(protocolFactory);
        poolServer = new TThreadPoolServer(poolArgs);
        poolServer.setServerEventHandler(new JDBCServiceEventHandler(impl, threadStartLatch));
        poolServer.serve();
      } catch (TTransportException e) {
        logger.error("{}: failed to start {}, because ", IoTDBConstant.GLOBAL_DB_NAME,
            getID().getName(), e);
      } catch (Exception e) {
        logger.error("{}: {} exit, because ", IoTDBConstant.GLOBAL_DB_NAME, getID().getName(), e);
      } finally {
        close();
        // TODO debug log, will be deleted in production env
<<<<<<< HEAD
        if(threadStopLatch == null) {
          logger.debug("Stop Count Down latch is null");
=======
        if (threadStopLatch == null) {
          logger.info("Stop Count Down latch is null");
>>>>>>> f461ba21
        } else {
          logger.debug("Stop Count Down latch is {}", threadStopLatch.getCount());
        }
        // debug log, will be deleted in production env

        if (threadStopLatch != null && threadStopLatch.getCount() == 1) {
          threadStopLatch.countDown();
        }
        logger.debug("{}: close TThreadPoolServer and TServerSocket for {}",
            IoTDBConstant.GLOBAL_DB_NAME,
            getID().getName());
      }
    }

    private synchronized void close() {
      if (poolServer != null) {
        poolServer.stop();
        poolServer = null;
      }
      if (serverTransport != null) {
        serverTransport.close();
        serverTransport = null;
      }
    }
  }
}<|MERGE_RESOLUTION|>--- conflicted
+++ resolved
@@ -69,14 +69,14 @@
   public String getJDBCServiceStatus() {
     // TODO debug log, will be deleted in production env
     if(startLatch == null) {
-      logger.debug("Start latch is null when getting status");
+      logger.info("Start latch is null when getting status");
     } else {
-      logger.debug("Start latch is {} when getting status", startLatch.getCount());
+      logger.info("Start latch is {} when getting status", startLatch.getCount());
     }
     if(stopLatch == null) {
-      logger.debug("Stop latch is null when getting status");
+      logger.info("Stop latch is null when getting status");
     } else {
-      logger.debug("Stop latch is {} when getting status", stopLatch.getCount());
+      logger.info("Stop latch is {} when getting status", stopLatch.getCount());
     }	
     // debug log, will be deleted in production env
 
@@ -118,11 +118,11 @@
   @Override
   public synchronized void startService() throws StartupException {
     if (STATUS_UP.equals(getJDBCServiceStatus())) {
-      logger.debug("{}: {} has been already running now", IoTDBConstant.GLOBAL_DB_NAME,
+      logger.info("{}: {} has been already running now", IoTDBConstant.GLOBAL_DB_NAME,
           this.getID().getName());
       return;
     }
-    logger.debug("{}: start {}...", IoTDBConstant.GLOBAL_DB_NAME, this.getID().getName());
+    logger.info("{}: start {}...", IoTDBConstant.GLOBAL_DB_NAME, this.getID().getName());
     try {
       reset();
       jdbcServiceThread = new JDBCServiceThread(startLatch, stopLatch);
@@ -135,7 +135,7 @@
       throw new StartupException(this.getID().getName(), e.getMessage());
     }
 
-    logger.debug("{}: start {} successfully, listening on ip {} port {}", IoTDBConstant.GLOBAL_DB_NAME,
+    logger.info("{}: start {} successfully, listening on ip {} port {}", IoTDBConstant.GLOBAL_DB_NAME,
         this.getID().getName(), IoTDBDescriptor.getInstance().getConfig().getRpcAddress(),
         IoTDBDescriptor.getInstance().getConfig().getRpcPort());
   }
@@ -154,17 +154,17 @@
   @Override
   public synchronized void stopService() {
     if (STATUS_DOWN.equals(getJDBCServiceStatus())) {
-      logger.debug("{}: {} isn't running now", IoTDBConstant.GLOBAL_DB_NAME, this.getID().getName());
+      logger.info("{}: {} isn't running now", IoTDBConstant.GLOBAL_DB_NAME, this.getID().getName());
       return;
     }
-    logger.debug("{}: closing {}...", IoTDBConstant.GLOBAL_DB_NAME, this.getID().getName());
+    logger.info("{}: closing {}...", IoTDBConstant.GLOBAL_DB_NAME, this.getID().getName());
     if (jdbcServiceThread != null) {
       ((JDBCServiceThread) jdbcServiceThread).close();
     }
     try {
       stopLatch.await();
       reset();
-      logger.debug("{}: close {} successfully", IoTDBConstant.GLOBAL_DB_NAME, this.getID().getName());
+      logger.info("{}: close {} successfully", IoTDBConstant.GLOBAL_DB_NAME, this.getID().getName());
     } catch (InterruptedException e) {
       logger.error("{}: close {} failed because {}", IoTDBConstant.GLOBAL_DB_NAME, this.getID().getName(), e);
       Thread.currentThread().interrupt();
@@ -227,22 +227,17 @@
       } finally {
         close();
         // TODO debug log, will be deleted in production env
-<<<<<<< HEAD
-        if(threadStopLatch == null) {
-          logger.debug("Stop Count Down latch is null");
-=======
         if (threadStopLatch == null) {
           logger.info("Stop Count Down latch is null");
->>>>>>> f461ba21
         } else {
-          logger.debug("Stop Count Down latch is {}", threadStopLatch.getCount());
+          logger.info("Stop Count Down latch is {}", threadStopLatch.getCount());
         }
         // debug log, will be deleted in production env
 
         if (threadStopLatch != null && threadStopLatch.getCount() == 1) {
           threadStopLatch.countDown();
         }
-        logger.debug("{}: close TThreadPoolServer and TServerSocket for {}",
+        logger.info("{}: close TThreadPoolServer and TServerSocket for {}",
             IoTDBConstant.GLOBAL_DB_NAME,
             getID().getName());
       }
