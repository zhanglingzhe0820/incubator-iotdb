--- conflicted
+++ resolved
@@ -65,10 +65,7 @@
    * @param pathIndex
    * @return
    */
-<<<<<<< HEAD
-=======
   @SuppressWarnings("squid:S3776") // Suppress high Cognitive Complexity warning
->>>>>>> 545d9126
   public static Map<String, Long> getPathByLevel(List<PartialPath> rawPaths, int level, Map<Integer, String> pathIndex)
       throws QueryProcessException {
     // pathGroupByLevel -> count
