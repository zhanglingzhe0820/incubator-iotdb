--- conflicted
+++ resolved
@@ -2323,13 +2323,7 @@
       }
     }
   }
-
-<<<<<<< HEAD
-=======
-  public boolean isHotCompactionMergeWorking() {
-    return hotCompactionMergeWorking;
-  }
-
+  
   private enum LoadTsFileType {
     LOAD_SEQUENCE, LOAD_UNSEQUENCE
   }
@@ -2358,7 +2352,6 @@
     void call();
   }
 
->>>>>>> df8f876a
   @FunctionalInterface
   public interface TimePartitionFilter {
 
