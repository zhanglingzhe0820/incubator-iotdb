/*
 * Licensed to the Apache Software Foundation (ASF) under one
 * or more contributor license agreements.  See the NOTICE file
 * distributed with this work for additional information
 * regarding copyright ownership.  The ASF licenses this file
 * to you under the Apache License, Version 2.0 (the
 * "License"); you may not use this file except in compliance
 * with the License.  You may obtain a copy of the License at
 *
 *      http://www.apache.org/licenses/LICENSE-2.0
 *
 * Unless required by applicable law or agreed to in writing,
 * software distributed under the License is distributed on an
 * "AS IS" BASIS, WITHOUT WARRANTIES OR CONDITIONS OF ANY
 * KIND, either express or implied.  See the License for the
 * specific language governing permissions and limitations
 * under the License.
 */
package org.apache.iotdb.db.engine.storagegroup;

import static org.apache.iotdb.db.conf.IoTDBConstant.FILE_NAME_SEPARATOR;
import static org.apache.iotdb.db.engine.merge.task.MergeTask.MERGE_SUFFIX;
import static org.apache.iotdb.db.engine.storagegroup.TsFileResource.TEMP_SUFFIX;
import static org.apache.iotdb.tsfile.common.constant.TsFileConstant.TSFILE_SUFFIX;

import java.io.File;
import java.io.IOException;
import java.util.ArrayList;
import java.util.Arrays;
import java.util.Collection;
import java.util.Collections;
import java.util.Date;
import java.util.HashMap;
import java.util.HashSet;
import java.util.Iterator;
import java.util.LinkedList;
import java.util.List;
import java.util.Map;
import java.util.Map.Entry;
import java.util.Set;
import java.util.TreeMap;
import java.util.concurrent.locks.ReadWriteLock;
import java.util.concurrent.locks.ReentrantReadWriteLock;
import org.apache.commons.io.FileUtils;
import org.apache.iotdb.db.conf.IoTDBConstant;
import org.apache.iotdb.db.conf.IoTDBDescriptor;
import org.apache.iotdb.db.conf.directories.DirectoryManager;
import org.apache.iotdb.db.engine.StorageEngine;
import org.apache.iotdb.db.engine.fileSystem.SystemFileFactory;
import org.apache.iotdb.db.engine.flush.TsFileFlushPolicy;
import org.apache.iotdb.db.engine.flush.pool.HotCompactionMergeTaskPoolManager;
import org.apache.iotdb.db.engine.merge.manage.MergeManager;
import org.apache.iotdb.db.engine.merge.manage.MergeResource;
import org.apache.iotdb.db.engine.merge.selector.IMergeFileSelector;
import org.apache.iotdb.db.engine.merge.selector.MaxFileMergeFileSelector;
import org.apache.iotdb.db.engine.merge.selector.MaxSeriesMergeFileSelector;
import org.apache.iotdb.db.engine.merge.selector.MergeFileStrategy;
import org.apache.iotdb.db.engine.merge.task.MergeTask;
import org.apache.iotdb.db.engine.merge.task.RecoverMergeTask;
import org.apache.iotdb.db.engine.modification.Deletion;
import org.apache.iotdb.db.engine.modification.Modification;
import org.apache.iotdb.db.engine.modification.ModificationFile;
import org.apache.iotdb.db.engine.querycontext.QueryDataSource;
import org.apache.iotdb.db.engine.tsfilemanagement.TsFileManagement;
import org.apache.iotdb.db.engine.version.SimpleFileVersionController;
import org.apache.iotdb.db.engine.version.VersionController;
import org.apache.iotdb.db.exception.BatchInsertionException;
import org.apache.iotdb.db.exception.DiskSpaceInsufficientException;
import org.apache.iotdb.db.exception.LoadFileException;
import org.apache.iotdb.db.exception.MergeException;
import org.apache.iotdb.db.exception.StorageGroupProcessorException;
import org.apache.iotdb.db.exception.TsFileProcessorException;
import org.apache.iotdb.db.exception.WriteProcessException;
import org.apache.iotdb.db.exception.metadata.MetadataException;
import org.apache.iotdb.db.exception.query.OutOfTTLException;
import org.apache.iotdb.db.exception.query.QueryProcessException;
import org.apache.iotdb.db.metadata.MManager;
import org.apache.iotdb.db.metadata.mnode.MNode;
import org.apache.iotdb.db.metadata.mnode.MeasurementMNode;
import org.apache.iotdb.db.qp.physical.crud.DeletePlan;
import org.apache.iotdb.db.qp.physical.crud.InsertRowPlan;
import org.apache.iotdb.db.qp.physical.crud.InsertTabletPlan;
import org.apache.iotdb.db.query.context.QueryContext;
import org.apache.iotdb.db.query.control.QueryFileManager;
import org.apache.iotdb.db.service.IoTDB;
import org.apache.iotdb.db.service.UpgradeSevice;
import org.apache.iotdb.db.utils.CopyOnReadLinkedList;
import org.apache.iotdb.db.writelog.recover.TsFileRecoverPerformer;
import org.apache.iotdb.rpc.RpcUtils;
import org.apache.iotdb.rpc.TSStatusCode;
import org.apache.iotdb.service.rpc.thrift.TSStatus;
import org.apache.iotdb.tsfile.fileSystem.FSFactoryProducer;
import org.apache.iotdb.tsfile.fileSystem.fsFactory.FSFactory;
import org.apache.iotdb.tsfile.read.TimeValuePair;
import org.apache.iotdb.tsfile.read.common.Path;
import org.apache.iotdb.tsfile.read.filter.basic.Filter;
import org.apache.iotdb.tsfile.utils.Pair;
import org.apache.iotdb.tsfile.write.schema.MeasurementSchema;
import org.apache.iotdb.tsfile.write.writer.RestorableTsFileIOWriter;
import org.slf4j.Logger;
import org.slf4j.LoggerFactory;


/**
 * For sequence data, a StorageGroupProcessor has some TsFileProcessors, in which there is only one
 * TsFileProcessor in the working status. <br/>
 * <p>
 * There are two situations to set the working TsFileProcessor to closing status:<br/>
 * <p>
 * (1) when inserting data into the TsFileProcessor, and the TsFileProcessor shouldFlush() (or
 * shouldClose())<br/>
 * <p>
 * (2) someone calls syncCloseAllWorkingTsFileProcessors(). (up to now, only flush command from cli
 * will call this method)<br/>
 * <p>
 * UnSequence data has the similar process as above.
 * <p>
 * When a sequence TsFileProcessor is submitted to be flushed, the updateLatestFlushTimeCallback()
 * method will be called as a callback.<br/>
 * <p>
 * When a TsFileProcessor is closed, the closeUnsealedTsFileProcessorCallBack() method will be
 * called as a callback.
 */
public class StorageGroupProcessor {

  private static final String MERGING_MODIFICATION_FILE_NAME = "merge.mods";

  /**
   * All newly generated chunks after merge have version number 0, so we set merged Modification
   * file version to 1 to take effect
   */
  private static final int MERGE_MOD_START_VERSION_NUM = 1;

  private static final Logger logger = LoggerFactory.getLogger(StorageGroupProcessor.class);

  /**
   * indicating the file to be loaded already exists locally.
   */
  private static final int POS_ALREADY_EXIST = -2;
  /**
   * indicating the file to be loaded overlap with some files.
   */
  private static final int POS_OVERLAP = -3;
  /**
   * a read write lock for guaranteeing concurrent safety when accessing all fields in this class
   * (i.e., schema, (un)sequenceFileList, work(un)SequenceTsFileProcessor,
   * closing(Un)SequenceTsFileProcessor, latestTimeForEachDevice, and
   * partitionLatestFlushedTimeForEachDevice)
   */
  private final ReadWriteLock insertLock = new ReentrantReadWriteLock();
  /**
   * closeStorageGroupCondition is used to wait for all currently closing TsFiles to be done.
   */
  private final Object closeStorageGroupCondition = new Object();
  /**
   * hotCompactionMergeWorking is used to wait for last hot compaction to be done.
   */
  private volatile boolean hotCompactionMergeWorking = false;
  /**
   * hotCompactionMergeLock is used to wait for tsfile list change in hot compaction merge
   * processor.
   */
  private final ReadWriteLock hotCompactionMergeLock = new ReentrantReadWriteLock();
  /**
   * avoid some tsfileResource is changed (e.g., from unsealed to sealed) when a query is executed.
   */
  private final ReadWriteLock closeQueryLock = new ReentrantReadWriteLock();
  /**
   * time partition id in the storage group -> tsFileProcessor for this time partition
   */
  private final TreeMap<Long, TsFileProcessor> workSequenceTsFileProcessors = new TreeMap<>();
  /**
   * time partition id in the storage group -> tsFileProcessor for this time partition
   */
  private final TreeMap<Long, TsFileProcessor> workUnsequenceTsFileProcessors = new TreeMap<>();

  // upgrading sequence TsFile resource list
  private List<TsFileResource> upgradeSeqFileList = new LinkedList<>();

  private CopyOnReadLinkedList<TsFileProcessor> closingSequenceTsFileProcessor = new CopyOnReadLinkedList<>();

  // upgrading unsequence TsFile resource list
  private List<TsFileResource> upgradeUnseqFileList = new LinkedList<>();

  private CopyOnReadLinkedList<TsFileProcessor> closingUnSequenceTsFileProcessor = new CopyOnReadLinkedList<>();
  /*
   * time partition id -> map, which contains
   * device -> global latest timestamp of each device latestTimeForEachDevice caches non-flushed
   * changes upon timestamps of each device, and is used to update partitionLatestFlushedTimeForEachDevice
   * when a flush is issued.
   */
  private Map<Long, Map<String, Long>> latestTimeForEachDevice = new HashMap<>();
  /**
   * time partition id -> map, which contains device -> largest timestamp of the latest memtable to
   * be submitted to asyncTryToFlush partitionLatestFlushedTimeForEachDevice determines whether a
   * data point should be put into a sequential file or an unsequential file. Data of some device
   * with timestamp less than or equals to the device's latestFlushedTime should go into an
   * unsequential file.
   */
  private Map<Long, Map<String, Long>> partitionLatestFlushedTimeForEachDevice = new HashMap<>();

  /**
   * used to record the latest flush time while upgrading and inserting
   */
  private Map<Long, Map<String, Long>> newlyFlushedPartitionLatestFlushedTimeForEachDevice = new HashMap<>();
  /**
   * global mapping of device -> largest timestamp of the latest memtable to * be submitted to
   * asyncTryToFlush, globalLatestFlushedTimeForEachDevice is utilized to maintain global
   * latestFlushedTime of devices and will be updated along with partitionLatestFlushedTimeForEachDevice
   */
  private Map<String, Long> globalLatestFlushedTimeForEachDevice = new HashMap<>();
  private String storageGroupName;
  private File storageGroupSysDir;

  // manage seqFileList and unSeqFileList
  private TsFileManagement tsFileManagement;

  /**
   * time partition id -> version controller which assigns a version for each MemTable and
   * deletion/update such that after they are persisted, the order of insertions, deletions and
   * updates can be re-determined.
   */
  private HashMap<Long, VersionController> timePartitionIdVersionControllerMap = new HashMap<>();
  /**
   * mergeLock is to be used in the merge process. Concurrent queries, deletions and merges may
   * result in losing some deletion in the merged new file, so a lock is necessary.
   */
  private ReentrantReadWriteLock mergeLock = new ReentrantReadWriteLock();
  /**
   * This is the modification file of the result of the current merge. Because the merged file may
   * be invisible at this moment, without this, deletion/update during merge could be lost.
   */
  private ModificationFile mergingModification;
  private volatile boolean isMerging = false;
  private long mergeStartTime;
  /**
   * when the data in a storage group is older than dataTTL, it is considered invalid and will be
   * eventually removed.
   */
  private long dataTTL = Long.MAX_VALUE;
  private FSFactory fsFactory = FSFactoryProducer.getFSFactory();
  private TsFileFlushPolicy fileFlushPolicy;

  /**
   * partitionDirectFileVersions records the versions of the direct TsFiles (generated by close, not
   * including the files generated by merge) of each partition. As data file close is managed by the
   * leader in the distributed version, the files with the same version(s) have the same data,
   * despite that the inner structure (the size and organization of chunks) may be different, so we
   * can easily find what remote files we do not have locally. partition number -> version number
   * set
   */
  private Map<Long, Set<Long>> partitionDirectFileVersions = new HashMap<>();

  /**
   * The max file versions in each partition. By recording this, if several IoTDB instances have the
   * same policy of closing file and their ingestion is identical, then files of the same version in
   * different IoTDB instance will have identical data, providing convenience for data comparison
   * across different instances. partition number -> max version number
   */
  private Map<Long, Long> partitionMaxFileVersions = new HashMap<>();

  public StorageGroupProcessor(String systemDir, String storageGroupName,
      TsFileFlushPolicy fileFlushPolicy) throws StorageGroupProcessorException {
    this.storageGroupName = storageGroupName;
    this.fileFlushPolicy = fileFlushPolicy;

    storageGroupSysDir = SystemFileFactory.INSTANCE.getFile(systemDir, storageGroupName);
    if (storageGroupSysDir.mkdirs()) {
      logger.info("Storage Group system Directory {} doesn't exist, create it",
          storageGroupSysDir.getPath());
    } else if (!storageGroupSysDir.exists()) {
      logger.error("create Storage Group system Directory {} failed",
          storageGroupSysDir.getPath());
    }
    this.tsFileManagement = IoTDBDescriptor.getInstance().getConfig().getTsFileManagementStrategy()
        .getTsFileManagement(storageGroupName, storageGroupSysDir.getAbsolutePath());

    recover();

  }

  private Map<Long, List<TsFileResource>> splitResourcesByPartition(
      List<TsFileResource> resources) {
    Map<Long, List<TsFileResource>> ret = new HashMap<>();
    for (TsFileResource resource : resources) {
      ret.computeIfAbsent(resource.getTimePartition(), l -> new ArrayList<>()).add(resource);
    }
    return ret;
  }

  private void recover() throws StorageGroupProcessorException {
    logger.info("recover Storage Group  {}", storageGroupName);

    try {
      // collect candidate TsFiles from sequential and unsequential data directory
      Pair<List<TsFileResource>, List<TsFileResource>> seqTsFilesPair = getAllFiles(
          DirectoryManager.getInstance().getAllSequenceFileFolders());
      List<TsFileResource> tmpSeqTsFiles = seqTsFilesPair.left;
      List<TsFileResource> oldSeqTsFiles = seqTsFilesPair.right;
      upgradeSeqFileList.addAll(oldSeqTsFiles);
      Pair<List<TsFileResource>, List<TsFileResource>> unseqTsFilesPair = getAllFiles(
          DirectoryManager.getInstance().getAllUnSequenceFileFolders());
      List<TsFileResource> tmpUnseqTsFiles = unseqTsFilesPair.left;
      List<TsFileResource> oldUnseqTsFiles = unseqTsFilesPair.right;
      upgradeUnseqFileList.addAll(oldUnseqTsFiles);

      // split by partition so that we can find the last file of each partition and decide to
      // close it or not
      Map<Long, List<TsFileResource>> partitionTmpSeqTsFiles = splitResourcesByPartition(
          tmpSeqTsFiles);
      Map<Long, List<TsFileResource>> partitionTmpUnseqTsFiles = splitResourcesByPartition(
          tmpUnseqTsFiles);
      for (List<TsFileResource> value : partitionTmpSeqTsFiles.values()) {
        recoverTsFiles(value, true);
      }
      for (List<TsFileResource> value : partitionTmpUnseqTsFiles.values()) {
        recoverTsFiles(value, false);
      }

      for (TsFileResource resource : tsFileManagement.getTsFileList(true)) {
        long partitionNum = resource.getTimePartition();
        partitionDirectFileVersions.computeIfAbsent(partitionNum, p -> new HashSet<>())
            .addAll(resource.getHistoricalVersions());
        updatePartitionFileVersion(partitionNum, Collections.max(resource.getHistoricalVersions()));
      }
      for (TsFileResource resource : tsFileManagement.getTsFileList(false)) {
        long partitionNum = resource.getTimePartition();
        partitionDirectFileVersions.computeIfAbsent(partitionNum, p -> new HashSet<>())
            .addAll(resource.getHistoricalVersions());
        updatePartitionFileVersion(partitionNum, Collections.max(resource.getHistoricalVersions()));
      }

      String taskName = storageGroupName + "-" + System.currentTimeMillis();
      File mergingMods = SystemFileFactory.INSTANCE.getFile(storageGroupSysDir,
          MERGING_MODIFICATION_FILE_NAME);
      if (mergingMods.exists()) {
        mergingModification = new ModificationFile(mergingMods.getPath());
      }
      RecoverMergeTask recoverMergeTask = new RecoverMergeTask(
          new ArrayList<>(tsFileManagement.getTsFileList(true)),
          tsFileManagement.getTsFileList(false), storageGroupSysDir.getPath(), this::mergeEndAction,
          taskName,
          IoTDBDescriptor.getInstance().getConfig().isForceFullMerge(), storageGroupName);
      logger.info("{} a RecoverMergeTask {} starts...", storageGroupName, taskName);
      recoverMergeTask
          .recoverMerge(IoTDBDescriptor.getInstance().getConfig().isContinueMergeAfterReboot());
      if (!IoTDBDescriptor.getInstance().getConfig().isContinueMergeAfterReboot()) {
        mergingMods.delete();
      }

      updateLastestFlushedTime();
    } catch (IOException | MetadataException e) {
      throw new StorageGroupProcessorException(e);
    }

    for (TsFileResource resource : tsFileManagement.getTsFileList(true)) {
      long timePartitionId = resource.getTimePartition();
      Map<String, Long> endTimeMap = new HashMap<>();
      for (Entry<String, Integer> entry : resource.getDeviceToIndexMap().entrySet()) {
        String deviceId = entry.getKey();
        int index = entry.getValue();
        long endTime = resource.getEndTime(index);
        endTimeMap.put(deviceId, endTime);
      }
      latestTimeForEachDevice.computeIfAbsent(timePartitionId, l -> new HashMap<>())
          .putAll(endTimeMap);
      partitionLatestFlushedTimeForEachDevice
          .computeIfAbsent(timePartitionId, id -> new HashMap<>())
          .putAll(endTimeMap);
      globalLatestFlushedTimeForEachDevice.putAll(endTimeMap);
    }
  }

  private void updatePartitionFileVersion(long partitionNum, long fileVersion) {
    long oldVersion = partitionMaxFileVersions.getOrDefault(partitionNum, 0L);
    if (fileVersion > oldVersion) {
      partitionMaxFileVersions.put(partitionNum, fileVersion);
    }
  }

  /**
   * use old seq file to update latestTimeForEachDevice, globalLatestFlushedTimeForEachDevice,
   * partitionLatestFlushedTimeForEachDevice and timePartitionIdVersionControllerMap
   */
  private void updateLastestFlushedTime() throws IOException {

    VersionController versionController = new SimpleFileVersionController(
        storageGroupSysDir.getPath());
    long currentVersion = versionController.currVersion();
    for (TsFileResource resource : upgradeSeqFileList) {
      for (Entry<String, Integer> entry : resource.getDeviceToIndexMap().entrySet()) {
        String deviceId = entry.getKey();
        int index = entry.getValue();
        long endTime = resource.getEndTime(index);
        long endTimePartitionId = StorageEngine.getTimePartition(endTime);
        latestTimeForEachDevice.computeIfAbsent(endTimePartitionId, l -> new HashMap<>())
            .put(deviceId, endTime);
        globalLatestFlushedTimeForEachDevice.put(deviceId, endTime);

        // set all the covered partition's LatestFlushedTime to Long.MAX_VALUE
        long partitionId = StorageEngine.getTimePartition(resource.getStartTime(index));
        while (partitionId <= endTimePartitionId) {
          partitionLatestFlushedTimeForEachDevice.computeIfAbsent(partitionId, l -> new HashMap<>())
              .put(deviceId, Long.MAX_VALUE);
          if (!timePartitionIdVersionControllerMap.containsKey(partitionId)) {
            File directory = SystemFileFactory.INSTANCE
                .getFile(storageGroupSysDir, String.valueOf(partitionId));
            if (!directory.exists()) {
              directory.mkdirs();
            }
            File versionFile = SystemFileFactory.INSTANCE
                .getFile(directory, SimpleFileVersionController.FILE_PREFIX + currentVersion);
            if (!versionFile.createNewFile()) {
              logger.warn("Version file {} has already been created ", versionFile);
            }
            timePartitionIdVersionControllerMap.put(partitionId,
                new SimpleFileVersionController(storageGroupSysDir.getPath(), partitionId));
          }
          partitionId++;
        }
      }
    }
  }

  /**
   * get version controller by time partition Id Thread-safety should be ensure by caller
   *
   * @param timePartitionId time partition Id
   * @return version controller
   */
  private VersionController getVersionControllerByTimePartitionId(long timePartitionId) {
    return timePartitionIdVersionControllerMap.computeIfAbsent(timePartitionId,
        id -> {
          try {
            return new SimpleFileVersionController(storageGroupSysDir.getPath(), timePartitionId);
          } catch (IOException e) {
            logger.error("can't build a version controller for time partition {}", timePartitionId);
            return null;
          }
        });
  }

  private Pair<List<TsFileResource>, List<TsFileResource>> getAllFiles(List<String> folders)
      throws IOException {
    List<File> tsFiles = new ArrayList<>();
    List<File> upgradeFiles = new ArrayList<>();
    for (String baseDir : folders) {
      File fileFolder = fsFactory.getFile(baseDir, storageGroupName);
      if (!fileFolder.exists()) {
        continue;
      }

      // old version
      // some TsFileResource may be being persisted when the system crashed, try recovering such
      // resources
      continueFailedRenames(fileFolder, TEMP_SUFFIX);

      // some TsFiles were going to be replaced by the merged files when the system crashed and
      // the process was interrupted before the merged files could be named
      continueFailedRenames(fileFolder, MERGE_SUFFIX);

      File[] oldTsfileArray = fsFactory
          .listFilesBySuffix(fileFolder.getAbsolutePath(), TSFILE_SUFFIX);
      File[] oldResourceFileArray = fsFactory
          .listFilesBySuffix(fileFolder.getAbsolutePath(), TsFileResource.RESOURCE_SUFFIX);
      File[] oldModificationFileArray = fsFactory
          .listFilesBySuffix(fileFolder.getAbsolutePath(), ModificationFile.FILE_SUFFIX);
      File upgradeFolder = fsFactory.getFile(fileFolder, IoTDBConstant.UPGRADE_FOLDER_NAME);
      // move the old files to upgrade folder if exists
      if (oldTsfileArray.length != 0 || oldResourceFileArray.length != 0) {
        // create upgrade directory if not exist
        if (upgradeFolder.mkdirs()) {
          logger.info("Upgrade Directory {} doesn't exist, create it",
              upgradeFolder.getPath());
        } else if (!upgradeFolder.exists()) {
          logger.error("Create upgrade Directory {} failed",
              upgradeFolder.getPath());
        }
        // move .tsfile to upgrade folder
        for (File file : oldTsfileArray) {
          if (!file.renameTo(fsFactory.getFile(upgradeFolder, file.getName()))) {
            logger.error("Failed to move {} to upgrade folder", file);
          }
        }
        // move .resource to upgrade folder
        for (File file : oldResourceFileArray) {
          if (!file.renameTo(fsFactory.getFile(upgradeFolder, file.getName()))) {
            logger.error("Failed to move {} to upgrade folder", file);
          }
        }
        // move .mods to upgrade folder
        for (File file : oldModificationFileArray) {
          if (!file.renameTo(fsFactory.getFile(upgradeFolder, file.getName()))) {
            logger.error("Failed to move {} to upgrade folder", file);
          }
        }

        Collections.addAll(upgradeFiles,
            fsFactory.listFilesBySuffix(upgradeFolder.getAbsolutePath(), TSFILE_SUFFIX));
      }
      // if already move old files to upgradeFolder 
      else if (upgradeFolder.exists()) {
        Collections.addAll(upgradeFiles,
            fsFactory.listFilesBySuffix(upgradeFolder.getAbsolutePath(), TSFILE_SUFFIX));
      }

      File[] subFiles = fileFolder.listFiles();
      if (subFiles != null) {
        for (File partitionFolder : subFiles) {
          if (!partitionFolder.isDirectory()) {
            logger.warn("{} is not a directory.", partitionFolder.getAbsolutePath());
          } else if (!partitionFolder.getName().equals(IoTDBConstant.UPGRADE_FOLDER_NAME)) {
            // some TsFileResource may be being persisted when the system crashed, try recovering such
            // resources
            continueFailedRenames(partitionFolder, TEMP_SUFFIX);

            // some TsFiles were going to be replaced by the merged files when the system crashed and
            // the process was interrupted before the merged files could be named
            continueFailedRenames(partitionFolder, MERGE_SUFFIX);

            Collections.addAll(tsFiles,
                fsFactory.listFilesBySuffix(partitionFolder.getAbsolutePath(), TSFILE_SUFFIX));
          }
        }
      }

    }
    tsFiles.sort(this::compareFileName);
    List<TsFileResource> ret = new ArrayList<>();
    tsFiles.forEach(f -> ret.add(new TsFileResource(f)));
    upgradeFiles.sort(this::compareFileName);
    List<TsFileResource> upgradeRet = new ArrayList<>();
    for (File f : upgradeFiles) {
      TsFileResource fileResource = new TsFileResource(f);
      fileResource.setClosed(true);
      // make sure the flush command is called before IoTDB is down.
      fileResource.deserialize();
      upgradeRet.add(fileResource);
    }
    return new Pair<>(ret, upgradeRet);
  }

  private void continueFailedRenames(File fileFolder, String suffix) {
    File[] files = fsFactory.listFilesBySuffix(fileFolder.getAbsolutePath(), suffix);
    if (files != null) {
      for (File tempResource : files) {
        File originResource = fsFactory.getFile(tempResource.getPath().replace(suffix, ""));
        if (originResource.exists()) {
          tempResource.delete();
        } else {
          tempResource.renameTo(originResource);
        }
      }
    }
  }

  private void recoverTsFiles(List<TsFileResource> tsFiles, boolean isSeq) {
    for (int i = 0; i < tsFiles.size(); i++) {
      TsFileResource tsFileResource = tsFiles.get(i);
      long timePartitionId = tsFileResource.getTimePartition();

      TsFileRecoverPerformer recoverPerformer = new TsFileRecoverPerformer(
          storageGroupName + FILE_NAME_SEPARATOR,
          getVersionControllerByTimePartitionId(timePartitionId), tsFileResource, isSeq,
          i == tsFiles.size() - 1);

      RestorableTsFileIOWriter writer;
      try {
        writer = recoverPerformer.recover();
      } catch (StorageGroupProcessorException e) {
        logger.warn("Skip TsFile: {} because of error in recover: ", tsFileResource.getTsFilePath(),
            e);
        continue;
      }

      if (i != tsFiles.size() - 1 || !writer.canWrite()) {
        // not the last file or cannot write, just close it
        tsFileResource.setClosed(true);
      } else if (writer.canWrite()) {
        // the last file is not closed, continue writing to in
        TsFileProcessor tsFileProcessor;
        if (isSeq) {
          tsFileProcessor = new TsFileProcessor(storageGroupName, tsFileResource,
              getVersionControllerByTimePartitionId(timePartitionId),
              this::closeUnsealedTsFileProcessorCallBack, this::updateLatestFlushTimeCallback,
              true, writer);
          workSequenceTsFileProcessors.put(timePartitionId, tsFileProcessor);
        } else {
          tsFileProcessor = new TsFileProcessor(storageGroupName, tsFileResource,
              getVersionControllerByTimePartitionId(timePartitionId),
              this::closeUnsealedTsFileProcessorCallBack, this::unsequenceFlushCallback, false,
              writer);
          workUnsequenceTsFileProcessors.put(timePartitionId, tsFileProcessor);
        }
        tsFileResource.setProcessor(tsFileProcessor);
        tsFileResource.removeResourceFile();
        tsFileProcessor.setTimeRangeId(timePartitionId);
        writer.makeMetadataVisible();
      }
      tsFileManagement.add(tsFileResource, isSeq);
    }
  }

  // ({systemTime}-{versionNum}-{mergeNum}.tsfile)
  private int compareFileName(File o1, File o2) {
    String[] items1 = o1.getName().replace(TSFILE_SUFFIX, "")
        .split(FILE_NAME_SEPARATOR);
    String[] items2 = o2.getName().replace(TSFILE_SUFFIX, "")
        .split(FILE_NAME_SEPARATOR);
    long ver1 = Long.parseLong(items1[0]);
    long ver2 = Long.parseLong(items2[0]);
    int cmp = Long.compare(ver1, ver2);
    if (cmp == 0) {
      return Long.compare(Long.parseLong(items1[1]), Long.parseLong(items2[1]));
    } else {
      return cmp;
    }
  }

  public void insert(InsertRowPlan insertRowPlan) throws WriteProcessException {
    // reject insertions that are out of ttl
    if (!isAlive(insertRowPlan.getTime())) {
      throw new OutOfTTLException(insertRowPlan.getTime(), (System.currentTimeMillis() - dataTTL));
    }
    writeLock();
    try {
      // init map
      long timePartitionId = StorageEngine.getTimePartition(insertRowPlan.getTime());

      latestTimeForEachDevice.computeIfAbsent(timePartitionId, l -> new HashMap<>());
      partitionLatestFlushedTimeForEachDevice
          .computeIfAbsent(timePartitionId, id -> new HashMap<>());

      // insert to sequence or unSequence file
      insertToTsFileProcessor(insertRowPlan,
          insertRowPlan.getTime() > partitionLatestFlushedTimeForEachDevice.get(timePartitionId)
              .getOrDefault(insertRowPlan.getDeviceId(), Long.MIN_VALUE));

    } finally {
      writeUnlock();
    }
  }

  /**
   * Insert a tablet (rows belonging to the same devices) into this storage group.
   *
   * @throws BatchInsertionException if some of the rows failed to be inserted
   */
  public void insertTablet(InsertTabletPlan insertTabletPlan) throws BatchInsertionException {
    writeLock();
    try {
      TSStatus[] results = new TSStatus[insertTabletPlan.getRowCount()];
      Arrays.fill(results, RpcUtils.SUCCESS_STATUS);
      boolean noFailure = true;

      /*
       * assume that batch has been sorted by client
       */
      int loc = 0;
      while (loc < insertTabletPlan.getRowCount()) {
        long currTime = insertTabletPlan.getTimes()[loc];
        // skip points that do not satisfy TTL
        if (!isAlive(currTime)) {
          results[loc] = RpcUtils.getStatus(TSStatusCode.OUT_OF_TTL_ERROR,
              "time " + currTime + " in current line is out of TTL: " + dataTTL);
          loc++;
          noFailure = false;
        } else {
          break;
        }
      }
      // loc pointing at first legal position
      if (loc == insertTabletPlan.getRowCount()) {
        throw new BatchInsertionException(results);
      }
      // before is first start point
      int before = loc;
      // before time partition
      long beforeTimePartition = StorageEngine
          .getTimePartition(insertTabletPlan.getTimes()[before]);
      // init map
      long lastFlushTime = partitionLatestFlushedTimeForEachDevice.
          computeIfAbsent(beforeTimePartition, id -> new HashMap<>()).
          computeIfAbsent(insertTabletPlan.getDeviceId(), id -> Long.MIN_VALUE);
      // if is sequence
      boolean isSequence = false;
      while (loc < insertTabletPlan.getRowCount()) {
        long time = insertTabletPlan.getTimes()[loc];
        long curTimePartition = StorageEngine.getTimePartition(time);
        // start next partition
        if (curTimePartition != beforeTimePartition) {
          // insert last time partition
          noFailure = insertTabletToTsFileProcessor(insertTabletPlan, before, loc, isSequence,
              results,
              beforeTimePartition) && noFailure;
          // re initialize
          before = loc;
          beforeTimePartition = curTimePartition;
          lastFlushTime = partitionLatestFlushedTimeForEachDevice.
              computeIfAbsent(beforeTimePartition, id -> new HashMap<>()).
              computeIfAbsent(insertTabletPlan.getDeviceId(), id -> Long.MIN_VALUE);
          isSequence = false;
        }
        // still in this partition
        else {
          // judge if we should insert sequence
          if (!isSequence && time > lastFlushTime) {
            // insert into unsequence and then start sequence
            noFailure = insertTabletToTsFileProcessor(insertTabletPlan, before, loc, false, results,
                beforeTimePartition) && noFailure;
            before = loc;
            isSequence = true;
          }
          loc++;
        }
      }

      // do not forget last part
      if (before < loc) {
        noFailure = insertTabletToTsFileProcessor(insertTabletPlan, before, loc, isSequence,
            results, beforeTimePartition) && noFailure;
      }
      long globalLatestFlushedTime = globalLatestFlushedTimeForEachDevice.getOrDefault(
          insertTabletPlan.getDeviceId(), Long.MIN_VALUE);
      tryToUpdateBatchInsertLastCache(insertTabletPlan, globalLatestFlushedTime);

      if (!noFailure) {
        throw new BatchInsertionException(results);
      }
    } finally {
      writeUnlock();
    }
  }

  /**
   * @return whether the given time falls in ttl
   */
  private boolean isAlive(long time) {
    return dataTTL == Long.MAX_VALUE || (System.currentTimeMillis() - time) <= dataTTL;
  }

  /**
   * insert batch to tsfile processor thread-safety that the caller need to guarantee The rows to be
   * inserted are in the range [start, end)
   *
   * @param insertTabletPlan insert a tablet of a device
   * @param sequence         whether is sequence
   * @param start            start index of rows to be inserted in insertTabletPlan
   * @param end              end index of rows to be inserted in insertTabletPlan
   * @param results          result array
   * @param timePartitionId  time partition id
   * @return false if any failure occurs when inserting the tablet, true otherwise
   */
  private boolean insertTabletToTsFileProcessor(InsertTabletPlan insertTabletPlan,
      int start, int end, boolean sequence, TSStatus[] results, long timePartitionId) {
    // return when start >= end
    if (start >= end) {
      return true;
    }

    TsFileProcessor tsFileProcessor = getOrCreateTsFileProcessor(timePartitionId, sequence);
    if (tsFileProcessor == null) {
      for (int i = start; i < end; i++) {
        results[i] = RpcUtils.getStatus(TSStatusCode.INTERNAL_SERVER_ERROR,
            "can not create TsFileProcessor, timePartitionId: " + timePartitionId);
      }
      return false;
    }

    try {
      tsFileProcessor.insertTablet(insertTabletPlan, start, end, results);
    } catch (WriteProcessException e) {
      logger.error("insert to TsFileProcessor error ", e);
      return false;
    }

    latestTimeForEachDevice.computeIfAbsent(timePartitionId, t -> new HashMap<>());
    // try to update the latest time of the device of this tsRecord
    if (sequence && latestTimeForEachDevice.get(timePartitionId)
        .getOrDefault(insertTabletPlan.getDeviceId(), Long.MIN_VALUE)
        < insertTabletPlan.getTimes()[end - 1]) {
      latestTimeForEachDevice.get(timePartitionId)
          .put(insertTabletPlan.getDeviceId(), insertTabletPlan.getTimes()[end - 1]);
    }

    // check memtable size and may async try to flush the work memtable
    if (tsFileProcessor.shouldFlush()) {
      fileFlushPolicy.apply(this, tsFileProcessor, sequence);
    }
    return true;
  }

  private void tryToUpdateBatchInsertLastCache(InsertTabletPlan plan, Long latestFlushedTime) {
    MNode node = plan.getDeviceMNode();
    String[] measurementList = plan.getMeasurements();
    for (int i = 0; i < measurementList.length; i++) {
      if (plan.getColumns()[i] == null) {
        continue;
      }
      // Update cached last value with high priority
      MeasurementMNode tmpMeasurementNode = null;
      if (node != null) {
        tmpMeasurementNode = (MeasurementMNode) node.getChild(measurementList[i]);
      }
      if (tmpMeasurementNode != null) {
        // just for performance, because in single node version, we do not need the full path of measurement
        // so, we want to avoid concat the device and measurement string in single node version
        IoTDB.metaManager.updateLastCache(node.getFullPath(),
            plan.composeLastTimeValuePair(i), true, latestFlushedTime, tmpMeasurementNode);
      } else {
        IoTDB.metaManager
            .updateLastCache(node.getFullPath() + IoTDBConstant.PATH_SEPARATOR + measurementList[i],
                plan.composeLastTimeValuePair(i), true, latestFlushedTime, tmpMeasurementNode);
      }
    }
  }

  private void insertToTsFileProcessor(InsertRowPlan insertRowPlan, boolean sequence)
      throws WriteProcessException {
    long timePartitionId = StorageEngine.getTimePartition(insertRowPlan.getTime());

    TsFileProcessor tsFileProcessor = getOrCreateTsFileProcessor(timePartitionId, sequence);

    if (tsFileProcessor == null) {
      return;
    }

    // insert TsFileProcessor
    tsFileProcessor.insert(insertRowPlan);

    // try to update the latest time of the device of this tsRecord
    if (latestTimeForEachDevice.get(timePartitionId)
        .getOrDefault(insertRowPlan.getDeviceId(), Long.MIN_VALUE) < insertRowPlan.getTime()) {
      latestTimeForEachDevice.get(timePartitionId)
          .put(insertRowPlan.getDeviceId(), insertRowPlan.getTime());
    }

    long globalLatestFlushTime = globalLatestFlushedTimeForEachDevice.getOrDefault(
        insertRowPlan.getDeviceId(), Long.MIN_VALUE);

    tryToUpdateInsertLastCache(insertRowPlan, globalLatestFlushTime);

    // check memtable size and may asyncTryToFlush the work memtable
    if (tsFileProcessor.shouldFlush()) {
      fileFlushPolicy.apply(this, tsFileProcessor, sequence);
    }
  }

  private void tryToUpdateInsertLastCache(InsertRowPlan plan, Long latestFlushedTime) {
    MNode node = plan.getDeviceMNode();
    String[] measurementList = plan.getMeasurements();
    for (int i = 0; i < measurementList.length; i++) {
      if (plan.getValues()[i] == null) {
        continue;
      }
      // Update cached last value with high priority
      MeasurementMNode tmpMeasurementNode = null;
      if (node != null) {
        tmpMeasurementNode = (MeasurementMNode) node.getChild(measurementList[i]);
      }
      if (tmpMeasurementNode != null) {
        // just for performance, because in single node version, we do not need the full path of measurement
        // so, we want to avoid concat the device and measurement string in single node version
        IoTDB.metaManager.updateLastCache(node.getFullPath(),
            plan.composeTimeValuePair(i), true, latestFlushedTime, tmpMeasurementNode);
      } else {
        IoTDB.metaManager
            .updateLastCache(node.getFullPath() + IoTDBConstant.PATH_SEPARATOR + measurementList[i],
                plan.composeTimeValuePair(i), true, latestFlushedTime, tmpMeasurementNode);
      }
    }
  }

  private TsFileProcessor getOrCreateTsFileProcessor(long timeRangeId, boolean sequence) {
    TsFileProcessor tsFileProcessor = null;
    try {
      if (sequence) {
        tsFileProcessor = getOrCreateTsFileProcessorIntern(timeRangeId,
            workSequenceTsFileProcessors, true);
      } else {
        tsFileProcessor = getOrCreateTsFileProcessorIntern(timeRangeId,
            workUnsequenceTsFileProcessors, false);
      }
    } catch (DiskSpaceInsufficientException e) {
      logger.error(
          "disk space is insufficient when creating TsFile processor, change system mode to read-only",
          e);
      IoTDBDescriptor.getInstance().getConfig().setReadOnly(true);
    } catch (IOException e) {
      logger
          .error("meet IOException when creating TsFileProcessor, change system mode to read-only",
              e);
      IoTDBDescriptor.getInstance().getConfig().setReadOnly(true);
    }
    return tsFileProcessor;
  }

  /**
   * get processor from hashmap, flush oldest processor if necessary
   *
   * @param timeRangeId            time partition range
   * @param tsFileProcessorTreeMap tsFileProcessorTreeMap
<<<<<<< HEAD
   * @param sequence whether is sequence or not
=======
   * @param fileList               file list to add new processor
   * @param sequence               whether is sequence or not
>>>>>>> e55e7525
   */
  private TsFileProcessor getOrCreateTsFileProcessorIntern(long timeRangeId,
      TreeMap<Long, TsFileProcessor> tsFileProcessorTreeMap,
      boolean sequence)
      throws IOException, DiskSpaceInsufficientException {

    TsFileProcessor res;
    // we have to ensure only one thread can change workSequenceTsFileProcessors
    writeLock();
    try {
      if (!tsFileProcessorTreeMap.containsKey(timeRangeId)) {
        // we have to remove oldest processor to control the num of the memtables
        // TODO: use a method to control the number of memtables
        if (tsFileProcessorTreeMap.size()
            >= IoTDBDescriptor.getInstance().getConfig().getConcurrentWritingTimePartition()) {
          Map.Entry<Long, TsFileProcessor> processorEntry = tsFileProcessorTreeMap.firstEntry();
          logger.info(
              "will close a {} TsFile because too many active partitions ({} > {}) in the storage group {},",
              sequence, tsFileProcessorTreeMap.size(),
              IoTDBDescriptor.getInstance().getConfig().getConcurrentWritingTimePartition(),
              storageGroupName);
          asyncCloseOneTsFileProcessor(sequence, processorEntry.getValue());
        }

        // build new processor
        TsFileProcessor newProcessor = createTsFileProcessor(sequence, timeRangeId);
        tsFileProcessorTreeMap.put(timeRangeId, newProcessor);
        tsFileManagement.add(newProcessor.getTsFileResource(), sequence);
        res = newProcessor;
      } else {
        res = tsFileProcessorTreeMap.get(timeRangeId);
      }

    } finally {
      // unlock in finally
      writeUnlock();
    }

    return res;
  }


  private TsFileProcessor createTsFileProcessor(boolean sequence, long timePartitionId)
      throws IOException, DiskSpaceInsufficientException {
    String baseDir;
    if (sequence) {
      baseDir = DirectoryManager.getInstance().getNextFolderForSequenceFile();
    } else {
      baseDir = DirectoryManager.getInstance().getNextFolderForUnSequenceFile();
    }
    fsFactory.getFile(baseDir, storageGroupName).mkdirs();

    String filePath =
        baseDir + File.separator + storageGroupName + File.separator + timePartitionId
            + File.separator
            + getNewTsFileName(timePartitionId);

    TsFileProcessor tsFileProcessor;
    VersionController versionController = getVersionControllerByTimePartitionId(timePartitionId);
    if (sequence) {
      tsFileProcessor = new TsFileProcessor(storageGroupName,
          fsFactory.getFileWithParent(filePath),
          versionController, this::closeUnsealedTsFileProcessorCallBack,
          this::updateLatestFlushTimeCallback, true);
    } else {
      tsFileProcessor = new TsFileProcessor(storageGroupName,
          fsFactory.getFileWithParent(filePath),
          versionController, this::closeUnsealedTsFileProcessorCallBack,
          this::unsequenceFlushCallback, false);
    }

    tsFileProcessor.setTimeRangeId(timePartitionId);
    return tsFileProcessor;
  }

  /**
   * Create a new tsfile name
   *
   * @return file name
   */
  private String getNewTsFileName(long timePartitionId) {
    long version = partitionMaxFileVersions.getOrDefault(timePartitionId, 0L) + 1;
    partitionMaxFileVersions.put(timePartitionId, version);
    partitionDirectFileVersions.computeIfAbsent(timePartitionId, p -> new HashSet<>()).add(version);
    return getNewTsFileName(System.currentTimeMillis(), version, 0);
  }

  private String getNewTsFileName(long time, long version, int mergeCnt) {
    return time + FILE_NAME_SEPARATOR + version
        + FILE_NAME_SEPARATOR + mergeCnt + TSFILE_SUFFIX;
  }


  /**
   * thread-safety should be ensured by caller
   */
  public void asyncCloseOneTsFileProcessor(boolean sequence, TsFileProcessor tsFileProcessor) {
    //for sequence tsfile, we update the endTimeMap only when the file is prepared to be closed.
    //for unsequence tsfile, we have maintained the endTimeMap when an insertion comes.
    if (sequence) {
      closingSequenceTsFileProcessor.add(tsFileProcessor);
      updateEndTimeMap(tsFileProcessor);
      tsFileProcessor.asyncClose();

      workSequenceTsFileProcessors.remove(tsFileProcessor.getTimeRangeId());
      // if unsequence files don't contain this time range id, we should remove it's version controller
      if (!workUnsequenceTsFileProcessors.containsKey(tsFileProcessor.getTimeRangeId())) {
        timePartitionIdVersionControllerMap.remove(tsFileProcessor.getTimeRangeId());
      }
      logger.info("close a sequence tsfile processor {}", storageGroupName);
    } else {
      closingUnSequenceTsFileProcessor.add(tsFileProcessor);
      tsFileProcessor.asyncClose();

      workUnsequenceTsFileProcessors.remove(tsFileProcessor.getTimeRangeId());
      // if sequence files don't contain this time range id, we should remove it's version controller
      if (!workSequenceTsFileProcessors.containsKey(tsFileProcessor.getTimeRangeId())) {
        timePartitionIdVersionControllerMap.remove(tsFileProcessor.getTimeRangeId());
      }
    }
  }

  /**
   * delete the storageGroup's own folder in folder data/system/storage_groups
   */
  public void deleteFolder(String systemDir) {
    logger.info("{} will close all files for deleting data folder {}", storageGroupName, systemDir);
    writeLock();
    syncCloseAllWorkingTsFileProcessors();
    try {
      File storageGroupFolder = SystemFileFactory.INSTANCE.getFile(systemDir, storageGroupName);
      if (storageGroupFolder.exists()) {
        org.apache.iotdb.db.utils.FileUtils.deleteDirectory(storageGroupFolder);
      }
    } catch (IOException e) {
      logger.error("Cannot delete the folder in storage group {}, because", storageGroupName, e);
    } finally {
      writeUnlock();
    }
  }

  public void closeAllResources() {
    for (TsFileResource tsFileResource : tsFileManagement.getTsFileList(false)) {
      try {
        tsFileResource.close();
      } catch (IOException e) {
        logger.error("Cannot close a TsFileResource {}", tsFileResource, e);
      }
    }
    for (TsFileResource tsFileResource : tsFileManagement.getTsFileList(true)) {
      try {
        tsFileResource.close();
      } catch (IOException e) {
        logger.error("Cannot close a TsFileResource {}", tsFileResource, e);
      }
    }
  }

  public void syncDeleteDataFiles() {
    logger.info("{} will close all files for deleting data files", storageGroupName);
    writeLock();
    syncCloseAllWorkingTsFileProcessors();
    //normally, mergingModification is just need to be closed by after a merge task is finished.
    //we close it here just for IT test.
    if (this.mergingModification != null) {
      try {
        mergingModification.close();
      } catch (IOException e) {
        logger.error("Cannot close the mergingMod file {}", mergingModification.getFilePath(), e);
      }

    }
    try {
      closeAllResources();
      List<String> folder = DirectoryManager.getInstance().getAllSequenceFileFolders();
      folder.addAll(DirectoryManager.getInstance().getAllUnSequenceFileFolders());
      deleteAllSGFolders(folder);

      this.workSequenceTsFileProcessors.clear();
      this.workUnsequenceTsFileProcessors.clear();
      this.tsFileManagement.clear();
      this.partitionLatestFlushedTimeForEachDevice.clear();
      this.globalLatestFlushedTimeForEachDevice.clear();
      this.latestTimeForEachDevice.clear();
    } finally {
      writeUnlock();
    }
  }

  private void deleteAllSGFolders(List<String> folder) {
    for (String tsfilePath : folder) {
      File storageGroupFolder = fsFactory.getFile(tsfilePath, storageGroupName);
      if (storageGroupFolder.exists()) {
        try {
          org.apache.iotdb.db.utils.FileUtils.deleteDirectory(storageGroupFolder);
        } catch (IOException e) {
          logger.error("Delete TsFiles failed", e);
        }
      }
    }
  }

  /**
   * Iterate each TsFile and try to lock and remove those out of TTL.
   */
  public synchronized void checkFilesTTL() {
    if (dataTTL == Long.MAX_VALUE) {
      logger.debug("{}: TTL not set, ignore the check", storageGroupName);
      return;
    }
    long timeLowerBound = System.currentTimeMillis() - dataTTL;
    if (logger.isDebugEnabled()) {
      logger.debug("{}: TTL removing files before {}", storageGroupName, new Date(timeLowerBound));
    }

    // copy to avoid concurrent modification of deletion
    List<TsFileResource> seqFiles = new ArrayList<>(tsFileManagement.getTsFileList(true));
    List<TsFileResource> unseqFiles = new ArrayList<>(tsFileManagement.getTsFileList(false));

    for (TsFileResource tsFileResource : seqFiles) {
      checkFileTTL(tsFileResource, timeLowerBound, true);
    }
    for (TsFileResource tsFileResource : unseqFiles) {
      checkFileTTL(tsFileResource, timeLowerBound, false);
    }
  }

  private void checkFileTTL(TsFileResource resource, long timeLowerBound, boolean isSeq) {
    if (resource.isMerging() || !resource.isClosed()
        || !resource.isDeleted() && resource.stillLives(timeLowerBound)) {
      return;
    }

    writeLock();
    try {
      // prevent new merges and queries from choosing this file
      resource.setDeleted(true);
      // the file may be chosen for merge after the last check and before writeLock()
      // double check to ensure the file is not used by a merge
      if (resource.isMerging()) {
        return;
      }

      // ensure that the file is not used by any queries
      if (resource.tryWriteLock()) {
        try {
          // physical removal
          resource.remove();
          if (logger.isInfoEnabled()) {
            logger.info("Removed a file {} before {} by ttl ({}ms)", resource.getTsFilePath(),
                new Date(timeLowerBound), dataTTL);
          }
          tsFileManagement.remove(resource, isSeq);
        } finally {
          resource.writeUnlock();
        }
      }
    } finally {
      writeUnlock();
    }
  }

  /**
   * This method will be blocked until all tsfile processors are closed.
   */
  public void syncCloseAllWorkingTsFileProcessors() {
    synchronized (closeStorageGroupCondition) {
      try {
        asyncCloseAllWorkingTsFileProcessors();
        long startTime = System.currentTimeMillis();
        while (!closingSequenceTsFileProcessor.isEmpty() || !closingUnSequenceTsFileProcessor
            .isEmpty()) {
          closeStorageGroupCondition.wait(60_000);
          if (System.currentTimeMillis() - startTime > 60_000) {
            logger.warn("{} has spent {}s to wait for closing all TsFiles.", this.storageGroupName,
                (System.currentTimeMillis() - startTime) / 1000);
          }
        }
      } catch (InterruptedException e) {
        logger.error("CloseFileNodeCondition error occurs while waiting for closing the storage "
            + "group {}", storageGroupName, e);
      }
    }
  }

  public void asyncCloseAllWorkingTsFileProcessors() {
    writeLock();
    try {
      logger.info("async force close all files in storage group: {}", storageGroupName);
      // to avoid concurrent modification problem, we need a new array list
      for (TsFileProcessor tsFileProcessor : new ArrayList<>(
          workSequenceTsFileProcessors.values())) {
        asyncCloseOneTsFileProcessor(true, tsFileProcessor);
      }
      // to avoid concurrent modification problem, we need a new array list
      for (TsFileProcessor tsFileProcessor : new ArrayList<>(
          workUnsequenceTsFileProcessors.values())) {
        asyncCloseOneTsFileProcessor(false, tsFileProcessor);
      }
    } finally {
      writeUnlock();
    }
  }

  public void forceCloseAllWorkingTsFileProcessors() throws TsFileProcessorException {
    writeLock();
    try {
      logger.info("force close all processors in storage group: {}", storageGroupName);
      // to avoid concurrent modification problem, we need a new array list
      for (TsFileProcessor tsFileProcessor : new ArrayList<>(
          workSequenceTsFileProcessors.values())) {
        tsFileProcessor.putMemTableBackAndClose();
      }
      // to avoid concurrent modification problem, we need a new array list
      for (TsFileProcessor tsFileProcessor : new ArrayList<>(
          workUnsequenceTsFileProcessors.values())) {
        tsFileProcessor.putMemTableBackAndClose();
      }
    } finally {
      writeUnlock();
    }
  }

  // TODO need a read lock, please consider the concurrency with flush manager threads.
  public QueryDataSource query(String deviceId, String measurementId, QueryContext context,
      QueryFileManager filePathsManager, Filter timeFilter) throws QueryProcessException {
    insertLock.readLock().lock();
    mergeLock.readLock().lock();
    hotCompactionMergeLock.readLock().lock();
    try {
      List<TsFileResource> seqResources = getFileResourceListForQuery(
          tsFileManagement.getTsFileList(true),
          upgradeSeqFileList, deviceId, measurementId, context, timeFilter, true);
      List<TsFileResource> unseqResources = getFileResourceListForQuery(
          tsFileManagement.getTsFileList(false),
          upgradeUnseqFileList, deviceId, measurementId, context, timeFilter, false);
      QueryDataSource dataSource = new QueryDataSource(new Path(deviceId, measurementId),
          seqResources, unseqResources);
      // used files should be added before mergeLock is unlocked, or they may be deleted by
      // running merge
      // is null only in tests
      if (filePathsManager != null) {
        filePathsManager.addUsedFilesForQuery(context.getQueryId(), dataSource);
      }
      dataSource.setDataTTL(dataTTL);
      return dataSource;
    } catch (MetadataException e) {
      throw new QueryProcessException(e);
    } finally {
      insertLock.readLock().unlock();
      mergeLock.readLock().unlock();
      hotCompactionMergeLock.readLock().unlock();
    }
  }

  public void writeLock() {
    insertLock.writeLock().lock();
  }

  public void writeUnlock() {
    insertLock.writeLock().unlock();
  }


  /**
   * @param tsFileResources includes sealed and unsealed tsfile resources
   * @return fill unsealed tsfile resources with memory data and ChunkMetadataList of data in disk
   */
  private List<TsFileResource> getFileResourceListForQuery(
      Collection<TsFileResource> tsFileResources, List<TsFileResource> upgradeTsFileResources,
      String deviceId, String measurementId, QueryContext context, Filter timeFilter, boolean isSeq)
      throws MetadataException {

    MeasurementSchema schema = IoTDB.metaManager.getSeriesSchema(deviceId, measurementId);

    List<TsFileResource> tsfileResourcesForQuery = new ArrayList<>();
    long timeLowerBound = dataTTL != Long.MAX_VALUE ? System.currentTimeMillis() - dataTTL : Long
        .MIN_VALUE;
    context.setQueryTimeLowerBound(timeLowerBound);

    for (TsFileResource tsFileResource : tsFileResources) {
      if (!isTsFileResourceSatisfied(tsFileResource, deviceId, timeFilter, isSeq)) {
        continue;
      }
      closeQueryLock.readLock().lock();
      try {
        if (tsFileResource.isClosed()) {
          tsfileResourcesForQuery.add(tsFileResource);
        } else {
          tsFileResource.getUnsealedFileProcessor()
              .query(deviceId, measurementId, schema.getType(), schema.getEncodingType(),
                  schema.getProps(), context, tsfileResourcesForQuery);
        }
      } catch (IOException e) {
        throw new MetadataException(e);
      } finally {
        closeQueryLock.readLock().unlock();
      }
    }
    // for upgrade files and old files must be closed
    for (TsFileResource tsFileResource : upgradeTsFileResources) {
      if (!isTsFileResourceSatisfied(tsFileResource, deviceId, timeFilter, isSeq)) {
        continue;
      }
      closeQueryLock.readLock().lock();
      try {
        tsfileResourcesForQuery.add(tsFileResource);
      } finally {
        closeQueryLock.readLock().unlock();
      }
    }
    return tsfileResourcesForQuery;
  }

  /**
   * @return true if the device is contained in the TsFile and it lives beyond TTL
   */
  private boolean isTsFileResourceSatisfied(TsFileResource tsFileResource, String deviceId,
      Filter timeFilter, boolean isSeq) {
    if (!tsFileResource.containsDevice(deviceId)) {
      return false;
    }

    int deviceIndex = tsFileResource.getDeviceToIndexMap().get(deviceId);
    long startTime = tsFileResource.getStartTime(deviceIndex);
    long endTime = tsFileResource.isClosed() || !isSeq ? tsFileResource.getEndTime(deviceIndex)
        : Long.MAX_VALUE;

    if (!isAlive(endTime)) {
      return false;
    }

    if (timeFilter != null) {
      return timeFilter.satisfyStartEndTime(startTime, endTime);
    }
    return true;
  }


  /**
   * Delete data whose timestamp <= 'timestamp' and belongs to the time series
   * deviceId.measurementId.
   *
   * @param deviceId      the deviceId of the timeseries to be deleted.
   * @param measurementId the measurementId of the timeseries to be deleted.
   * @param startTime     the startTime of delete range.
   * @param endTime       the endTime of delete range.
   */
  public void delete(String deviceId, String measurementId, long startTime, long endTime)
      throws IOException {
    // TODO: how to avoid partial deletion?
    // FIXME: notice that if we may remove a SGProcessor out of memory, we need to close all opened
    //mod files in mergingModification, sequenceFileList, and unsequenceFileList
    writeLock();
    mergeLock.writeLock().lock();

    // record files which are updated so that we can roll back them in case of exception
    List<ModificationFile> updatedModFiles = new ArrayList<>();

    try {
      Long lastUpdateTime = null;
      for (Map<String, Long> latestTimeMap : latestTimeForEachDevice.values()) {
        Long curTime = latestTimeMap.get(deviceId);
        if (curTime != null && (lastUpdateTime == null || lastUpdateTime < curTime)) {
          lastUpdateTime = curTime;
        }
      }

      // There is no tsfile data, the delete operation is invalid
      if (lastUpdateTime == null) {
        logger.debug("No device {} in SG {}, deletion invalid", deviceId, storageGroupName);
        return;
      }

      // write log to impacted working TsFileProcessors
      logDeletion(startTime, endTime, deviceId, measurementId);
      logDeletion(startTime, endTime, deviceId, measurementId);
      // delete Last cache record if necessary
      tryToDeleteLastCache(deviceId, measurementId, startTime, endTime);

      Path fullPath = new Path(deviceId, measurementId);
      Deletion deletion = new Deletion(fullPath, MERGE_MOD_START_VERSION_NUM, startTime, endTime);
      if (mergingModification != null) {
        mergingModification.write(deletion);
        updatedModFiles.add(mergingModification);
      }

      deleteDataInFiles(tsFileManagement.getTsFileList(true), deletion, updatedModFiles);
      deleteDataInFiles(tsFileManagement.getTsFileList(false), deletion, updatedModFiles);

    } catch (Exception e) {
      // roll back
      for (ModificationFile modFile : updatedModFiles) {
        modFile.abort();
      }
      throw new IOException(e);
    } finally {
      writeUnlock();
      mergeLock.writeLock().unlock();
    }
  }

  private void logDeletion(long startTime, long endTime, String deviceId, String measurementId)
      throws IOException {
    long timePartitionStartId = StorageEngine.getTimePartition(startTime);
    long timePartitionEndId = StorageEngine.getTimePartition(endTime);
    if (IoTDBDescriptor.getInstance().getConfig().isEnableWal()) {
      DeletePlan deletionPlan = new DeletePlan(startTime, endTime,
          new Path(deviceId, measurementId));
      for (Map.Entry<Long, TsFileProcessor> entry : workSequenceTsFileProcessors.entrySet()) {
        if (timePartitionStartId <= entry.getKey() && entry.getKey() <= timePartitionEndId) {
          entry.getValue().getLogNode().write(deletionPlan);
        }
      }

      for (Map.Entry<Long, TsFileProcessor> entry : workUnsequenceTsFileProcessors.entrySet()) {
        if (timePartitionStartId <= entry.getKey() && entry.getKey() <= timePartitionEndId) {
          entry.getValue().getLogNode().write(deletionPlan);
        }
      }
    }
  }


  private void deleteDataInFiles(Collection<TsFileResource> tsFileResourceList, Deletion deletion,
      List<ModificationFile> updatedModFiles)
      throws IOException {
    String deviceId = deletion.getDevice();
    for (TsFileResource tsFileResource : tsFileResourceList) {
      if (!tsFileResource.containsDevice(deviceId) ||
          deletion.getEndTime() < tsFileResource.getStartTime(deviceId) ||
          deletion.getStartTime() > tsFileResource.getOrDefaultEndTime(deviceId, Long.MAX_VALUE)) {
        continue;
      }

      long partitionId = tsFileResource.getTimePartition();
      deletion.setVersionNum(getVersionControllerByTimePartitionId(partitionId).nextVersion());

      // write deletion into modification file
      tsFileResource.getModFile().write(deletion);
      // remember to close mod file
      tsFileResource.getModFile().close();

      // delete data in memory of unsealed file
      if (!tsFileResource.isClosed()) {
        TsFileProcessor tsfileProcessor = tsFileResource.getUnsealedFileProcessor();
        tsfileProcessor.deleteDataInMemory(deletion);
      }

      // add a record in case of rollback
      updatedModFiles.add(tsFileResource.getModFile());
    }
  }

  private void tryToDeleteLastCache(String deviceId, String measurementId, long startTime,
      long endTime) throws WriteProcessException {
    MNode node = null;
    try {
      MManager manager = MManager.getInstance();
      node = manager.getDeviceNodeWithAutoCreateAndReadLock(deviceId);

      MNode measurementNode = manager.getChild(node, measurementId);
      if (measurementNode != null) {
        TimeValuePair lastPair = ((MeasurementMNode) measurementNode).getCachedLast();
        if (lastPair != null && startTime <= lastPair.getTimestamp()
            && lastPair.getTimestamp() <= endTime) {
          ((MeasurementMNode) measurementNode).resetCache();
        }
      }
    } catch (MetadataException e) {
      throw new WriteProcessException(e);
    } finally {
      if (node != null) {
        node.readUnlock();
      }
    }
  }

  /**
   * when close an TsFileProcessor, update its EndTimeMap immediately
   *
   * @param tsFileProcessor processor to be closed
   */
  private void updateEndTimeMap(TsFileProcessor tsFileProcessor) {
    TsFileResource resource = tsFileProcessor.getTsFileResource();
    for (Entry<String, Integer> startTime : resource.getDeviceToIndexMap().entrySet()) {
      String deviceId = startTime.getKey();
      resource.forceUpdateEndTime(deviceId,
          latestTimeForEachDevice.get(tsFileProcessor.getTimeRangeId()).get(deviceId));
    }
  }

  private boolean unsequenceFlushCallback(TsFileProcessor processor) {
    return true;
  }

  private boolean updateLatestFlushTimeCallback(TsFileProcessor processor) {
    // update the largest timestamp in the last flushing memtable
    Map<String, Long> curPartitionDeviceLatestTime = latestTimeForEachDevice
        .get(processor.getTimeRangeId());

    if (curPartitionDeviceLatestTime == null) {
      logger.warn("Partition: {} does't have latest time for each device. "
              + "No valid record is written into memtable. Flushing tsfile is: {}",
          processor.getTimeRangeId(), processor.getTsFileResource().getTsFile());
      return false;
    }

    for (Entry<String, Long> entry : curPartitionDeviceLatestTime.entrySet()) {
      partitionLatestFlushedTimeForEachDevice
          .computeIfAbsent(processor.getTimeRangeId(), id -> new HashMap<>())
          .put(entry.getKey(), entry.getValue());
      updateNewlyFlushedPartitionLatestFlushedTimeForEachDevice(processor.getTimeRangeId(),
          entry.getKey(), entry.getValue());
      if (globalLatestFlushedTimeForEachDevice
          .getOrDefault(entry.getKey(), Long.MIN_VALUE) < entry.getValue()) {
        globalLatestFlushedTimeForEachDevice.put(entry.getKey(), entry.getValue());
      }
    }
    return true;
  }


  /**
   * used for upgrading
   */
  public void updateNewlyFlushedPartitionLatestFlushedTimeForEachDevice(long partitionId,
      String deviceId, long time) {
    newlyFlushedPartitionLatestFlushedTimeForEachDevice
        .computeIfAbsent(partitionId, id -> new HashMap<>())
        .compute(deviceId, (k, v) -> v == null ? time : Math.max(v, time));
  }

  /**
   * put the memtable back to the MemTablePool and make the metadata in writer visible
   */
  // TODO please consider concurrency with query and insert method.
  private void closeUnsealedTsFileProcessorCallBack(
      TsFileProcessor tsFileProcessor) throws TsFileProcessorException {
    closeQueryLock.writeLock().lock();
    try {
      tsFileProcessor.close();
    } finally {
      closeQueryLock.writeLock().unlock();
    }
    //closingSequenceTsFileProcessor is a thread safety class.
    if (closingSequenceTsFileProcessor.contains(tsFileProcessor)) {
      closingSequenceTsFileProcessor.remove(tsFileProcessor);
    } else {
      closingUnSequenceTsFileProcessor.remove(tsFileProcessor);
    }
    logger.info("signal closing storage group condition in {}", storageGroupName);
    synchronized (closeStorageGroupCondition) {
      closeStorageGroupCondition.notifyAll();
    }
    if (!hotCompactionMergeWorking) {
      hotCompactionMergeWorking = true;
      logger.info("{} submit a hot compaction merge task", storageGroupName);
      // fork and filter current tsfile, then commit then to hot compaction merge
      tsFileManagement.forkCurrentFileList();
      HotCompactionMergeTaskPoolManager.getInstance()
          .submit(tsFileManagement.new HotCompactionMergeTask(hotCompactionMergeLock,
              this::closeHotCompactionMergeCallBack));
    } else {
      logger.info("{} last hot compaction merge task is working, skip current merge",
          storageGroupName);
    }
  }

  /**
   * close hot compaction merge callback, to release some locks
   */
  private void closeHotCompactionMergeCallBack() {
    this.hotCompactionMergeWorking = false;
  }

  /**
   * count all Tsfiles in the storage group which need to be upgraded
   *
   * @return total num of the tsfiles which need to be upgraded in the storage group
   */
  public int countUpgradeFiles() {
    return upgradeSeqFileList.size() + upgradeUnseqFileList.size();
  }

  public void upgrade() {
    for (TsFileResource seqTsFileResource : upgradeSeqFileList) {
      seqTsFileResource.setSeq(true);
      seqTsFileResource.setUpgradeTsFileResourceCallBack(this::upgradeTsFileResourceCallBack);
      seqTsFileResource.doUpgrade();
    }
    for (TsFileResource unseqTsFileResource : upgradeUnseqFileList) {
      unseqTsFileResource.setSeq(false);
      unseqTsFileResource.setUpgradeTsFileResourceCallBack(this::upgradeTsFileResourceCallBack);
      unseqTsFileResource.doUpgrade();
    }
  }

  private void upgradeTsFileResourceCallBack(TsFileResource tsFileResource) {
    List<TsFileResource> upgradedResources = tsFileResource.getUpgradedResources();
    for (TsFileResource resource : upgradedResources) {
      long partitionId = resource.getTimePartition();
      resource.getDeviceToIndexMap().forEach((device, index) ->
          updateNewlyFlushedPartitionLatestFlushedTimeForEachDevice(partitionId, device,
              resource.getEndTime(index))
      );
    }
    insertLock.writeLock().lock();
    mergeLock.writeLock().lock();
    if (tsFileResource.isSeq()) {
      tsFileManagement.addAll(upgradedResources, true);
      upgradeSeqFileList.remove(tsFileResource);
    } else {
      tsFileManagement.addAll(upgradedResources, false);
      upgradeUnseqFileList.remove(tsFileResource);
    }
    mergeLock.writeLock().unlock();
    insertLock.writeLock().unlock();

    // after upgrade complete, update partitionLatestFlushedTimeForEachDevice
    if (countUpgradeFiles() == 0) {
      for (Entry<Long, Map<String, Long>> entry : newlyFlushedPartitionLatestFlushedTimeForEachDevice
          .entrySet()) {
        long timePartitionId = entry.getKey();
        Map<String, Long> latestFlushTimeForPartition = partitionLatestFlushedTimeForEachDevice
            .getOrDefault(timePartitionId, new HashMap<>());
        for (Entry<String, Long> endTimeMap : entry.getValue().entrySet()) {
          String device = endTimeMap.getKey();
          long endTime = endTimeMap.getValue();
          if (latestFlushTimeForPartition.getOrDefault(device, Long.MIN_VALUE) < endTime) {
            partitionLatestFlushedTimeForEachDevice
                .computeIfAbsent(timePartitionId, id -> new HashMap<>()).put(device, endTime);
          }
        }
      }
      if (StorageEngine.getInstance().countUpgradeFiles() == 0) {
        UpgradeSevice.getINSTANCE().stop();
      }
    }
  }

  public void merge(boolean fullMerge) {
    writeLock();
    try {
      if (isMerging) {
        if (logger.isInfoEnabled()) {
          logger.info("{} Last merge is ongoing, currently consumed time: {}ms", storageGroupName,
              (System.currentTimeMillis() - mergeStartTime));
        }
        return;
      }
      logger.info("{} will close all files for starting a merge (fullmerge = {})", storageGroupName,
          fullMerge);

      if (tsFileManagement.isEmpty(false) || tsFileManagement.isEmpty(true)) {
        logger.info("{} no files to be merged", storageGroupName);
        return;
      }

      long budget = IoTDBDescriptor.getInstance().getConfig().getMergeMemoryBudget();
      long timeLowerBound = System.currentTimeMillis() - dataTTL;
      MergeResource mergeResource = new MergeResource(tsFileManagement.getMergeTsFileList(true),
          tsFileManagement.getMergeTsFileList(false),
          timeLowerBound);

      IMergeFileSelector fileSelector = getMergeFileSelector(budget, mergeResource);
      try {
        List[] mergeFiles = fileSelector.select();
        if (mergeFiles.length == 0) {
          logger.info("{} cannot select merge candidates under the budget {}", storageGroupName,
              budget);
          return;
        }
        // avoid pending tasks holds the metadata and streams
        mergeResource.clear();
        String taskName = storageGroupName + "-" + System.currentTimeMillis();
        // do not cache metadata until true candidates are chosen, or too much metadata will be
        // cached during selection
        mergeResource.setCacheDeviceMeta(true);

        for (TsFileResource tsFileResource : mergeResource.getSeqFiles()) {
          tsFileResource.setMerging(true);
        }
        for (TsFileResource tsFileResource : mergeResource.getUnseqFiles()) {
          tsFileResource.setMerging(true);
        }

        MergeTask mergeTask = new MergeTask(mergeResource, storageGroupSysDir.getPath(),
            this::mergeEndAction, taskName, fullMerge, fileSelector.getConcurrentMergeNum(),
            storageGroupName);
        mergingModification = new ModificationFile(
            storageGroupSysDir + File.separator + MERGING_MODIFICATION_FILE_NAME);
        MergeManager.getINSTANCE().submitMainTask(mergeTask);
        if (logger.isInfoEnabled()) {
          logger.info("{} submits a merge task {}, merging {} seqFiles, {} unseqFiles",
              storageGroupName, taskName, mergeFiles[0].size(), mergeFiles[1].size());
        }
        isMerging = true;
        mergeStartTime = System.currentTimeMillis();

      } catch (MergeException | IOException e) {
        logger.error("{} cannot select file for merge", storageGroupName, e);
      }
    } finally {
      writeUnlock();
    }
  }

  private IMergeFileSelector getMergeFileSelector(long budget, MergeResource resource) {
    MergeFileStrategy strategy = IoTDBDescriptor.getInstance().getConfig().getMergeFileStrategy();
    switch (strategy) {
      case MAX_FILE_NUM:
        return new MaxFileMergeFileSelector(resource, budget);
      case MAX_SERIES_NUM:
        return new MaxSeriesMergeFileSelector(resource, budget);
      default:
        throw new UnsupportedOperationException("Unknown MergeFileStrategy " + strategy);
    }
  }

  private void removeUnseqFiles(List<TsFileResource> unseqFiles) {
    mergeLock.writeLock().lock();
    try {
      tsFileManagement.removeAll(unseqFiles, false);
    } finally {
      mergeLock.writeLock().unlock();
    }

    for (TsFileResource unseqFile : unseqFiles) {
      unseqFile.writeLock();
      try {
        unseqFile.remove();
      } finally {
        unseqFile.writeUnlock();
      }
    }
  }

  @SuppressWarnings("squid:S1141")
  private void updateMergeModification(TsFileResource seqFile) {
    try {
      // remove old modifications and write modifications generated during merge
      seqFile.removeModFile();
      if (mergingModification != null) {
        for (Modification modification : mergingModification.getModifications()) {
          seqFile.getModFile().write(modification);
        }
        try {
          seqFile.getModFile().close();
        } catch (IOException e) {
          logger
              .error("Cannot close the ModificationFile {}", seqFile.getModFile().getFilePath(), e);
        }
      }
    } catch (IOException e) {
      logger.error("{} cannot clean the ModificationFile of {} after merge", storageGroupName,
          seqFile.getTsFile(), e);
    }
  }

  private void removeMergingModification() {
    try {
      if (mergingModification != null) {
        mergingModification.remove();
        mergingModification = null;
      }
    } catch (IOException e) {
      logger.error("{} cannot remove merging modification ", storageGroupName, e);
    }
  }

  protected void mergeEndAction(List<TsFileResource> seqFiles, List<TsFileResource> unseqFiles,
      File mergeLog) {
    logger.info("{} a merge task is ending...", storageGroupName);

    if (unseqFiles.isEmpty()) {
      // merge runtime exception arose, just end this merge
      isMerging = false;
      logger.info("{} a merge task abnormally ends", storageGroupName);
      return;
    }

    removeUnseqFiles(unseqFiles);

    for (int i = 0; i < seqFiles.size(); i++) {
      TsFileResource seqFile = seqFiles.get(i);
      // get both seqFile lock and merge lock
      doubleWriteLock(seqFile);

      try {
        updateMergeModification(seqFile);
        if (i == seqFiles.size() - 1) {
          //FIXME if there is an exception, the the modification file will be not closed.
          removeMergingModification();
          isMerging = false;
          mergeLog.delete();
        }
      } finally {
        doubleWriteUnlock(seqFile);
      }
    }
    logger.info("{} a merge task ends", storageGroupName);
  }

  /**
   * acquire the write locks of the resource and the merge lock
   */
  private void doubleWriteLock(TsFileResource seqFile) {
    boolean fileLockGot;
    boolean mergeLockGot;
    while (true) {
      fileLockGot = seqFile.tryWriteLock();
      mergeLockGot = mergeLock.writeLock().tryLock();

      if (fileLockGot && mergeLockGot) {
        break;
      } else {
        // did not get all of them, release the gotten one and retry
        if (fileLockGot) {
          seqFile.writeUnlock();
        }
        if (mergeLockGot) {
          mergeLock.writeLock().unlock();
        }
      }
    }
  }

  /**
   * release the write locks of the resource and the merge lock
   */
  private void doubleWriteUnlock(TsFileResource seqFile) {
    mergeLock.writeLock().unlock();
    seqFile.writeUnlock();
  }

  /**
   * Load a new tsfile to storage group processor. Tne file may have overlap with other files.
   * <p>
   * or unsequence list.
   * <p>
   * Secondly, execute the loading process by the type.
   * <p>
   * Finally, update the latestTimeForEachDevice and partitionLatestFlushedTimeForEachDevice.
   *
   * @param newTsFileResource tsfile resource
   * @UsedBy sync module.
   */
  public void loadNewTsFileForSync(TsFileResource newTsFileResource) throws LoadFileException {
    File tsfileToBeInserted = newTsFileResource.getTsFile();
    long newFilePartitionId = newTsFileResource.getTimePartitionWithCheck();
    writeLock();
    mergeLock.writeLock().lock();
    try {
      if (loadTsFileByType(LoadTsFileType.LOAD_SEQUENCE, tsfileToBeInserted, newTsFileResource,
          newFilePartitionId)) {
        updateLatestTimeMap(newTsFileResource);
      }
    } catch (DiskSpaceInsufficientException e) {
      logger.error(
          "Failed to append the tsfile {} to storage group processor {} because the disk space is insufficient.",
          tsfileToBeInserted.getAbsolutePath(), tsfileToBeInserted.getParentFile().getName());
      IoTDBDescriptor.getInstance().getConfig().setReadOnly(true);
      throw new LoadFileException(e);
    } finally {
      mergeLock.writeLock().unlock();
      writeUnlock();
    }
  }

  /**
   * Load a new tsfile to storage group processor. Tne file may have overlap with other files. <p>
   * that there has no file which is overlapping with the new file.
   * <p>
   * Firstly, determine the loading type of the file, whether it needs to be loaded in sequence list
   * or unsequence list.
   * <p>
   * Secondly, execute the loading process by the type.
   * <p>
   * Finally, update the latestTimeForEachDevice and partitionLatestFlushedTimeForEachDevice.
   *
   * @param newTsFileResource tsfile resource
   * @UsedBy load external tsfile module
   */
  public void loadNewTsFile(TsFileResource newTsFileResource) throws LoadFileException {
    File tsfileToBeInserted = newTsFileResource.getTsFile();
    long newFilePartitionId = newTsFileResource.getTimePartitionWithCheck();
    writeLock();
    mergeLock.writeLock().lock();
    try {
      List<TsFileResource> sequenceList = tsFileManagement.getTsFileList(true);

      int insertPos = findInsertionPosition(newTsFileResource, newFilePartitionId, sequenceList);
      if (insertPos == POS_ALREADY_EXIST) {
        return;
      }

      // loading tsfile by type
      if (insertPos == POS_OVERLAP) {
        loadTsFileByType(LoadTsFileType.LOAD_UNSEQUENCE, tsfileToBeInserted, newTsFileResource,
            newFilePartitionId);
      } else {

        // check whether the file name needs to be renamed.
        if (!tsFileManagement.isEmpty(true)) {
          String newFileName = getFileNameForLoadingFile(tsfileToBeInserted.getName(), insertPos,
              newTsFileResource.getTimePartition(), sequenceList);
          if (!newFileName.equals(tsfileToBeInserted.getName())) {
            logger.info("Tsfile {} must be renamed to {} for loading into the sequence list.",
                tsfileToBeInserted.getName(), newFileName);
            newTsFileResource
                .setFile(fsFactory.getFile(tsfileToBeInserted.getParentFile(), newFileName));
          }
        }
        loadTsFileByType(LoadTsFileType.LOAD_SEQUENCE, tsfileToBeInserted, newTsFileResource,
            newFilePartitionId);
      }

      // update latest time map
      updateLatestTimeMap(newTsFileResource);
      long partitionNum = newTsFileResource.getTimePartition();
      partitionDirectFileVersions.computeIfAbsent(partitionNum, p -> new HashSet<>())
          .addAll(newTsFileResource.getHistoricalVersions());
      updatePartitionFileVersion(partitionNum,
          Collections.max(newTsFileResource.getHistoricalVersions()));
    } catch (DiskSpaceInsufficientException e) {
      logger.error(
          "Failed to append the tsfile {} to storage group processor {} because the disk space is insufficient.",
          tsfileToBeInserted.getAbsolutePath(), tsfileToBeInserted.getParentFile().getName());
      IoTDBDescriptor.getInstance().getConfig().setReadOnly(true);
      throw new LoadFileException(e);
    } finally {
      mergeLock.writeLock().unlock();
      writeUnlock();
    }
  }

  /**
   * Set the version in "partition" to "version" if "version" is larger than the current version.
   */
  public void setPartitionFileVersionToMax(long partition, long version) {
    partitionMaxFileVersions
        .compute(partition, (prt, oldVer) -> computeMaxVersion(oldVer, version));
  }

  private long computeMaxVersion(Long oldVersion, Long newVersion) {
    if (oldVersion == null) {
      return newVersion;
    }
    return Math.max(oldVersion, newVersion);
  }

  /**
   * Find the position of "newTsFileResource" in the sequence files if it can be inserted into
   * them.
   *
   * @return POS_ALREADY_EXIST(- 2) if some file has the same name as the one to be inserted
   * POS_OVERLAP(-3) if some file overlaps the new file an insertion position i >= -1 if the new
   * file can be inserted between [i, i+1]
   */
  private int findInsertionPosition(TsFileResource newTsFileResource, long newFilePartitionId,
      List<TsFileResource> sequenceList) {
    File tsfileToBeInserted = newTsFileResource.getTsFile();

    int insertPos = -1;

    // find the position where the new file should be inserted
    for (int i = 0; i < sequenceList.size(); i++) {
      TsFileResource localFile = sequenceList.get(i);
      if (localFile.getTsFile().getName().equals(tsfileToBeInserted.getName())) {
        return POS_ALREADY_EXIST;
      }
      long localPartitionId = Long.parseLong(localFile.getTsFile().getParentFile().getName());
      if (i == sequenceList.size() - 1 && localFile.areEndTimesEmpty()
          || newFilePartitionId > localPartitionId) {
        // skip files that are in the previous partition and the last empty file, as the all data
        // in those files must be older than the new file
        continue;
      }

      int fileComparison = compareTsFileDevices(newTsFileResource, localFile);
      switch (fileComparison) {
        case 0:
          // some devices are newer but some devices are older, the two files overlap in general
          return POS_OVERLAP;
        case -1:
          // all devices in localFile are newer than the new file, the new file can be
          // inserted before localFile
          return i - 1;
        default:
          // all devices in the local file are older than the new file, proceed to the next file
          insertPos = i;
      }
    }
    return insertPos;
  }

  /**
   * Compare each device in the two files to find the time relation of them.
   *
   * @return -1 if fileA is totally older than fileB (A < B) 0 if fileA is partially older than
   * fileB and partially newer than fileB (A X B) 1 if fileA is totally newer than fileB (B < A)
   */
  private int compareTsFileDevices(TsFileResource fileA, TsFileResource fileB) {
    boolean hasPre = false, hasSubsequence = false;
    for (String device : fileA.getDeviceToIndexMap().keySet()) {
      if (!fileB.getDeviceToIndexMap().containsKey(device)) {
        continue;
      }
      long startTimeA = fileA.getStartTime(device);
      long endTimeA = fileA.getEndTime(device);
      long startTimeB = fileB.getStartTime(device);
      long endTimeB = fileB.getEndTime(device);
      if (startTimeA > endTimeB) {
        // A's data of the device is later than to the B's data
        hasPre = true;
      } else if (startTimeB > endTimeA) {
        // A's data of the device is previous to the B's data
        hasSubsequence = true;
      } else {
        // the two files overlap in the device
        return 0;
      }
    }
    if (hasPre && hasSubsequence) {
      // some devices are newer but some devices are older, the two files overlap in general
      return 0;
    }
    if (!hasPre && hasSubsequence) {
      // all devices in B are newer than those in A
      return -1;
    }
    // all devices in B are older than those in A
    return 1;
  }

  /**
   * If the historical versions of a file is a sub-set of the given file's, (close and) remove it to
   * reduce unnecessary merge. Only used when the file sender and the receiver share the same file
   * close policy. Warning: DO NOT REMOVE
   */
  @SuppressWarnings("unused")
  public void removeFullyOverlapFiles(TsFileResource resource) {
    writeLock();
    closeQueryLock.writeLock().lock();
    try {
      Iterator<TsFileResource> iterator = tsFileManagement.getIterator(true);
      removeFullyOverlapFiles(resource, iterator, true);

      iterator = tsFileManagement.getIterator(false);
      removeFullyOverlapFiles(resource, iterator, false);
    } finally {
      closeQueryLock.writeLock().unlock();
      writeUnlock();
    }
  }

  private void removeFullyOverlapFiles(TsFileResource newTsFile, Iterator<TsFileResource> iterator
      , boolean isSeq) {
    while (iterator.hasNext()) {
      TsFileResource existingTsFile = iterator.next();
      if (newTsFile.getHistoricalVersions().containsAll(existingTsFile.getHistoricalVersions())
          && !newTsFile.getHistoricalVersions().equals(existingTsFile.getHistoricalVersions())
          && existingTsFile.tryWriteLock()) {
        // if we fail to lock the file, it means it is being queried or merged and we will not
        // wait until it is free, we will just leave it to the next merge
        try {
          removeFullyOverlapFile(existingTsFile, iterator, isSeq);
        } catch (Exception e) {
          logger.error("Something gets wrong while removing FullyOverlapFiles: {}",
              existingTsFile.getTsFile().getAbsolutePath(), e);
        } finally {
          existingTsFile.writeUnlock();
        }
      }
    }
  }

  /**
   * remove the given tsFileResource. If the corresponding tsFileProcessor is in the working status,
   * close it before remove the related resource files. maybe time-consuming for closing a tsfile.
   */
  private void removeFullyOverlapFile(TsFileResource tsFileResource,
      Iterator<TsFileResource> iterator
      , boolean isSeq) {
    if (!tsFileResource.isClosed()) {
      // also remove the TsFileProcessor if the overlapped file is not closed
      long timePartition = tsFileResource.getTimePartition();
      Map<Long, TsFileProcessor> fileProcessorMap = isSeq ? workSequenceTsFileProcessors :
          workUnsequenceTsFileProcessors;
      TsFileProcessor tsFileProcessor = fileProcessorMap.get(timePartition);
      if (tsFileProcessor != null && tsFileProcessor.getTsFileResource() == tsFileResource) {
        //have to take some time to close the tsFileProcessor
        tsFileProcessor.syncClose();
        fileProcessorMap.remove(timePartition);
      }
    }
    tsFileManagement.remove(tsFileResource, isSeq);
    iterator.remove();
    tsFileResource.remove();
  }

  /**
   * Get an appropriate filename to ensure the order between files. The tsfile is named after
   * ({systemTime}-{versionNum}-{mergeNum}.tsfile).
   * <p>
   * The sorting rules for tsfile names @see {@link this#compareFileName}, we can restore the list
   * based on the file name and ensure the correctness of the order, so there are three cases.
   * <p>
   * 1. The tsfile is to be inserted in the first place of the list. If the timestamp in the file
   * name is less than the timestamp in the file name of the first tsfile  in the list, then the
   * file name is legal and the file name is returned directly. Otherwise, its timestamp can be set
   * to half of the timestamp value in the file name of the first tsfile in the list , and the
   * version number is the version number in the file name of the first tsfile in the list.
   * <p>
   * 2. The tsfile is to be inserted in the last place of the list. If the timestamp in the file
   * name is lager than the timestamp in the file name of the last tsfile  in the list, then the
   * file name is legal and the file name is returned directly. Otherwise, the file name is
   * generated by the system according to the naming rules and returned.
   * <p>
   * 3. This file is inserted between two files. If the timestamp in the name of the file satisfies
   * the timestamp between the timestamps in the name of the two files, then it is a legal name and
   * returns directly; otherwise, the time stamp is the mean of the timestamps of the two files, the
   * version number is the version number in the tsfile with a larger timestamp.
   *
   * @param tsfileName  origin tsfile name
   * @param insertIndex the new file will be inserted between the files [insertIndex, insertIndex +
   *                    1]
   * @return appropriate filename
   */
  private String getFileNameForLoadingFile(String tsfileName, int insertIndex,
      long timePartitionId, List<TsFileResource> sequenceList) {
    long currentTsFileTime = Long
        .parseLong(tsfileName.split(FILE_NAME_SEPARATOR)[0]);
    long preTime;
    if (insertIndex == -1) {
      preTime = 0L;
    } else {
      String preName = sequenceList.get(insertIndex).getTsFile().getName();
      preTime = Long.parseLong(preName.split(FILE_NAME_SEPARATOR)[0]);
    }
    if (insertIndex == tsFileManagement.size(true) - 1) {
      return preTime < currentTsFileTime ? tsfileName : getNewTsFileName(timePartitionId);
    } else {
      String subsequenceName = sequenceList.get(insertIndex + 1).getTsFile().getName();
      long subsequenceTime = Long
          .parseLong(subsequenceName.split(FILE_NAME_SEPARATOR)[0]);
      long subsequenceVersion = Long
          .parseLong(subsequenceName.split(FILE_NAME_SEPARATOR)[1]);
      if (preTime < currentTsFileTime && currentTsFileTime < subsequenceTime) {
        return tsfileName;
      } else {
        return getNewTsFileName(preTime + ((subsequenceTime - preTime) >> 1), subsequenceVersion,
            0);
      }
    }
  }

  /**
   * Update latest time in latestTimeForEachDevice and partitionLatestFlushedTimeForEachDevice.
   *
   * @UsedBy sync module, load external tsfile module.
   */
  private void updateLatestTimeMap(TsFileResource newTsFileResource) {
    for (Entry<String, Integer> entry : newTsFileResource.getDeviceToIndexMap().entrySet()) {
      String device = entry.getKey();
      int index = entry.getValue();
      long endTime = newTsFileResource.getEndTime(index);
      long timePartitionId = StorageEngine.getTimePartition(endTime);
      if (!latestTimeForEachDevice.computeIfAbsent(timePartitionId, id -> new HashMap<>())
          .containsKey(device)
          || latestTimeForEachDevice.get(timePartitionId).get(device) < endTime) {
        latestTimeForEachDevice.get(timePartitionId).put(device, endTime);
      }

      Map<String, Long> latestFlushTimeForPartition = partitionLatestFlushedTimeForEachDevice
          .getOrDefault(timePartitionId, new HashMap<>());

      if (latestFlushTimeForPartition.getOrDefault(device, Long.MIN_VALUE) < endTime) {
        partitionLatestFlushedTimeForEachDevice
            .computeIfAbsent(timePartitionId, id -> new HashMap<>()).put(device, endTime);
      }
      if (globalLatestFlushedTimeForEachDevice.getOrDefault(device, Long.MIN_VALUE) < endTime) {
        globalLatestFlushedTimeForEachDevice.put(device, endTime);
      }
    }
  }

  /**
   * Execute the loading process by the type.
   *
   * @param type            load type
   * @param tsFileResource  tsfile resource to be loaded
   * @param filePartitionId the partition id of the new file
   * @return load the file successfully
   * @UsedBy sync module, load external tsfile module.
   */
  private boolean loadTsFileByType(LoadTsFileType type, File syncedTsFile,
      TsFileResource tsFileResource, long filePartitionId)
      throws LoadFileException, DiskSpaceInsufficientException {
    File targetFile;
    switch (type) {
      case LOAD_UNSEQUENCE:
        targetFile = fsFactory
            .getFile(DirectoryManager.getInstance().getNextFolderForUnSequenceFile(),
                storageGroupName + File.separatorChar + filePartitionId + File.separator
                    + tsFileResource.getTsFile().getName());
        tsFileResource.setFile(targetFile);
        if (tsFileManagement.contains(tsFileResource, false)) {
          logger.error("The file {} has already been loaded in unsequence list", tsFileResource);
          return false;
        }
        tsFileManagement.add(tsFileResource, false);
        logger.info("Load tsfile in unsequence list, move file from {} to {}",
            syncedTsFile.getAbsolutePath(), targetFile.getAbsolutePath());
        break;
      case LOAD_SEQUENCE:
        targetFile =
            fsFactory.getFile(DirectoryManager.getInstance().getNextFolderForSequenceFile(),
                storageGroupName + File.separatorChar + filePartitionId + File.separator
                    + tsFileResource.getTsFile().getName());
        tsFileResource.setFile(targetFile);
        if (tsFileManagement.contains(tsFileResource, true)) {
          logger.error("The file {} has already been loaded in sequence list", tsFileResource);
          return false;
        }
        tsFileManagement.add(tsFileResource, true);
        logger.info("Load tsfile in sequence list, move file from {} to {}",
            syncedTsFile.getAbsolutePath(), targetFile.getAbsolutePath());
        break;
      default:
        throw new LoadFileException(
            String.format("Unsupported type of loading tsfile : %s", type));
    }

    // move file from sync dir to data dir
    if (!targetFile.getParentFile().exists()) {
      targetFile.getParentFile().mkdirs();
    }
    try {
      FileUtils.moveFile(syncedTsFile, targetFile);
    } catch (IOException e) {
      logger.error("File renaming failed when loading tsfile. Origin: {}, Target: {}",
          syncedTsFile.getAbsolutePath(), targetFile.getAbsolutePath(), e);
      throw new LoadFileException(String.format(
          "File renaming failed when loading tsfile. Origin: %s, Target: %s, because %s",
          syncedTsFile.getAbsolutePath(), targetFile.getAbsolutePath(), e.getMessage()));
    }

    File syncedResourceFile = fsFactory.getFile(
        syncedTsFile.getAbsolutePath() + TsFileResource.RESOURCE_SUFFIX);
    File targetResourceFile = fsFactory.getFile(
        targetFile.getAbsolutePath() + TsFileResource.RESOURCE_SUFFIX);
    try {
      FileUtils.moveFile(syncedResourceFile, targetResourceFile);
    } catch (IOException e) {
      logger.error("File renaming failed when loading .resource file. Origin: {}, Target: {}",
          syncedResourceFile.getAbsolutePath(), targetResourceFile.getAbsolutePath(), e);
      throw new LoadFileException(String.format(
          "File renaming failed when loading .resource file. Origin: %s, Target: %s, because %s",
          syncedResourceFile.getAbsolutePath(), targetResourceFile.getAbsolutePath(),
          e.getMessage()));
    }
    partitionDirectFileVersions.computeIfAbsent(filePartitionId,
        p -> new HashSet<>()).addAll(tsFileResource.getHistoricalVersions());
    updatePartitionFileVersion(filePartitionId,
        Collections.max(tsFileResource.getHistoricalVersions()));
    return true;
  }

  /**
   * Delete tsfile if it exists.
   * <p>
   * Firstly, remove the TsFileResource from sequenceFileList/unSequenceFileList.
   * <p>
   * Secondly, delete the tsfile and .resource file.
   *
   * @param tsfieToBeDeleted tsfile to be deleted
   * @return whether the file to be deleted exists.
   * @UsedBy sync module, load external tsfile module.
   */
  public boolean deleteTsfile(File tsfieToBeDeleted) {
    writeLock();
    mergeLock.writeLock().lock();
    TsFileResource tsFileResourceToBeDeleted = null;
    try {
      Iterator<TsFileResource> sequenceIterator = tsFileManagement.getIterator(true);
      while (sequenceIterator.hasNext()) {
        TsFileResource sequenceResource = sequenceIterator.next();
        if (sequenceResource.getTsFile().getName().equals(tsfieToBeDeleted.getName())) {
          tsFileResourceToBeDeleted = sequenceResource;
          tsFileManagement.remove(tsFileResourceToBeDeleted, true);
          break;
        }
      }
      if (tsFileResourceToBeDeleted == null) {
        Iterator<TsFileResource> unsequenceIterator = tsFileManagement.getIterator(false);
        while (unsequenceIterator.hasNext()) {
          TsFileResource unsequenceResource = unsequenceIterator.next();
          if (unsequenceResource.getTsFile().getName().equals(tsfieToBeDeleted.getName())) {
            tsFileResourceToBeDeleted = unsequenceResource;
            tsFileManagement.remove(tsFileResourceToBeDeleted, false);
            break;
          }
        }
      }
    } finally {
      mergeLock.writeLock().unlock();
      writeUnlock();
    }
    if (tsFileResourceToBeDeleted == null) {
      return false;
    }
    tsFileResourceToBeDeleted.writeLock();
    try {
      tsFileResourceToBeDeleted.remove();
      logger.info("Delete tsfile {} successfully.", tsFileResourceToBeDeleted.getTsFile());
    } finally {
      tsFileResourceToBeDeleted.writeUnlock();
    }
    return true;
  }


  public Collection<TsFileProcessor> getWorkSequenceTsFileProcessors() {
    return workSequenceTsFileProcessors.values();
  }

  /**
   * Move tsfile to the target directory if it exists.
   * <p>
   * Firstly, remove the TsFileResource from sequenceFileList/unSequenceFileList.
   * <p>
   * Secondly, move the tsfile and .resource file to the target directory.
   *
   * @param fileToBeMoved tsfile to be moved
   * @return whether the file to be moved exists.
   * @UsedBy load external tsfile module.
   */
  public boolean moveTsfile(File fileToBeMoved, File targetDir) {
    writeLock();
    mergeLock.writeLock().lock();
    TsFileResource tsFileResourceToBeMoved = null;
    try {
      Iterator<TsFileResource> sequenceIterator = tsFileManagement.getIterator(true);
      while (sequenceIterator.hasNext()) {
        TsFileResource sequenceResource = sequenceIterator.next();
        if (sequenceResource.getTsFile().getName().equals(fileToBeMoved.getName())) {
          tsFileResourceToBeMoved = sequenceResource;
          tsFileManagement.remove(tsFileResourceToBeMoved, true);
          break;
        }
      }
      if (tsFileResourceToBeMoved == null) {
        Iterator<TsFileResource> unsequenceIterator = tsFileManagement.getIterator(false);
        while (unsequenceIterator.hasNext()) {
          TsFileResource unsequenceResource = unsequenceIterator.next();
          if (unsequenceResource.getTsFile().getName().equals(fileToBeMoved.getName())) {
            tsFileResourceToBeMoved = unsequenceResource;
            tsFileManagement.remove(tsFileResourceToBeMoved, false);
            break;
          }
        }
      }
    } finally {
      mergeLock.writeLock().unlock();
      writeUnlock();
    }
    if (tsFileResourceToBeMoved == null) {
      return false;
    }
    tsFileResourceToBeMoved.writeLock();
    try {
      tsFileResourceToBeMoved.moveTo(targetDir);
      logger
          .info("Move tsfile {} to target dir {} successfully.",
              tsFileResourceToBeMoved.getTsFile(),
              targetDir.getPath());
    } finally {
      tsFileResourceToBeMoved.writeUnlock();
    }
    return true;
  }


  public Collection<TsFileProcessor> getWorkUnsequenceTsFileProcessor() {
    return workUnsequenceTsFileProcessors.values();
  }

  public void setDataTTL(long dataTTL) {
    this.dataTTL = dataTTL;
    checkFilesTTL();
  }

  public List<TsFileResource> getSequenceFileTreeSet() {
    return tsFileManagement.getTsFileList(true);
  }

  public List<TsFileResource> getUnSequenceFileList() {
    return tsFileManagement.getTsFileList(false);
  }

  public String getStorageGroupName() {
    return storageGroupName;
  }

  /**
   * Check if the data of "tsFileResource" all exist locally by comparing the historical versions in
   * the partition of "partitionNumber". This is available only when the IoTDB instances which
   * generated "tsFileResource" have the same close file policy as the local one. If one of the
   * version in "tsFileResource" equals to a version of a working file, false is returned because
   * "tsFileResource" may have unwritten data of that file.
   *
   * @return true if the historicalVersions of "tsFileResource" is a subset of
   * partitionDirectFileVersions, or false if it is not a subset and it contains any version of a
   * working file USED by cluster module
   */
  public boolean isFileAlreadyExist(TsFileResource tsFileResource, long partitionNum) {
    // consider the case: The local node crashes when it is writing TsFile no.5.
    // when it restarts, the leader has proceeded to no.6. When the leader sends no.5 to this
    // node, the file should be accepted as local no.5 is not closed which means there may be
    // unreceived data in no.5
    // So if the incoming file contains the version of an unclosed file, it should be accepted
    for (TsFileProcessor workSequenceTsFileProcessor : getWorkSequenceTsFileProcessors()) {
      long workingFileVersion = workSequenceTsFileProcessor.getTsFileResource().getMaxVersion();
      if (tsFileResource.getHistoricalVersions().contains(workingFileVersion)) {
        return false;
      }
    }
    for (TsFileProcessor workUnsequenceTsFileProcessor : getWorkUnsequenceTsFileProcessor()) {
      long workingFileVersion = workUnsequenceTsFileProcessor.getTsFileResource().getMaxVersion();
      if (tsFileResource.getHistoricalVersions().contains(workingFileVersion)) {
        return false;
      }
    }
    Set<Long> partitionFileVersions = partitionDirectFileVersions
        .getOrDefault(partitionNum, Collections.emptySet());
    logger.debug("FileVersions/PartitionVersions: {}/{}", tsFileResource.getHistoricalVersions(),
        partitionFileVersions);
    return partitionFileVersions.containsAll(tsFileResource.getHistoricalVersions());
  }

  private enum LoadTsFileType {
    LOAD_SEQUENCE, LOAD_UNSEQUENCE
  }

  @FunctionalInterface
  public interface CloseTsFileCallBack {

    void call(TsFileProcessor caller) throws TsFileProcessorException, IOException;
  }

  @FunctionalInterface
  public interface UpdateEndTimeCallBack {

    boolean call(TsFileProcessor caller);
  }

  @FunctionalInterface
  public interface UpgradeTsFileResourceCallBack {

    void call(TsFileResource caller);
  }

  @FunctionalInterface
  public interface CloseHotCompactionMergeCallBack {

    void call();
  }

  /**
   * remove all partitions that satisfy a filter.
   */
  public void removePartitions(TimePartitionFilter filter) {
    // this requires blocking all other activities
    insertLock.writeLock().lock();
    mergeLock.writeLock().lock();
    try {
      // abort ongoing merges
      MergeManager.getINSTANCE().abortMerge(storageGroupName);
      // close all working files that should be removed
      removePartitions(filter, workSequenceTsFileProcessors.entrySet());
      removePartitions(filter, workUnsequenceTsFileProcessors.entrySet());

      // remove data files
      removePartitions(filter, tsFileManagement.getIterator(true));
      removePartitions(filter, tsFileManagement.getIterator(false));

    } finally {
      insertLock.writeLock().unlock();
      mergeLock.writeLock().unlock();
    }
  }

  //may remove the processorEntrys
  private void removePartitions(TimePartitionFilter filter,
      Set<Entry<Long, TsFileProcessor>> processorEntrys) {
    for (Iterator<Entry<Long, TsFileProcessor>> iterator = processorEntrys.iterator();
        iterator.hasNext(); ) {
      Entry<Long, TsFileProcessor> longTsFileProcessorEntry = iterator.next();
      long partitionId = longTsFileProcessorEntry.getKey();
      TsFileProcessor processor = longTsFileProcessorEntry.getValue();
      if (filter.satisfy(storageGroupName, partitionId)) {
        processor.syncClose();
        iterator.remove();
      }
    }
  }

  //may remove the iterator's data
  private void removePartitions(TimePartitionFilter filter, Iterator<TsFileResource> iterator) {
    while (iterator.hasNext()) {
      TsFileResource tsFileResource = iterator.next();
      if (filter.satisfy(storageGroupName, tsFileResource.getTimePartition())) {
        tsFileResource.remove();
        iterator.remove();
      }
    }
  }

  @FunctionalInterface
  public interface TimePartitionFilter {

    boolean satisfy(String storageGroupName, long timePartitionId);
  }
}<|MERGE_RESOLUTION|>--- conflicted
+++ resolved
@@ -744,11 +744,11 @@
    * inserted are in the range [start, end)
    *
    * @param insertTabletPlan insert a tablet of a device
-   * @param sequence         whether is sequence
-   * @param start            start index of rows to be inserted in insertTabletPlan
-   * @param end              end index of rows to be inserted in insertTabletPlan
-   * @param results          result array
-   * @param timePartitionId  time partition id
+   * @param sequence whether is sequence
+   * @param start start index of rows to be inserted in insertTabletPlan
+   * @param end end index of rows to be inserted in insertTabletPlan
+   * @param results result array
+   * @param timePartitionId time partition id
    * @return false if any failure occurs when inserting the tablet, true otherwise
    */
   private boolean insertTabletToTsFileProcessor(InsertTabletPlan insertTabletPlan,
@@ -898,14 +898,9 @@
   /**
    * get processor from hashmap, flush oldest processor if necessary
    *
-   * @param timeRangeId            time partition range
+   * @param timeRangeId time partition range
    * @param tsFileProcessorTreeMap tsFileProcessorTreeMap
-<<<<<<< HEAD
    * @param sequence whether is sequence or not
-=======
-   * @param fileList               file list to add new processor
-   * @param sequence               whether is sequence or not
->>>>>>> e55e7525
    */
   private TsFileProcessor getOrCreateTsFileProcessorIntern(long timeRangeId,
       TreeMap<Long, TsFileProcessor> tsFileProcessorTreeMap,
@@ -1349,10 +1344,10 @@
    * Delete data whose timestamp <= 'timestamp' and belongs to the time series
    * deviceId.measurementId.
    *
-   * @param deviceId      the deviceId of the timeseries to be deleted.
+   * @param deviceId the deviceId of the timeseries to be deleted.
    * @param measurementId the measurementId of the timeseries to be deleted.
-   * @param startTime     the startTime of delete range.
-   * @param endTime       the endTime of delete range.
+   * @param startTime the startTime of delete range.
+   * @param endTime the endTime of delete range.
    */
   public void delete(String deviceId, String measurementId, long startTime, long endTime)
       throws IOException {
@@ -2131,9 +2126,9 @@
    * returns directly; otherwise, the time stamp is the mean of the timestamps of the two files, the
    * version number is the version number in the tsfile with a larger timestamp.
    *
-   * @param tsfileName  origin tsfile name
+   * @param tsfileName origin tsfile name
    * @param insertIndex the new file will be inserted between the files [insertIndex, insertIndex +
-   *                    1]
+   * 1]
    * @return appropriate filename
    */
   private String getFileNameForLoadingFile(String tsfileName, int insertIndex,
@@ -2197,8 +2192,8 @@
   /**
    * Execute the loading process by the type.
    *
-   * @param type            load type
-   * @param tsFileResource  tsfile resource to be loaded
+   * @param type load type
+   * @param tsFileResource tsfile resource to be loaded
    * @param filePartitionId the partition id of the new file
    * @return load the file successfully
    * @UsedBy sync module, load external tsfile module.
