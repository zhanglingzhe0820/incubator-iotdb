--- conflicted
+++ resolved
@@ -146,36 +146,6 @@
     loadLog.finishLoadTsfile(newTsFile);
   }
 
-<<<<<<< HEAD
-  private void checkTsFileResource(TsFileResource tsFileResource) throws IOException {
-    if (!tsFileResource.fileExists()) {
-      // .resource file does not exist, read file metadata and recover tsfile resource
-      try (TsFileSequenceReader reader = new TsFileSequenceReader(
-          tsFileResource.getFile().getAbsolutePath())) {
-        TsFileMetaData metaData = reader.readFileMetadata();
-        for (TsDeviceMetadataIndex index : metaData.getDeviceMap().values()) {
-          TsDeviceMetadata deviceMetadata = reader.readTsDeviceMetaData(index);
-          List<ChunkGroupMetaData> chunkGroupMetaDataList = deviceMetadata
-              .getChunkGroupMetaDataList();
-          for (ChunkGroupMetaData chunkGroupMetaData : chunkGroupMetaDataList) {
-            for (ChunkMetaData chunkMetaData : chunkGroupMetaData.getChunkMetaDataList()) {
-              tsFileResource.updateStartTime(chunkGroupMetaData.getDeviceID(),
-                  chunkMetaData.getStartTime());
-              tsFileResource
-                  .updateEndTime(chunkGroupMetaData.getDeviceID(), chunkMetaData.getEndTime());
-            }
-          }
-        }
-      }
-      // write .resource file
-      tsFileResource.serialize();
-    } else {
-      tsFileResource.deserialize();
-    }
-  }
-
-=======
->>>>>>> 8bf34010
   private void loadDeletedFile(File deletedTsFile) throws IOException {
     if (curType != LoadType.DELETE) {
       loadLog.startLoadDeletedFiles();
