--- conflicted
+++ resolved
@@ -528,12 +528,8 @@
           // level is numbered from 0
           if (enableUnseqCompaction && !sequence && i == currMaxLevel - 2) {
             // do not merge current unseq file level to upper level and just merge all of them to seq file
-<<<<<<< HEAD
+            isSeqMerging = false;
             merge(isForceFullMerge, getTsFileList(true), currLevelTsFileResource, Long.MAX_VALUE);
-=======
-            isSeqMerging = false;
-            merge(isForceFullMerge, getTsFileList(true), mergeResources.get(i), Long.MAX_VALUE);
->>>>>>> 004e84b6
           } else {
             CompactionLogger compactionLogger = new CompactionLogger(storageGroupDir,
                 storageGroupName);
