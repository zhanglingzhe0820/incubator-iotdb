--- conflicted
+++ resolved
@@ -512,16 +512,13 @@
             } finally {
               writeUnlock();
             }
-<<<<<<< HEAD
             deleteLevelFilesInDisk(toMergeTsFiles);
-=======
             compactionLogger.close();
             File logFile = FSFactoryProducer.getFSFactory()
                 .getFile(storageGroupDir, storageGroupName + COMPACTION_LOG_NAME);
             if (logFile.exists()) {
               Files.delete(logFile.toPath());
             }
->>>>>>> 5f287aeb
           }
         }
       }
