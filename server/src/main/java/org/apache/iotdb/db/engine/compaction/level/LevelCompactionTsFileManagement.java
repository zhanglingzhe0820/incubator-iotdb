--- conflicted
+++ resolved
@@ -90,7 +90,7 @@
   }
 
   private void deleteLevelFilesInDisk(Collection<TsFileResource> mergeTsFiles) {
-    logger.debug("{} [compaction] mergeUnseq starts to delete real file", storageGroupName);
+    logger.debug("{} [compaction] merge starts to delete real file", storageGroupName);
     for (TsFileResource mergeTsFile : mergeTsFiles) {
       deleteLevelFile(mergeTsFile);
       logger
@@ -98,16 +98,10 @@
     }
   }
 
-<<<<<<< HEAD
-  private void deleteLevelFilesInList(long timePartitionId, Collection<TsFileResource> mergeTsFiles) {
-    logger.debug("{} [compaction] mergeUnseq starts to delete file list", storageGroupName);
-    for (int i = 0; i < seqLevelNum; i++) {
-=======
   private void deleteLevelFilesInList(long timePartitionId,
       Collection<TsFileResource> mergeTsFiles, int level, boolean sequence) {
     logger.debug("{} [compaction] merge starts to delete file list", storageGroupName);
     if (sequence) {
->>>>>>> 0eec2943
       if (sequenceTsFileResources.containsKey(timePartitionId)) {
         if (sequenceTsFileResources.get(timePartitionId).size() > level) {
           synchronized (sequenceTsFileResources) {
@@ -522,7 +516,7 @@
   @SuppressWarnings("squid:S3776")
   private void merge(List<List<TsFileResource>> mergeResources, boolean sequence,
       long timePartition, int currMaxLevel, int currMaxFileNumInEachLevel) {
-    // wait until unseq mergeUnseq has finished
+    // wait until unseq merge has finished
     while (isUnseqMerging) {
       try {
         Thread.sleep(200);
@@ -540,12 +534,8 @@
         if (currMaxFileNumInEachLevel <= mergeResources.get(i).size()) {
           // level is numbered from 0
           if (enableUnseqCompaction && !sequence && i == currMaxLevel - 2) {
-<<<<<<< HEAD
-            // do not mergeUnseq current unseq file level to upper level and just mergeUnseq all of them to seq file
-=======
             // do not merge current unseq file level to upper level and just merge all of them to seq file
             isSeqMerging = false;
->>>>>>> 0eec2943
             merge(isForceFullMerge, getTsFileList(true), mergeResources.get(i), Long.MAX_VALUE);
           } else {
             CompactionLogger compactionLogger = new CompactionLogger(storageGroupDir,
@@ -559,10 +549,10 @@
             compactionLogger.logSequence(sequence);
             compactionLogger.logFile(TARGET_NAME, newLevelFile);
             List<TsFileResource> toMergeTsFiles = mergeResources.get(i);
-            logger.info("{} [Compaction] mergeUnseq level-{}'s {} TsFiles to next level",
+            logger.info("{} [Compaction] merge level-{}'s {} TsFiles to next level",
                 storageGroupName, i, toMergeTsFiles.size());
             for (TsFileResource toMergeTsFile : toMergeTsFiles) {
-              logger.info("{} [Compaction] start to mergeUnseq TsFile {}", storageGroupName,
+              logger.info("{} [Compaction] start to merge TsFile {}", storageGroupName,
                   toMergeTsFile);
             }
 
@@ -601,14 +591,9 @@
     } catch (Exception e) {
       logger.error("Error occurred in Compaction Merge thread", e);
     } finally {
-<<<<<<< HEAD
-      // reset the mergeUnseq working state to false
-      logger.info("{} [Compaction] mergeUnseq end time isSeq = {}, consumption: {} ms",
-=======
       isSeqMerging = false;
       // reset the merge working state to false
       logger.info("{} [Compaction] merge end time isSeq = {}, consumption: {} ms",
->>>>>>> 0eec2943
           storageGroupName, sequence,
           System.currentTimeMillis() - startTimeMillis);
     }
@@ -650,8 +635,6 @@
     return newUnSequenceTsFileResources;
   }
 
-<<<<<<< HEAD
-=======
   public static int getMergeLevel(File file) {
     String mergeLevelStr = file.getPath()
         .substring(file.getPath().lastIndexOf(FILE_NAME_SEPARATOR) + 1)
@@ -678,7 +661,6 @@
     throw new IOException();
   }
 
->>>>>>> 0eec2943
   private TsFileResource getTsFileResource(String filePath, boolean isSeq) throws IOException {
     if (isSeq) {
       for (List<SortedSet<TsFileResource>> tsFileResourcesWithLevel : sequenceTsFileResources
