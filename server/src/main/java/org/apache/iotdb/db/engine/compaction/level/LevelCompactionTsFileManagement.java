--- conflicted
+++ resolved
@@ -365,12 +365,11 @@
           return;
         }
         // get tsfile resource from list, as they have been recovered in StorageGroupProcessor
-        TsFileResource targetResource = getTsFileResource(targetFile, isSeq);
+        TsFileResource targetResource = getRecoverTsFileResource(targetFile, isSeq);
         long timePartition = targetResource.getTimePartition();
         List<TsFileResource> sourceTsFileResources = new ArrayList<>();
         for (String file : sourceFileList) {
           // get tsfile resource from list, as they have been recovered in StorageGroupProcessor
-<<<<<<< HEAD
           sourceTsFileResources.add(getTsFileResource(file, isSeq));
         }
         int level = getMergeLevel(new File(sourceFileList.get(0)));
@@ -379,25 +378,6 @@
         if (writer.hasCrashed()) {
           if (offset > 0) {
             writer.getIOWriterOut().truncate(offset - 1);
-=======
-          TsFileResource targetTsFileResource = getRecoverTsFileResource(targetFile, isSeq);
-          long timePartition = targetTsFileResource.getTimePartition();
-          RestorableTsFileIOWriter writer = new RestorableTsFileIOWriter(target);
-          // if not complete compaction, resume merge
-          if (writer.hasCrashed()) {
-            if (offset > 0) {
-              writer.getIOWriterOut().truncate(offset - 1);
-            }
-            writer.close();
-            CompactionLogger compactionLogger = new CompactionLogger(storageGroupDir,
-                storageGroupName);
-            CompactionUtils
-                .merge(targetTsFileResource, getTsFileList(isSeq), storageGroupName,
-                    compactionLogger, deviceSet, isSeq);
-            compactionLogger.close();
-          } else {
-            writer.close();
->>>>>>> a53907ac
           }
           writer.close();
           CompactionLogger compactionLogger = new CompactionLogger(storageGroupDir,
@@ -406,58 +386,26 @@
               .merge(targetResource, sourceTsFileResources, storageGroupName,
                   compactionLogger, deviceSet,
                   isSeq);
+          // complete compaction and delete source file
+          writeLock();
+          try {
+            int targetLevel = getMergeLevel(targetResource.getTsFile());
+            if (isSeq) {
+              sequenceTsFileResources.get(timePartition).get(targetLevel).add(targetResource);
+              sequenceRecoverTsFileResources.clear();
+            } else {
+              unSequenceTsFileResources.get(timePartition).get(targetLevel).add(targetResource);
+              unSequenceRecoverTsFileResources.clear();
+            }
+            deleteLevelFilesInList(timePartition, sourceTsFileResources, level, isSeq);
+          } finally {
+            writeUnlock();
+          }
+          deleteLevelFilesInDisk(sourceTsFileResources);
           compactionLogger.close();
         } else {
-<<<<<<< HEAD
           writer.close();
-=======
-          // get tsfile resource from list, as they have been recovered in StorageGroupProcessor
-          TsFileResource targetResource = getRecoverTsFileResource(targetFile, isSeq);
-          long timePartition = targetResource.getTimePartition();
-          List<TsFileResource> sourceTsFileResources = new ArrayList<>();
-          for (String file : sourceFileList) {
-            // get tsfile resource from list, as they have been recovered in StorageGroupProcessor
-            sourceTsFileResources.add(getTsFileResource(file, isSeq));
-          }
-          int level = getMergeLevel(new File(sourceFileList.get(0)));
-          RestorableTsFileIOWriter writer = new RestorableTsFileIOWriter(target);
-          // if not complete compaction, resume merge
-          if (writer.hasCrashed()) {
-            if (offset > 0) {
-              writer.getIOWriterOut().truncate(offset - 1);
-            }
-            writer.close();
-            CompactionLogger compactionLogger = new CompactionLogger(storageGroupDir,
-                storageGroupName);
-            CompactionUtils
-                .merge(targetResource, sourceTsFileResources, storageGroupName,
-                    compactionLogger, deviceSet,
-                    isSeq);
-            // complete compaction and delete source file
-            writeLock();
-            try {
-              int targetLevel = getMergeLevel(targetResource.getTsFile());
-              if (isSeq) {
-                sequenceTsFileResources.get(timePartition).get(targetLevel).add(targetResource);
-                sequenceRecoverTsFileResources.clear();
-              } else {
-                unSequenceTsFileResources.get(timePartition).get(targetLevel).add(targetResource);
-                unSequenceRecoverTsFileResources.clear();
-              }
-              deleteLevelFilesInList(timePartition, sourceTsFileResources, level, isSeq);
-            } finally {
-              writeUnlock();
-            }
-            deleteLevelFilesInDisk(sourceTsFileResources);
-            compactionLogger.close();
-          } else {
-            writer.close();
-          }
->>>>>>> a53907ac
-        }
-        // complete compaction and delete source file
-        deleteLevelFilesInDisk(sourceTsFileResources);
-        deleteLevelFilesInList(timePartition, sourceTsFileResources, level, isSeq);
+        }
       }
     } catch (IOException | IllegalPathException e) {
       logger.error("recover level tsfile management error ", e);
