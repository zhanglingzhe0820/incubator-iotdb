/*
 * Licensed to the Apache Software Foundation (ASF) under one
 * or more contributor license agreements.  See the NOTICE file
 * distributed with this work for additional information
 * regarding copyright ownership.  The ASF licenses this file
 * to you under the Apache License, Version 2.0 (the
 * "License"); you may not use this file except in compliance
 * with the License.  You may obtain a copy of the License at
 *
 *     http://www.apache.org/licenses/LICENSE-2.0
 *
 * Unless required by applicable law or agreed to in writing,
 * software distributed under the License is distributed on an
 * "AS IS" BASIS, WITHOUT WARRANTIES OR CONDITIONS OF ANY
 * KIND, either express or implied.  See the License for the
 * specific language governing permissions and limitations
 * under the License.
 */
package org.apache.iotdb.db.metadata;

import com.alibaba.fastjson.JSON;
import com.alibaba.fastjson.JSONObject;
import com.alibaba.fastjson.serializer.SerializerFeature;
import java.io.Serializable;
import java.sql.SQLException;
import java.util.ArrayList;
import java.util.HashMap;
import java.util.HashSet;
import java.util.LinkedHashSet;
import java.util.List;
import java.util.Map;
import java.util.Set;
import java.util.Stack;
import org.apache.iotdb.db.conf.IoTDBDescriptor;
<<<<<<< HEAD
import org.apache.iotdb.db.exception.MetadataErrorException;
import org.apache.iotdb.db.exception.NotStorageGroupException;
import org.apache.iotdb.db.exception.PathErrorException;
import org.apache.iotdb.db.exception.StorageGroupAlreadyExistException;
import org.apache.iotdb.db.exception.StorageGroupException;
=======
import org.apache.iotdb.db.exception.path.MTreePathException;
import org.apache.iotdb.db.exception.path.PathException;
import org.apache.iotdb.db.exception.storageGroup.StorageGroupException;
import org.apache.iotdb.db.exception.storageGroup.StorageGroupNotSetException;
import org.apache.iotdb.db.exception.storageGroup.StorageGroupPathException;
>>>>>>> cbf73d0f
import org.apache.iotdb.db.qp.constant.SQLConstant;
import org.apache.iotdb.tsfile.common.constant.TsFileConstant;
import org.apache.iotdb.tsfile.file.metadata.enums.CompressionType;
import org.apache.iotdb.tsfile.file.metadata.enums.TSDataType;
import org.apache.iotdb.tsfile.file.metadata.enums.TSEncoding;
import org.apache.iotdb.tsfile.write.schema.MeasurementSchema;

/**
 * The hierarchical struct of the Metadata Tree is implemented in this class.
 */
public class MTree implements Serializable {

  private static final long serialVersionUID = -4200394435237291964L;
  private static final String PATH_SEPARATOR = "\\.";
  private static final String NO_CHILD_ERROR = "Node [%s] doesn't have child named: [%s]";
  private static final String NOT_LEAF_NODE = "is NOT the leaf node";
  private MNode root;

  MTree(String rootName) {
    this.root = new MNode(rootName, null, false);
  }

  /**
   * function for adding timeseries.It should check whether seriesPath exists.
   */
  void addTimeseriesPath(String timeseriesPath, TSDataType dataType, TSEncoding encoding,
      CompressionType compressor, Map<String, String> props) throws PathException {
    String[] nodeNames = MetaUtils.getNodeNames(timeseriesPath, PATH_SEPARATOR);
    if (nodeNames.length <= 1 || !nodeNames[0].equals(root.getName())) {
      throw new MTreePathException("Timeseries", timeseriesPath);
    }
    MNode cur = findLeafParent(nodeNames);
    String levelPath = cur.getDataFileName();

    MNode leaf = new MNode(nodeNames[nodeNames.length - 1], cur, dataType, encoding, compressor);
    if (props != null && !props.isEmpty()) {
      leaf.getSchema().setProps(props);
    }
    leaf.setDataFileName(levelPath);
    if (cur.isLeaf()) {
      throw new MTreePathException(timeseriesPath, "can't be created",
          String.format("node [%s] is left node", cur.getName()));
    }
    cur.addChild(nodeNames[nodeNames.length - 1], leaf);
  }

  /**
   * function for adding deviceId
   */
  MNode addDeviceId(String deviceId) throws PathException {
    String[] nodeNames = MetaUtils.getNodeNames(deviceId, PATH_SEPARATOR);
    if (nodeNames.length <= 1 || !nodeNames[0].equals(root.getName())) {
      throw new MTreePathException("Timeseries", deviceId);
    }
    MNode cur = getRoot();
    for (int i = 1; i < nodeNames.length; i++) {
      if (!cur.hasChild(nodeNames[i])) {
        cur.addChild(nodeNames[i], new MNode(nodeNames[i], cur, false));
      }
      cur = cur.getChild(nodeNames[i]);
    }
    return cur;
  }

  private MNode findLeafParent(String[] nodeNames) throws PathException {
    MNode cur = root;
    String levelPath = null;
    int i = 1;
    while (i < nodeNames.length - 1) {
      String nodeName = nodeNames[i];
      if (cur.isStorageGroup()) {
        levelPath = cur.getDataFileName();
      }
      if (!cur.hasChild(nodeName)) {
        if (cur.isLeaf()) {
          throw new MTreePathException(String.join(",", nodeNames), "can't be created",
              String.format("node [%s] is left node", cur.getName()));
        }
        cur.addChild(nodeName, new MNode(nodeName, cur, false));
      }
      cur.setDataFileName(levelPath);
      cur = cur.getChild(nodeName);
      if (levelPath == null) {
        levelPath = cur.getDataFileName();
      }
      i++;
    }
    cur.setDataFileName(levelPath);
    return cur;
  }


  /**
   * function for checking whether the given path exists.
   *
   * @param path -seriesPath not necessarily the whole seriesPath (possibly a prefix of a sequence)
   */
  boolean isPathExist(String path) {
    String[] nodeNames = nodeNames = MetaUtils.getNodeNames(path, PATH_SEPARATOR);
    MNode cur = root;
    int i = 0;
    while (i < nodeNames.length - 1) {
      String nodeName = nodeNames[i];
      if (cur.getName().equals(nodeName)) {
        i++;
        nodeName = nodeNames[i];
        if (cur.hasChild(nodeName)) {
          cur = cur.getChild(nodeName);
        } else {
          return false;
        }
      } else {
        return false;
      }
    }
    return cur.getName().equals(nodeNames[i]);
  }

  /**
   * function for checking whether the given path exists under the given mNode.
   */
  boolean isPathExist(MNode node, String path) {
    String[] nodeNames = MetaUtils.getNodeNames(path, PATH_SEPARATOR);
    if (nodeNames.length < 1) {
      return true;
    }
    if (!node.hasChild(nodeNames[0])) {
      return false;
    }
    MNode cur = node.getChild(nodeNames[0]);

    int i = 0;
    while (i < nodeNames.length - 1) {
      String nodeName = nodeNames[i];
      if (cur.getName().equals(nodeName)) {
        i++;
        nodeName = nodeNames[i];
        if (cur.hasChild(nodeName)) {
          cur = cur.getChild(nodeName);
        } else {
          return false;
        }
      } else {
        return false;
      }
    }
    return cur.getName().equals(nodeNames[i]);
  }

  /**
   * make sure check seriesPath before setting storage group.
   */
<<<<<<< HEAD
  public void setStorageGroup(String path) throws MetadataErrorException {
    String[] nodeNames = path.split(PATH_SEPARATOR);
    MNode cur = root;
    if (nodeNames.length <= 1 || !nodeNames[0].equals(root.getName())) {
      throw new MetadataErrorException(
          String.format("The storage group can't be set to the %s node", path));
=======
  public void setStorageGroup(String path) throws StorageGroupException {
    String[] nodeNames = MetaUtils.getNodeNames(path, PATH_SEPARATOR);
    MNode cur = root;
    if (nodeNames.length <= 1 || !nodeNames[0].equals(root.getName())) {
      throw new StorageGroupException(
          String.format("The storage group can't be set to [%s] node", path));
>>>>>>> cbf73d0f
    }
    int i = 1;
    while (i < nodeNames.length - 1) {
      MNode temp = cur.getChild(nodeNames[i]);
      if (temp == null) {
        // add one child node
        cur.addChild(nodeNames[i], new MNode(nodeNames[i], cur, false));
      } else if (temp.isStorageGroup()) {
        // before set storage group should check the seriesPath exist or not
        // throw exception
<<<<<<< HEAD
        throw new MetadataErrorException(
            String.format("The prefix of %s has been set to the storage group.", path));
=======
        throw new StorageGroupException(
            String.format("The prefix of [%s] has been set to the storage group.", path));
>>>>>>> cbf73d0f
      }
      cur = cur.getChild(nodeNames[i]);
      i++;
    }
    MNode temp = cur.getChild(nodeNames[i]);
    if (temp == null) {
      cur.addChild(nodeNames[i], new MNode(nodeNames[i], cur, false));
    } else {
<<<<<<< HEAD
      throw new StorageGroupAlreadyExistException(path);
=======
      throw new StorageGroupException(String
          .format("The seriesPath of [%s] already exist, it can't be set to the storage group",
              path));
>>>>>>> cbf73d0f
    }
    cur = cur.getChild(nodeNames[i]);
    cur.setDataTTL(IoTDBDescriptor.getInstance().getConfig().getDefaultTTL());
    cur.setStorageGroup(true);

    setStorageGroup(path, cur);
  }

  void deleteStorageGroup(String path) throws PathException {
    MNode cur = getNode(path);
    if (!cur.isStorageGroup()) {
      throw new MTreePathException(
          String.format("The path [%s] is not a deletable storage group", path));
    }
    cur.getParent().deleteChild(cur.getName());
    cur = cur.getParent();
    while (cur != null && !MetadataConstant.ROOT.equals(cur.getName())
        && cur.getChildren().size() == 0) {
      cur.getParent().deleteChild(cur.getName());
      cur = cur.getParent();
    }
  }

  /**
   * Check whether the input path is storage group or not
   *
   * @param path input path
   * @return if it is storage group, return true. Else return false
   * @apiNote :for cluster
   */
  boolean checkStorageGroup(String path) {
    String[] nodeNames = MetaUtils.getNodeNames(path, PATH_SEPARATOR);
    MNode cur = root;
    if (nodeNames.length <= 1 || !nodeNames[0].equals(root.getName())) {
      return false;
    }
    int i = 1;
    while (i < nodeNames.length - 1) {
      MNode temp = cur.getChild(nodeNames[i]);
      if (temp == null || temp.isStorageGroup()) {
        return false;
      }
      cur = cur.getChild(nodeNames[i]);
      i++;
    }
    MNode temp = cur.getChild(nodeNames[i]);
    return temp != null && temp.isStorageGroup();
  }

  private void setStorageGroup(String path, MNode node) {
    node.setDataFileName(path);
    if (node.getChildren() == null) {
      return;
    }
    for (MNode child : node.getChildren().values()) {
      setStorageGroup(path, child);
    }
  }

  /**
   * Delete one seriesPath from current Metadata Tree.
   *
   * @param path Format: root.node.(node)* Notice: Path must be a complete Path from root to leaf
   * node.
   */
  String deletePath(String path) throws PathException {
    String[] nodes = MetaUtils.getNodeNames(path, PATH_SEPARATOR);
    if (nodes.length == 0 || !nodes[0].equals(getRoot().getName())) {
      throw new MTreePathException("Timeseries", path);
    }

    MNode cur = getRoot();
    for (int i = 1; i < nodes.length; i++) {
      if (!cur.hasChild(nodes[i])) {
        throw new MTreePathException("", "is not correct",
            String.format(NO_CHILD_ERROR, cur.getName(), nodes[i]));
      }
      cur = cur.getChild(nodes[i]);
    }

    // if the storage group node is deleted, the dataFileName should be
    // return
    String dataFileName = null;
    if (cur.isStorageGroup()) {
      dataFileName = cur.getDataFileName();
    }
    cur.getParent().deleteChild(cur.getName());
    cur = cur.getParent();
    while (cur != null && !MetadataConstant.ROOT.equals(cur.getName())
        && cur.getChildren().size() == 0) {
      if (cur.isStorageGroup()) {
        dataFileName = cur.getDataFileName();
        return dataFileName;
      }
      cur.getParent().deleteChild(cur.getName());
      cur = cur.getParent();
    }

    return dataFileName;
  }

  /**
   * Get ColumnSchema for given seriesPath. Notice: Path must be a complete Path from root to leaf
   * node.
   */
  MeasurementSchema getSchemaForOnePath(String path) throws PathException {
    MNode leaf = getLeafByPath(path);
    return leaf.getSchema();
  }

  MeasurementSchema getSchemaForOnePath(MNode node, String path) throws PathException {
    MNode leaf = getLeafByPath(node, path);
    return leaf.getSchema();
  }

  MeasurementSchema getSchemaForOnePathWithCheck(MNode node, String path)
      throws PathException {
    MNode leaf = getLeafByPathWithCheck(node, path);
    return leaf.getSchema();
  }

  MeasurementSchema getSchemaForOnePathWithCheck(String path) throws PathException {
    MNode leaf = getLeafByPathWithCheck(path);
    return leaf.getSchema();
  }

  private MNode getLeafByPath(String path) throws PathException {
    getNode(path);
    String[] node = MetaUtils.getNodeNames(path, PATH_SEPARATOR);
    MNode cur = getRoot();
    for (int i = 1; i < node.length; i++) {
      cur = cur.getChild(node[i]);
    }
    if (!cur.isLeaf()) {
      throw new MTreePathException(path, NOT_LEAF_NODE, "");
    }
    return cur;
  }

  private MNode getLeafByPath(MNode node, String path) throws PathException {
    String[] nodes = MetaUtils.getNodeNames(path, PATH_SEPARATOR);
    MNode cur = node.getChild(nodes[0]);
    for (int i = 1; i < nodes.length; i++) {
      cur = cur.getChild(nodes[i]);
    }
    if (!cur.isLeaf()) {
      throw new MTreePathException(path, NOT_LEAF_NODE, "");
    }
    return cur;
  }

  private MNode getLeafByPathWithCheck(MNode node, String path) throws PathException {
    String[] nodes = MetaUtils.getNodeNames(path, PATH_SEPARATOR);
    if (nodes.length < 1 || !node.hasChild(nodes[0])) {
      throw new MTreePathException("Timeseries", path);
    }

    MNode cur = node.getChild(nodes[0]);
    for (int i = 1; i < nodes.length; i++) {
      if (!cur.hasChild(nodes[i])) {
        throw new MTreePathException("", "is not correct",
            String.format(NO_CHILD_ERROR, cur.getName(), nodes[i]));
      }
      cur = cur.getChild(nodes[i]);
    }
    if (!cur.isLeaf()) {
      throw new MTreePathException(path, NOT_LEAF_NODE, "");
    }
    return cur;
  }

  private MNode getLeafByPathWithCheck(String path) throws PathException {
    String[] nodes = MetaUtils.getNodeNames(path, PATH_SEPARATOR);
    if (nodes.length < 2 || !nodes[0].equals(getRoot().getName())) {
      throw new MTreePathException("Timeseries", path);
    }

    MNode cur = getRoot();
    for (int i = 1; i < nodes.length; i++) {
      if (!cur.hasChild(nodes[i])) {
        throw new MTreePathException("", "is not correct",
            String.format(NO_CHILD_ERROR, cur.getName(), nodes[i]));
      }
      cur = cur.getChild(nodes[i]);
    }
    if (!cur.isLeaf()) {
      throw new MTreePathException(path, NOT_LEAF_NODE, "");
    }
    return cur;
  }

  /**
   * function for getting node by path with file level check.
   */
  MNode getNodeByPathWithStorageGroupCheck(String path)
      throws PathException, StorageGroupException {
    boolean storageGroupChecked = false;
    String[] nodes = MetaUtils.getNodeNames(path, PATH_SEPARATOR);
    if (nodes.length < 2 || !nodes[0].equals(getRoot().getName())) {
      throw new MTreePathException("Timeseries", path);
    }

    MNode cur = getRoot();
    for (int i = 1; i < nodes.length; i++) {
      if (!cur.hasChild(nodes[i])) {
        if (!storageGroupChecked) {
          throw new StorageGroupNotSetException(path);
        }
        throw new MTreePathException("", "is not correct",
            String.format(NO_CHILD_ERROR, cur.getName(), nodes[i]));
      }
      cur = cur.getChild(nodes[i]);

      if (cur.isStorageGroup()) {
        storageGroupChecked = true;
      }
    }

    if (!storageGroupChecked) {
      throw new StorageGroupNotSetException(path);
    }
    return cur;
  }

  /**
   * find and return a seriesPath specified by the path
   *
   * @return last node in given seriesPath
   */
  MNode getNode(String path) throws PathException {
    String[] nodes = MetaUtils.getNodeNames(path, PATH_SEPARATOR);
    if (nodes.length < 2 || !nodes[0].equals(getRoot().getName())) {
      throw new MTreePathException("Timeseries", path);
    }
    MNode cur = getRoot();
    for (int i = 1; i < nodes.length; i++) {
      if (!cur.hasChild(nodes[i])) {
        throw new MTreePathException(
            "Path: [" + path + "] doesn't correspond to any known time series");
      }
      cur = cur.getChild(nodes[i]);
    }
    return cur;
  }

  private void checkPath(MNode node, String path) throws PathException {
    String[] nodes = MetaUtils.getNodeNames(path, PATH_SEPARATOR);
    if (nodes.length < 1) {
      return;
    }
    MNode cur = node;
    for (String node1 : nodes) {
      if (!cur.hasChild(node1)) {
        throw new MTreePathException("", "is not correct",
            String.format(NO_CHILD_ERROR, cur.getName(), node1));
      }
      cur = cur.getChild(node1);
    }
  }

  /**
   * Get the storage group seriesPath from the seriesPath.
   *
   * @return String storage group seriesPath
   */
<<<<<<< HEAD
  String getStorageGroupNameByPath(String path) throws PathErrorException {

    String[] nodes = path.split(PATH_SEPARATOR);
    MNode cur = getRoot();
    for (int i = 1; i < nodes.length; i++) {
      if (cur == null) {
        throw new NotStorageGroupException(path);
=======
  String getStorageGroupNameByPath(String path) throws StorageGroupException {
    String[] nodes = MetaUtils.getNodeNames(path, PATH_SEPARATOR);
    MNode cur = getRoot();
    for (int i = 1; i < nodes.length; i++) {
      if (cur == null) {
        throw new StorageGroupPathException(path);
>>>>>>> cbf73d0f
      } else if (cur.isStorageGroup()) {
        return cur.getDataFileName();
      } else {
        cur = cur.getChild(nodes[i]);
      }
    }
    if (cur.isStorageGroup()) {
      return cur.getDataFileName();
    }
<<<<<<< HEAD
    throw new NotStorageGroupException(path);
=======
    throw new StorageGroupPathException(path);
>>>>>>> cbf73d0f
  }

  /**
   * Get all the storage group seriesPaths for one seriesPath.
   *
   * @return List storage group seriesPath list
   * @apiNote :for cluster
   */
  List<String> getAllFileNamesByPath(String pathReg) throws PathException {
    ArrayList<String> fileNames = new ArrayList<>();
    String[] nodes = MetaUtils.getNodeNames(pathReg, PATH_SEPARATOR);
    if (nodes.length == 0 || !nodes[0].equals(getRoot().getName())) {
      throw new MTreePathException("Timeseries", pathReg);
    }
    findFileName(getRoot(), nodes, 1, "", fileNames);
    return fileNames;
  }

  /**
   * Recursively find all fileName according to a specific path
   *
   * @apiNote :for cluster
   */
  private void findFileName(MNode node, String[] nodes, int idx, String parent,
      ArrayList<String> paths) {
    if (node.isStorageGroup()) {
      paths.add(node.getDataFileName());
      return;
    }
    String nodeReg;
    if (idx >= nodes.length) {
      nodeReg = "*";
    } else {
      nodeReg = nodes[idx];
    }

    if (!("*").equals(nodeReg)) {
      if (node.hasChild(nodeReg)) {
        findFileName(node.getChild(nodeReg), nodes, idx + 1, parent + node.getName() + ".", paths);
      }
    } else {
      for (MNode child : node.getChildren().values()) {
        findFileName(child, nodes, idx + 1, parent + node.getName() + ".", paths);
      }
    }
  }

  /**
   * function for getting file name by path.
   */
  String getStorageGroupNameByPath(MNode node, String path) throws StorageGroupException {
    String[] nodes = MetaUtils.getNodeNames(path, PATH_SEPARATOR);
    MNode cur = node.getChild(nodes[0]);
    for (int i = 1; i < nodes.length; i++) {
      if (cur == null) {
        throw new StorageGroupPathException(path);
      } else if (cur.isStorageGroup()) {
        return cur.getDataFileName();
      } else {
        cur = cur.getChild(nodes[i]);
      }
    }
    if (cur.isStorageGroup()) {
      return cur.getDataFileName();
    }
    throw new StorageGroupPathException(path);
  }

  /**
   * Check the prefix of this seriesPath is storage group seriesPath.
   *
   * @return true the prefix of this seriesPath is storage group seriesPath false the prefix of this
   * seriesPath is not storage group seriesPath
   */
  boolean checkFileNameByPath(String path) {
    String[] nodes = MetaUtils.getNodeNames(path, PATH_SEPARATOR);
    MNode cur = getRoot();
    for (int i = 1; i <= nodes.length; i++) {
      if (cur == null) {
        return false;
      } else if (cur.isStorageGroup()) {
        return true;
      } else {
        cur = cur.getChild(nodes[i]);
      }
    }
    return false;
  }

  /**
   * Get all paths for given seriesPath regular expression Regular expression in this method is
   * formed by the amalgamation of seriesPath and the character '*'.
   *
   * @return A HashMap whose Keys are separated by the storage file name.
   */
  HashMap<String, List<String>> getAllPath(String pathReg) throws PathException {
    HashMap<String, List<String>> paths = new HashMap<>();
    String[] nodes = MetaUtils.getNodeNames(pathReg, PATH_SEPARATOR);
    if (nodes.length == 0 || !nodes[0].equals(getRoot().getName())) {
      throw new MTreePathException("Timeseries", pathReg);
    }
    findPath(getRoot(), nodes, 1, "", paths);
    return paths;
  }

  /**
   * @return all storage groups' MNodes
   */
  List<MNode> getAllStorageGroupNodes() {
    List<MNode> ret = new ArrayList<>();
    Stack<MNode> nodeStack = new Stack<>();
    nodeStack.add(getRoot());
    while (!nodeStack.isEmpty()) {
      MNode current = nodeStack.pop();
      if (current.isStorageGroup()) {
        ret.add(current);
      } else if (current.hasChildren()) {
        nodeStack.addAll(current.getChildren().values());
      }
    }
    return ret;
  }

  /**
   * function for getting all timeseries paths under the given seriesPath.
   */
  List<List<String>> getShowTimeseriesPath(String pathReg) throws PathException {
    List<List<String>> res = new ArrayList<>();
    String[] nodes = MetaUtils.getNodeNames(pathReg, PATH_SEPARATOR);
    if (nodes.length == 0 || !nodes[0].equals(getRoot().getName())) {
      throw new MTreePathException("Timeseries", pathReg);
    }
    findPath(getRoot(), nodes, 1, "", res);
    return res;
  }

  /**
   * function for getting leaf node path in the next level of the given path.
   *
   * @return All leaf nodes' seriesPath(s) of given seriesPath.
   */
  List<String> getLeafNodePathInNextLevel(String path) throws PathException {
    List<String> ret = new ArrayList<>();
    MNode cur = getNode(path);
    for (MNode child : cur.getChildren().values()) {
      if (child.isLeaf()) {
        ret.add(path + "." + child.getName());
      }
    }
    return ret;
  }
  
  /**
   * function for getting child node path in the next level of the given path.
   *
   * @return All child nodes' seriesPath(s) of given seriesPath.
   */
  Set<String> getChildNodePathInNextLevel(String path) throws PathException {
    Set<String> ret = new HashSet<>();
    String[] nodes = MetaUtils.getNodeNames(path, PATH_SEPARATOR);
    if (!nodes[0].equals(getRoot().getName())) {
      throw new MTreePathException("The prefix of the seriesPath [%s] is not one storage group seriesPath", path);

    }
    MNode cur = getRoot();
    for (int i = 1; i < nodes.length; i++) {
      if (!cur.hasChild(nodes[i])) {
        throw new MTreePathException("Path: \"" + path + "\" doesn't correspond to any known time series");
      }
      cur = cur.getChild(nodes[i]);
    }
    if (!cur.hasChildren()) {
      throw new MTreePathException("Path: \"" + path + "\" doesn't have a child node");
    }
    for (MNode child : cur.getChildren().values()) {
      ret.add(path + "." + child.getName());
    }
    return ret;
  }  

  /**
   * function for getting all paths in list.
   */
  List<String> getAllPathInList(String path) throws PathException {
    List<String> res = new ArrayList<>();
    HashMap<String, List<String>> mapRet = getAllPath(path);
    for (List<String> value : mapRet.values()) {
      res.addAll(value);
    }
    return res;
  }

  /**
   * Calculate the count of storage-level nodes included in given seriesPath.
   *
   * @return The total count of storage-level nodes.
   */
  int getFileCountForOneType(String path) throws PathException {
    String[] nodes = MetaUtils.getNodeNames(path, PATH_SEPARATOR);
    if (nodes.length != 2 || !nodes[0].equals(getRoot().getName()) || !getRoot()
        .hasChild(nodes[1])) {
      throw new MTreePathException("Timeseries must be " + getRoot().getName()
          + ". X (X is one of the nodes of root's children)");
    }
    return getFileCountForOneNode(getRoot().getChild(nodes[1]));
  }

  private int getFileCountForOneNode(MNode node) {

    if (node.isStorageGroup()) {
      return 1;
    }
    int sum = 0;
    if (!node.isLeaf()) {
      for (MNode child : node.getChildren().values()) {
        sum += getFileCountForOneNode(child);
      }
    }
    return sum;
  }

  /**
   * Get all device type in current Metadata Tree.
   *
   * @return a list contains all distinct device type
   */
  ArrayList<String> getAllType() {
    ArrayList<String> res = new ArrayList<>();
    if (getRoot() != null) {
      res.addAll(getRoot().getChildren().keySet());
    }
    return res;
  }

  /**
   * Get all storage groups in current Metadata Tree.
   *
   * @return a list contains all distinct storage groups
   */
  List<String> getAllStorageGroupList() {
    List<String> res = new ArrayList<>();
    MNode rootNode;
    if ((rootNode = getRoot()) != null) {
      findStorageGroup(rootNode, "root", res);
    }
    return res;
  }

  private void findStorageGroup(MNode node, String path, List<String> res) {
    if (node.isStorageGroup()) {
      res.add(path);
      return;
    }
    for (MNode childNode : node.getChildren().values()) {
      findStorageGroup(childNode, path + "." + childNode.toString(), res);
    }
  }

  /**
   * Get all devices in current Metadata Tree.
   *
   * @return a list contains all distinct devices
   */
  Set<String> getAllDevices() {
    HashSet<String> devices = new HashSet<>();
    MNode node;
    if ((node = getRoot()) != null) {
      findDevices(node, SQLConstant.ROOT, devices);
    }
    return new LinkedHashSet<>(devices);
  }

  private void findDevices(MNode node, String path, HashSet<String> res) {
    if (node == null) {
      return;
    }
    if (node.isLeaf()) {
      res.add(path);
      return;
    }
    for (MNode child : node.getChildren().values()) {
      if (child.isLeaf()) {
        res.add(path);
      } else {
        findDevices(child, path + "." + child.toString(), res);
      }
    }
  }

  /**
   * Get all nodes at the given level in current Metadata Tree.
   *
   * @return a list contains all nodes at the given level
   */
  List<String> getNodesList(String schemaPattern, int nodeLevel) throws SQLException {
    List<String> res = new ArrayList<>();
    String[] nodes = MetaUtils.getNodeNames(schemaPattern, PATH_SEPARATOR);
    MNode node;
    if ((node = getRoot()) != null) {
      if (nodes[0].equals("root")) {
        for (int i = 1; i < nodes.length; i++) {
          if (node.getChild(nodes[i]) != null) {
            node = node.getChild(nodes[i]);
          } else {
            throw new SQLException(nodes[i - 1] + " does not have the child node " + nodes[i]);
          }
        }
        findNodes(node, schemaPattern, res, nodeLevel - (nodes.length - 1));
      } else {
        throw new SQLException("Incorrect root node " + nodes[0] + " selected");
      }
    }
    return res;
  }

  private void findNodes(MNode node, String path, List<String> res, int targetLevel) {
    if (node == null) {
      return;
    }
    if (targetLevel == 0) {
      res.add(path);
      return;
    }
    if (node.hasChildren()) {
      for (MNode child : node.getChildren().values()) {
        findNodes(child, path + "." + child.toString(), res, targetLevel - 1);
      }
    }
  }

  /**
   * Get all delta objects for given type.
   *
   * @param type device Type
   * @return a list contains all delta objects for given type
   */
  ArrayList<String> getDeviceForOneType(String type) throws PathException {
    String path = getRoot().getName() + "." + type;
    getNode(path);
    HashMap<String, Integer> deviceMap = new HashMap<>();
    MNode typeNode = getRoot().getChild(type);
    putDeviceToMap(getRoot().getName(), typeNode, deviceMap);
    return new ArrayList<>(deviceMap.keySet());
  }

  private void putDeviceToMap(String path, MNode node, HashMap<String, Integer> deviceMap) {
    if (node.isLeaf()) {
      deviceMap.put(path, 1);
    } else {
      for (String child : node.getChildren().keySet()) {
        String newPath = path + "." + node.getName();
        putDeviceToMap(newPath, node.getChildren().get(child), deviceMap);
      }
    }
  }

  /**
   * Get all ColumnSchemas for given delta object type.
   *
   * @param path A seriesPath represented one Delta object
   * @return a list contains all column schema
   */
  ArrayList<MeasurementSchema> getSchemaForOneType(String path) throws PathException {
    String[] nodes = MetaUtils.getNodeNames(path, PATH_SEPARATOR);
    if (nodes.length != 2 || !nodes[0].equals(getRoot().getName()) || !getRoot()
        .hasChild(nodes[1])) {
      throw new MTreePathException("Timeseries must be " + getRoot().getName()
          + ". X (X is one of the nodes of root's children)");
    }
    HashMap<String, MeasurementSchema> leafMap = new HashMap<>();
    putLeafToLeafMap(getRoot().getChild(nodes[1]), leafMap);
    return new ArrayList<>(leafMap.values());
  }

  /**
   * Get all ColumnSchemas for the storage group seriesPath.
   *
   * @return ArrayList<ColumnSchema> The list of the schema
   */
  ArrayList<MeasurementSchema> getSchemaForOneStorageGroup(String path) {
    String[] nodes = MetaUtils.getNodeNames(path, PATH_SEPARATOR);
    HashMap<String, MeasurementSchema> leafMap = new HashMap<>();
    MNode cur = getRoot();
    for (int i = 1; i < nodes.length; i++) {
      cur = cur.getChild(nodes[i]);
    }
    // cur is the storage group node
    putLeafToLeafMap(cur, leafMap);
    return new ArrayList<>(leafMap.values());
  }

  /**
   * function for getting schema map for one storage group.
   */
  Map<String, MeasurementSchema> getSchemaMapForOneStorageGroup(String path) {
    String[] nodes = MetaUtils.getNodeNames(path, PATH_SEPARATOR);
    MNode cur = getRoot();
    for (int i = 1; i < nodes.length; i++) {
      cur = cur.getChild(nodes[i]);
    }
    return cur.getSchemaMap();
  }

  /**
   * function for getting num schema map for one file node.
   */
  Map<String, Integer> getNumSchemaMapForOneFileNode(String path) {
    String[] nodes = MetaUtils.getNodeNames(path, PATH_SEPARATOR);
    MNode cur = getRoot();
    for (int i = 1; i < nodes.length; i++) {
      cur = cur.getChild(nodes[i]);
    }
    return cur.getNumSchemaMap();
  }

  private void putLeafToLeafMap(MNode node, HashMap<String, MeasurementSchema> leafMap) {
    if (node.isLeaf()) {
      if (!leafMap.containsKey(node.getName())) {
        leafMap.put(node.getName(), node.getSchema());
      }
      return;
    }
    for (MNode child : node.getChildren().values()) {
      putLeafToLeafMap(child, leafMap);
    }
  }

  private void findPath(MNode node, String[] nodes, int idx, String parent,
      HashMap<String, List<String>> paths) {
    if (node.isLeaf()) {
      if (nodes.length <= idx) {
        String fileName = node.getDataFileName();
        String nodeName;
        if (node.getName().contains(TsFileConstant.PATH_SEPARATOR)) {
          nodeName = "\"" + node + "\"";
        } else {
          nodeName = "" + node;
        }
        String nodePath = parent + nodeName;
        putAPath(paths, fileName, nodePath);
      }
      return;
    }
    String nodeReg;
    if (idx >= nodes.length) {
      nodeReg = "*";
    } else {
      nodeReg = nodes[idx];
    }

    if (!("*").equals(nodeReg)) {
      if (node.hasChild(nodeReg)) {
        findPath(node.getChild(nodeReg), nodes, idx + 1, parent + node.getName() + ".", paths);
      }
    } else {
      for (MNode child : node.getChildren().values()) {
        findPath(child, nodes, idx + 1, parent + node.getName() + ".", paths);
      }
    }
  }

  /*
   * Iterate through MTree to fetch metadata info of all leaf nodes under the given seriesPath
   */
  private void findPath(MNode node, String[] nodes, int idx, String parent,
      List<List<String>> res) {
    if (node.isLeaf()) {
      if (nodes.length <= idx) {
        String nodePath = parent + node;
        List<String> tsRow = new ArrayList<>(4);// get [name,storage group,resultDataType,encoding]
        tsRow.add(nodePath);
        MeasurementSchema measurementSchema = node.getSchema();
        tsRow.add(node.getDataFileName());
        tsRow.add(measurementSchema.getType().toString());
        tsRow.add(measurementSchema.getEncodingType().toString());
        res.add(tsRow);
      }
      return;
    }
    String nodeReg;
    if (idx >= nodes.length) {
      nodeReg = "*";
    } else {
      nodeReg = nodes[idx];
    }

    if (!("*").equals(nodeReg)) {
      if (node.hasChild(nodeReg)) {
        findPath(node.getChild(nodeReg), nodes, idx + 1, parent + node.getName() + ".", res);
      }
    } else {
      for (MNode child : node.getChildren().values()) {
        findPath(child, nodes, idx + 1, parent + node.getName() + ".", res);
      }
    }
  }

  private void putAPath(HashMap<String, List<String>> paths, String fileName,
      String nodePath) {
    if (paths.containsKey(fileName)) {
      paths.get(fileName).add(nodePath);
    } else {
      List<String> pathList = new ArrayList<>();
      pathList.add(nodePath);
      paths.put(fileName, pathList);
    }
  }

  @Override
  public String toString() {
    return jsonToString(toJson());
  }

  private static String jsonToString(JSONObject jsonObject) {
    return JSON.toJSONString(jsonObject, SerializerFeature.PrettyFormat);
  }

  private JSONObject toJson() {
    JSONObject jsonObject = new JSONObject();
    jsonObject.put(getRoot().getName(), mNodeToJSON(getRoot()));
    return jsonObject;
  }

  private JSONObject mNodeToJSON(MNode node) {
    JSONObject jsonObject = new JSONObject();
    if (!node.isLeaf() && node.getChildren().size() > 0) {
      for (MNode child : node.getChildren().values()) {
        jsonObject.put(child.getName(), mNodeToJSON(child));
      }
    } else if (node.isLeaf()) {
      jsonObject.put("DataType", node.getSchema().getType());
      jsonObject.put("Encoding", node.getSchema().getEncodingType());
      jsonObject.put("Compressor", node.getSchema().getCompressor());
      jsonObject.put("args", node.getSchema().getProps().toString());
      jsonObject.put("StorageGroup", node.getDataFileName());
    }
    return jsonObject;
  }

  public MNode getRoot() {
    return root;
  }

  /**
   * combine multiple metadata in string format
   */
  static String combineMetadataInStrings(String[] metadataStrs) {
    JSONObject[] jsonObjects = new JSONObject[metadataStrs.length];
    for (int i = 0; i < jsonObjects.length; i++) {
      jsonObjects[i] = JSONObject.parseObject(metadataStrs[i]);
    }

    JSONObject root = jsonObjects[0];
    for (int i = 1; i < jsonObjects.length; i++) {
      root = combineJSONObjects(root, jsonObjects[i]);
    }
    return jsonToString(root);
  }

  private static JSONObject combineJSONObjects(JSONObject a, JSONObject b) {
    JSONObject res = new JSONObject();

    Set<String> retainSet = new HashSet<>(a.keySet());
    retainSet.retainAll(b.keySet());
    Set<String> aCha = new HashSet<>(a.keySet());
    Set<String> bCha = new HashSet<>(b.keySet());
    aCha.removeAll(retainSet);
    bCha.removeAll(retainSet);
    for (String key : aCha) {
      res.put(key, a.getJSONObject(key));
    }
    for (String key : bCha) {
      res.put(key, b.get(key));
    }
    for (String key : retainSet) {
      Object v1 = a.get(key);
      Object v2 = b.get(key);
      if (v1 instanceof JSONObject && v2 instanceof JSONObject) {
        res.put(key, combineJSONObjects((JSONObject) v1, (JSONObject) v2));
      } else {
        res.put(key, v1);
      }
    }
    return res;
  }
}<|MERGE_RESOLUTION|>--- conflicted
+++ resolved
@@ -23,28 +23,22 @@
 import com.alibaba.fastjson.serializer.SerializerFeature;
 import java.io.Serializable;
 import java.sql.SQLException;
+import java.util.ArrayDeque;
 import java.util.ArrayList;
+import java.util.Deque;
 import java.util.HashMap;
 import java.util.HashSet;
 import java.util.LinkedHashSet;
 import java.util.List;
 import java.util.Map;
 import java.util.Set;
-import java.util.Stack;
 import org.apache.iotdb.db.conf.IoTDBDescriptor;
-<<<<<<< HEAD
-import org.apache.iotdb.db.exception.MetadataErrorException;
-import org.apache.iotdb.db.exception.NotStorageGroupException;
-import org.apache.iotdb.db.exception.PathErrorException;
-import org.apache.iotdb.db.exception.StorageGroupAlreadyExistException;
-import org.apache.iotdb.db.exception.StorageGroupException;
-=======
-import org.apache.iotdb.db.exception.path.MTreePathException;
-import org.apache.iotdb.db.exception.path.PathException;
-import org.apache.iotdb.db.exception.storageGroup.StorageGroupException;
-import org.apache.iotdb.db.exception.storageGroup.StorageGroupNotSetException;
-import org.apache.iotdb.db.exception.storageGroup.StorageGroupPathException;
->>>>>>> cbf73d0f
+import org.apache.iotdb.db.exception.metadata.IllegalPathException;
+import org.apache.iotdb.db.exception.metadata.MetadataException;
+import org.apache.iotdb.db.exception.metadata.StorageGroupAlreadySetException;
+import org.apache.iotdb.db.exception.metadata.TimeseriesAlreadyExistException;
+import org.apache.iotdb.db.exception.metadata.TimeseriesNotExistException;
+import org.apache.iotdb.db.exception.metadata.StorageGroupNotSetException;
 import org.apache.iotdb.db.qp.constant.SQLConstant;
 import org.apache.iotdb.tsfile.common.constant.TsFileConstant;
 import org.apache.iotdb.tsfile.file.metadata.enums.CompressionType;
@@ -71,22 +65,21 @@
    * function for adding timeseries.It should check whether seriesPath exists.
    */
   void addTimeseriesPath(String timeseriesPath, TSDataType dataType, TSEncoding encoding,
-      CompressionType compressor, Map<String, String> props) throws PathException {
+      CompressionType compressor, Map<String, String> props) throws MetadataException {
     String[] nodeNames = MetaUtils.getNodeNames(timeseriesPath, PATH_SEPARATOR);
     if (nodeNames.length <= 1 || !nodeNames[0].equals(root.getName())) {
-      throw new MTreePathException("Timeseries", timeseriesPath);
+      throw new IllegalPathException(timeseriesPath);
     }
     MNode cur = findLeafParent(nodeNames);
-    String levelPath = cur.getDataFileName();
+    String levelPath = cur.getStorageGroupName();
 
     MNode leaf = new MNode(nodeNames[nodeNames.length - 1], cur, dataType, encoding, compressor);
     if (props != null && !props.isEmpty()) {
       leaf.getSchema().setProps(props);
     }
-    leaf.setDataFileName(levelPath);
+    leaf.setStorageGroupName(levelPath);
     if (cur.isLeaf()) {
-      throw new MTreePathException(timeseriesPath, "can't be created",
-          String.format("node [%s] is left node", cur.getName()));
+      throw new TimeseriesAlreadyExistException(cur.getFullPath());
     }
     cur.addChild(nodeNames[nodeNames.length - 1], leaf);
   }
@@ -94,10 +87,10 @@
   /**
    * function for adding deviceId
    */
-  MNode addDeviceId(String deviceId) throws PathException {
+  MNode addDeviceId(String deviceId) throws MetadataException {
     String[] nodeNames = MetaUtils.getNodeNames(deviceId, PATH_SEPARATOR);
     if (nodeNames.length <= 1 || !nodeNames[0].equals(root.getName())) {
-      throw new MTreePathException("Timeseries", deviceId);
+      throw new IllegalPathException(deviceId);
     }
     MNode cur = getRoot();
     for (int i = 1; i < nodeNames.length; i++) {
@@ -109,30 +102,29 @@
     return cur;
   }
 
-  private MNode findLeafParent(String[] nodeNames) throws PathException {
+  private MNode findLeafParent(String[] nodeNames) throws MetadataException {
     MNode cur = root;
-    String levelPath = null;
+    String storageGroupName = null;
     int i = 1;
     while (i < nodeNames.length - 1) {
       String nodeName = nodeNames[i];
       if (cur.isStorageGroup()) {
-        levelPath = cur.getDataFileName();
+        storageGroupName = cur.getStorageGroupName();
       }
       if (!cur.hasChild(nodeName)) {
         if (cur.isLeaf()) {
-          throw new MTreePathException(String.join(",", nodeNames), "can't be created",
-              String.format("node [%s] is left node", cur.getName()));
+          throw new TimeseriesAlreadyExistException(cur.getFullPath());
         }
         cur.addChild(nodeName, new MNode(nodeName, cur, false));
       }
-      cur.setDataFileName(levelPath);
+      cur.setStorageGroupName(storageGroupName);
       cur = cur.getChild(nodeName);
-      if (levelPath == null) {
-        levelPath = cur.getDataFileName();
+      if (storageGroupName == null) {
+        storageGroupName = cur.getStorageGroupName();
       }
       i++;
     }
-    cur.setDataFileName(levelPath);
+    cur.setStorageGroupName(storageGroupName);
     return cur;
   }
 
@@ -143,7 +135,7 @@
    * @param path -seriesPath not necessarily the whole seriesPath (possibly a prefix of a sequence)
    */
   boolean isPathExist(String path) {
-    String[] nodeNames = nodeNames = MetaUtils.getNodeNames(path, PATH_SEPARATOR);
+    String[] nodeNames = MetaUtils.getNodeNames(path, PATH_SEPARATOR);
     MNode cur = root;
     int i = 0;
     while (i < nodeNames.length - 1) {
@@ -197,21 +189,11 @@
   /**
    * make sure check seriesPath before setting storage group.
    */
-<<<<<<< HEAD
-  public void setStorageGroup(String path) throws MetadataErrorException {
-    String[] nodeNames = path.split(PATH_SEPARATOR);
-    MNode cur = root;
-    if (nodeNames.length <= 1 || !nodeNames[0].equals(root.getName())) {
-      throw new MetadataErrorException(
-          String.format("The storage group can't be set to the %s node", path));
-=======
-  public void setStorageGroup(String path) throws StorageGroupException {
+  public void setStorageGroup(String path) throws MetadataException {
     String[] nodeNames = MetaUtils.getNodeNames(path, PATH_SEPARATOR);
     MNode cur = root;
     if (nodeNames.length <= 1 || !nodeNames[0].equals(root.getName())) {
-      throw new StorageGroupException(
-          String.format("The storage group can't be set to [%s] node", path));
->>>>>>> cbf73d0f
+      throw new IllegalPathException(path);
     }
     int i = 1;
     while (i < nodeNames.length - 1) {
@@ -222,13 +204,7 @@
       } else if (temp.isStorageGroup()) {
         // before set storage group should check the seriesPath exist or not
         // throw exception
-<<<<<<< HEAD
-        throw new MetadataErrorException(
-            String.format("The prefix of %s has been set to the storage group.", path));
-=======
-        throw new StorageGroupException(
-            String.format("The prefix of [%s] has been set to the storage group.", path));
->>>>>>> cbf73d0f
+        throw new StorageGroupAlreadySetException(temp.getFullPath());
       }
       cur = cur.getChild(nodeNames[i]);
       i++;
@@ -237,13 +213,7 @@
     if (temp == null) {
       cur.addChild(nodeNames[i], new MNode(nodeNames[i], cur, false));
     } else {
-<<<<<<< HEAD
-      throw new StorageGroupAlreadyExistException(path);
-=======
-      throw new StorageGroupException(String
-          .format("The seriesPath of [%s] already exist, it can't be set to the storage group",
-              path));
->>>>>>> cbf73d0f
+      throw new TimeseriesAlreadyExistException(temp.getFullPath());
     }
     cur = cur.getChild(nodeNames[i]);
     cur.setDataTTL(IoTDBDescriptor.getInstance().getConfig().getDefaultTTL());
@@ -252,11 +222,10 @@
     setStorageGroup(path, cur);
   }
 
-  void deleteStorageGroup(String path) throws PathException {
+  void deleteStorageGroup(String path) throws MetadataException {
     MNode cur = getNode(path);
     if (!cur.isStorageGroup()) {
-      throw new MTreePathException(
-          String.format("The path [%s] is not a deletable storage group", path));
+      throw new StorageGroupNotSetException(path);
     }
     cur.getParent().deleteChild(cur.getName());
     cur = cur.getParent();
@@ -294,7 +263,7 @@
   }
 
   private void setStorageGroup(String path, MNode node) {
-    node.setDataFileName(path);
+    node.setStorageGroupName(path);
     if (node.getChildren() == null) {
       return;
     }
@@ -309,17 +278,16 @@
    * @param path Format: root.node.(node)* Notice: Path must be a complete Path from root to leaf
    * node.
    */
-  String deletePath(String path) throws PathException {
+  String deletePath(String path) throws MetadataException {
     String[] nodes = MetaUtils.getNodeNames(path, PATH_SEPARATOR);
     if (nodes.length == 0 || !nodes[0].equals(getRoot().getName())) {
-      throw new MTreePathException("Timeseries", path);
+      throw new IllegalPathException(path);
     }
 
     MNode cur = getRoot();
     for (int i = 1; i < nodes.length; i++) {
       if (!cur.hasChild(nodes[i])) {
-        throw new MTreePathException("", "is not correct",
-            String.format(NO_CHILD_ERROR, cur.getName(), nodes[i]));
+        throw new TimeseriesNotExistException(path);
       }
       cur = cur.getChild(nodes[i]);
     }
@@ -328,14 +296,14 @@
     // return
     String dataFileName = null;
     if (cur.isStorageGroup()) {
-      dataFileName = cur.getDataFileName();
+      dataFileName = cur.getStorageGroupName();
     }
     cur.getParent().deleteChild(cur.getName());
     cur = cur.getParent();
     while (cur != null && !MetadataConstant.ROOT.equals(cur.getName())
         && cur.getChildren().size() == 0) {
       if (cur.isStorageGroup()) {
-        dataFileName = cur.getDataFileName();
+        dataFileName = cur.getStorageGroupName();
         return dataFileName;
       }
       cur.getParent().deleteChild(cur.getName());
@@ -349,28 +317,28 @@
    * Get ColumnSchema for given seriesPath. Notice: Path must be a complete Path from root to leaf
    * node.
    */
-  MeasurementSchema getSchemaForOnePath(String path) throws PathException {
+  MeasurementSchema getSchemaForOnePath(String path) throws MetadataException {
     MNode leaf = getLeafByPath(path);
     return leaf.getSchema();
   }
 
-  MeasurementSchema getSchemaForOnePath(MNode node, String path) throws PathException {
+  MeasurementSchema getSchemaForOnePath(MNode node, String path) throws MetadataException {
     MNode leaf = getLeafByPath(node, path);
     return leaf.getSchema();
   }
 
   MeasurementSchema getSchemaForOnePathWithCheck(MNode node, String path)
-      throws PathException {
+      throws MetadataException {
     MNode leaf = getLeafByPathWithCheck(node, path);
     return leaf.getSchema();
   }
 
-  MeasurementSchema getSchemaForOnePathWithCheck(String path) throws PathException {
+  MeasurementSchema getSchemaForOnePathWithCheck(String path) throws MetadataException {
     MNode leaf = getLeafByPathWithCheck(path);
     return leaf.getSchema();
   }
 
-  private MNode getLeafByPath(String path) throws PathException {
+  private MNode getLeafByPath(String path) throws MetadataException {
     getNode(path);
     String[] node = MetaUtils.getNodeNames(path, PATH_SEPARATOR);
     MNode cur = getRoot();
@@ -378,59 +346,57 @@
       cur = cur.getChild(node[i]);
     }
     if (!cur.isLeaf()) {
-      throw new MTreePathException(path, NOT_LEAF_NODE, "");
+      throw new TimeseriesNotExistException(path);
     }
     return cur;
   }
 
-  private MNode getLeafByPath(MNode node, String path) throws PathException {
+  private MNode getLeafByPath(MNode node, String path) throws MetadataException {
     String[] nodes = MetaUtils.getNodeNames(path, PATH_SEPARATOR);
     MNode cur = node.getChild(nodes[0]);
     for (int i = 1; i < nodes.length; i++) {
       cur = cur.getChild(nodes[i]);
     }
     if (!cur.isLeaf()) {
-      throw new MTreePathException(path, NOT_LEAF_NODE, "");
+      throw new TimeseriesNotExistException(path);
     }
     return cur;
   }
 
-  private MNode getLeafByPathWithCheck(MNode node, String path) throws PathException {
+  private MNode getLeafByPathWithCheck(MNode node, String path) throws MetadataException {
     String[] nodes = MetaUtils.getNodeNames(path, PATH_SEPARATOR);
     if (nodes.length < 1 || !node.hasChild(nodes[0])) {
-      throw new MTreePathException("Timeseries", path);
+      throw new IllegalPathException(path);
     }
 
     MNode cur = node.getChild(nodes[0]);
     for (int i = 1; i < nodes.length; i++) {
       if (!cur.hasChild(nodes[i])) {
-        throw new MTreePathException("", "is not correct",
-            String.format(NO_CHILD_ERROR, cur.getName(), nodes[i]));
+        throw new TimeseriesNotExistException(path);
       }
       cur = cur.getChild(nodes[i]);
     }
     if (!cur.isLeaf()) {
-      throw new MTreePathException(path, NOT_LEAF_NODE, "");
+      throw new TimeseriesNotExistException(path);
     }
     return cur;
   }
 
-  private MNode getLeafByPathWithCheck(String path) throws PathException {
+  private MNode getLeafByPathWithCheck(String path) throws MetadataException {
     String[] nodes = MetaUtils.getNodeNames(path, PATH_SEPARATOR);
     if (nodes.length < 2 || !nodes[0].equals(getRoot().getName())) {
-      throw new MTreePathException("Timeseries", path);
+      throw new IllegalPathException(path);
     }
 
     MNode cur = getRoot();
     for (int i = 1; i < nodes.length; i++) {
       if (!cur.hasChild(nodes[i])) {
-        throw new MTreePathException("", "is not correct",
-            String.format(NO_CHILD_ERROR, cur.getName(), nodes[i]));
+        throw new TimeseriesNotExistException(path);
       }
       cur = cur.getChild(nodes[i]);
     }
     if (!cur.isLeaf()) {
-      throw new MTreePathException(path, NOT_LEAF_NODE, "");
+      throw new TimeseriesNotExistException(path);
     }
     return cur;
   }
@@ -439,11 +405,11 @@
    * function for getting node by path with file level check.
    */
   MNode getNodeByPathWithStorageGroupCheck(String path)
-      throws PathException, StorageGroupException {
+      throws MetadataException {
     boolean storageGroupChecked = false;
     String[] nodes = MetaUtils.getNodeNames(path, PATH_SEPARATOR);
     if (nodes.length < 2 || !nodes[0].equals(getRoot().getName())) {
-      throw new MTreePathException("Timeseries", path);
+      throw new IllegalPathException(path);
     }
 
     MNode cur = getRoot();
@@ -452,8 +418,7 @@
         if (!storageGroupChecked) {
           throw new StorageGroupNotSetException(path);
         }
-        throw new MTreePathException("", "is not correct",
-            String.format(NO_CHILD_ERROR, cur.getName(), nodes[i]));
+        throw new TimeseriesNotExistException(path);
       }
       cur = cur.getChild(nodes[i]);
 
@@ -473,23 +438,22 @@
    *
    * @return last node in given seriesPath
    */
-  MNode getNode(String path) throws PathException {
+  MNode getNode(String path) throws MetadataException {
     String[] nodes = MetaUtils.getNodeNames(path, PATH_SEPARATOR);
     if (nodes.length < 2 || !nodes[0].equals(getRoot().getName())) {
-      throw new MTreePathException("Timeseries", path);
+      throw new IllegalPathException(path);
     }
     MNode cur = getRoot();
     for (int i = 1; i < nodes.length; i++) {
       if (!cur.hasChild(nodes[i])) {
-        throw new MTreePathException(
-            "Path: [" + path + "] doesn't correspond to any known time series");
+        throw new TimeseriesNotExistException(path);
       }
       cur = cur.getChild(nodes[i]);
     }
     return cur;
   }
 
-  private void checkPath(MNode node, String path) throws PathException {
+  private void checkPath(MNode node, String path) throws MetadataException {
     String[] nodes = MetaUtils.getNodeNames(path, PATH_SEPARATOR);
     if (nodes.length < 1) {
       return;
@@ -497,8 +461,7 @@
     MNode cur = node;
     for (String node1 : nodes) {
       if (!cur.hasChild(node1)) {
-        throw new MTreePathException("", "is not correct",
-            String.format(NO_CHILD_ERROR, cur.getName(), node1));
+        throw new TimeseriesNotExistException(path);
       }
       cur = cur.getChild(node1);
     }
@@ -509,36 +472,22 @@
    *
    * @return String storage group seriesPath
    */
-<<<<<<< HEAD
-  String getStorageGroupNameByPath(String path) throws PathErrorException {
-
-    String[] nodes = path.split(PATH_SEPARATOR);
+  String getStorageGroupNameByPath(String path) throws MetadataException {
+    String[] nodes = MetaUtils.getNodeNames(path, PATH_SEPARATOR);
     MNode cur = getRoot();
     for (int i = 1; i < nodes.length; i++) {
       if (cur == null) {
-        throw new NotStorageGroupException(path);
-=======
-  String getStorageGroupNameByPath(String path) throws StorageGroupException {
-    String[] nodes = MetaUtils.getNodeNames(path, PATH_SEPARATOR);
-    MNode cur = getRoot();
-    for (int i = 1; i < nodes.length; i++) {
-      if (cur == null) {
-        throw new StorageGroupPathException(path);
->>>>>>> cbf73d0f
+        throw new StorageGroupNotSetException(path);
       } else if (cur.isStorageGroup()) {
-        return cur.getDataFileName();
+        return cur.getStorageGroupName();
       } else {
         cur = cur.getChild(nodes[i]);
       }
     }
     if (cur.isStorageGroup()) {
-      return cur.getDataFileName();
-    }
-<<<<<<< HEAD
-    throw new NotStorageGroupException(path);
-=======
-    throw new StorageGroupPathException(path);
->>>>>>> cbf73d0f
+      return cur.getStorageGroupName();
+    }
+    throw new StorageGroupNotSetException(path);
   }
 
   /**
@@ -547,11 +496,11 @@
    * @return List storage group seriesPath list
    * @apiNote :for cluster
    */
-  List<String> getAllFileNamesByPath(String pathReg) throws PathException {
+  List<String> getAllFileNamesByPath(String pathReg) throws MetadataException {
     ArrayList<String> fileNames = new ArrayList<>();
     String[] nodes = MetaUtils.getNodeNames(pathReg, PATH_SEPARATOR);
     if (nodes.length == 0 || !nodes[0].equals(getRoot().getName())) {
-      throw new MTreePathException("Timeseries", pathReg);
+      throw new IllegalPathException(pathReg);
     }
     findFileName(getRoot(), nodes, 1, "", fileNames);
     return fileNames;
@@ -565,7 +514,7 @@
   private void findFileName(MNode node, String[] nodes, int idx, String parent,
       ArrayList<String> paths) {
     if (node.isStorageGroup()) {
-      paths.add(node.getDataFileName());
+      paths.add(node.getStorageGroupName());
       return;
     }
     String nodeReg;
@@ -589,22 +538,22 @@
   /**
    * function for getting file name by path.
    */
-  String getStorageGroupNameByPath(MNode node, String path) throws StorageGroupException {
+  String getStorageGroupNameByPath(MNode node, String path) throws MetadataException {
     String[] nodes = MetaUtils.getNodeNames(path, PATH_SEPARATOR);
     MNode cur = node.getChild(nodes[0]);
     for (int i = 1; i < nodes.length; i++) {
       if (cur == null) {
-        throw new StorageGroupPathException(path);
+        throw new StorageGroupNotSetException(path);
       } else if (cur.isStorageGroup()) {
-        return cur.getDataFileName();
+        return cur.getStorageGroupName();
       } else {
         cur = cur.getChild(nodes[i]);
       }
     }
     if (cur.isStorageGroup()) {
-      return cur.getDataFileName();
-    }
-    throw new StorageGroupPathException(path);
+      return cur.getStorageGroupName();
+    }
+    throw new StorageGroupNotSetException(path);
   }
 
   /**
@@ -634,11 +583,11 @@
    *
    * @return A HashMap whose Keys are separated by the storage file name.
    */
-  HashMap<String, List<String>> getAllPath(String pathReg) throws PathException {
+  HashMap<String, List<String>> getAllPath(String pathReg) throws MetadataException {
     HashMap<String, List<String>> paths = new HashMap<>();
     String[] nodes = MetaUtils.getNodeNames(pathReg, PATH_SEPARATOR);
     if (nodes.length == 0 || !nodes[0].equals(getRoot().getName())) {
-      throw new MTreePathException("Timeseries", pathReg);
+      throw new IllegalPathException(pathReg);
     }
     findPath(getRoot(), nodes, 1, "", paths);
     return paths;
@@ -649,7 +598,7 @@
    */
   List<MNode> getAllStorageGroupNodes() {
     List<MNode> ret = new ArrayList<>();
-    Stack<MNode> nodeStack = new Stack<>();
+    Deque<MNode> nodeStack = new ArrayDeque<>();
     nodeStack.add(getRoot());
     while (!nodeStack.isEmpty()) {
       MNode current = nodeStack.pop();
@@ -665,11 +614,11 @@
   /**
    * function for getting all timeseries paths under the given seriesPath.
    */
-  List<List<String>> getShowTimeseriesPath(String pathReg) throws PathException {
+  List<List<String>> getShowTimeseriesPath(String pathReg) throws MetadataException {
     List<List<String>> res = new ArrayList<>();
     String[] nodes = MetaUtils.getNodeNames(pathReg, PATH_SEPARATOR);
     if (nodes.length == 0 || !nodes[0].equals(getRoot().getName())) {
-      throw new MTreePathException("Timeseries", pathReg);
+      throw new IllegalPathException(pathReg);
     }
     findPath(getRoot(), nodes, 1, "", res);
     return res;
@@ -680,7 +629,7 @@
    *
    * @return All leaf nodes' seriesPath(s) of given seriesPath.
    */
-  List<String> getLeafNodePathInNextLevel(String path) throws PathException {
+  List<String> getLeafNodePathInNextLevel(String path) throws MetadataException {
     List<String> ret = new ArrayList<>();
     MNode cur = getNode(path);
     for (MNode child : cur.getChildren().values()) {
@@ -696,22 +645,21 @@
    *
    * @return All child nodes' seriesPath(s) of given seriesPath.
    */
-  Set<String> getChildNodePathInNextLevel(String path) throws PathException {
+  Set<String> getChildNodePathInNextLevel(String path) throws MetadataException {
     Set<String> ret = new HashSet<>();
     String[] nodes = MetaUtils.getNodeNames(path, PATH_SEPARATOR);
     if (!nodes[0].equals(getRoot().getName())) {
-      throw new MTreePathException("The prefix of the seriesPath [%s] is not one storage group seriesPath", path);
-
+      throw new IllegalPathException(path);
     }
     MNode cur = getRoot();
     for (int i = 1; i < nodes.length; i++) {
       if (!cur.hasChild(nodes[i])) {
-        throw new MTreePathException("Path: \"" + path + "\" doesn't correspond to any known time series");
+        throw new TimeseriesNotExistException(path);
       }
       cur = cur.getChild(nodes[i]);
     }
     if (!cur.hasChildren()) {
-      throw new MTreePathException("Path: \"" + path + "\" doesn't have a child node");
+      throw new TimeseriesNotExistException(path);
     }
     for (MNode child : cur.getChildren().values()) {
       ret.add(path + "." + child.getName());
@@ -722,7 +670,7 @@
   /**
    * function for getting all paths in list.
    */
-  List<String> getAllPathInList(String path) throws PathException {
+  List<String> getAllPathInList(String path) throws MetadataException {
     List<String> res = new ArrayList<>();
     HashMap<String, List<String>> mapRet = getAllPath(path);
     for (List<String> value : mapRet.values()) {
@@ -736,11 +684,11 @@
    *
    * @return The total count of storage-level nodes.
    */
-  int getFileCountForOneType(String path) throws PathException {
+  int getFileCountForOneType(String path) throws MetadataException {
     String[] nodes = MetaUtils.getNodeNames(path, PATH_SEPARATOR);
     if (nodes.length != 2 || !nodes[0].equals(getRoot().getName()) || !getRoot()
         .hasChild(nodes[1])) {
-      throw new MTreePathException("Timeseries must be " + getRoot().getName()
+      throw new MetadataException("Timeseries must be " + getRoot().getName()
           + ". X (X is one of the nodes of root's children)");
     }
     return getFileCountForOneNode(getRoot().getChild(nodes[1]));
@@ -875,7 +823,7 @@
    * @param type device Type
    * @return a list contains all delta objects for given type
    */
-  ArrayList<String> getDeviceForOneType(String type) throws PathException {
+  ArrayList<String> getDeviceForOneType(String type) throws MetadataException {
     String path = getRoot().getName() + "." + type;
     getNode(path);
     HashMap<String, Integer> deviceMap = new HashMap<>();
@@ -901,11 +849,11 @@
    * @param path A seriesPath represented one Delta object
    * @return a list contains all column schema
    */
-  ArrayList<MeasurementSchema> getSchemaForOneType(String path) throws PathException {
+  ArrayList<MeasurementSchema> getSchemaForOneType(String path) throws MetadataException {
     String[] nodes = MetaUtils.getNodeNames(path, PATH_SEPARATOR);
     if (nodes.length != 2 || !nodes[0].equals(getRoot().getName()) || !getRoot()
         .hasChild(nodes[1])) {
-      throw new MTreePathException("Timeseries must be " + getRoot().getName()
+      throw new MetadataException("Timeseries must be " + getRoot().getName()
           + ". X (X is one of the nodes of root's children)");
     }
     HashMap<String, MeasurementSchema> leafMap = new HashMap<>();
@@ -970,7 +918,7 @@
       HashMap<String, List<String>> paths) {
     if (node.isLeaf()) {
       if (nodes.length <= idx) {
-        String fileName = node.getDataFileName();
+        String fileName = node.getStorageGroupName();
         String nodeName;
         if (node.getName().contains(TsFileConstant.PATH_SEPARATOR)) {
           nodeName = "\"" + node + "\"";
@@ -1011,7 +959,7 @@
         List<String> tsRow = new ArrayList<>(4);// get [name,storage group,resultDataType,encoding]
         tsRow.add(nodePath);
         MeasurementSchema measurementSchema = node.getSchema();
-        tsRow.add(node.getDataFileName());
+        tsRow.add(node.getStorageGroupName());
         tsRow.add(measurementSchema.getType().toString());
         tsRow.add(measurementSchema.getEncodingType().toString());
         res.add(tsRow);
@@ -1073,7 +1021,7 @@
       jsonObject.put("Encoding", node.getSchema().getEncodingType());
       jsonObject.put("Compressor", node.getSchema().getCompressor());
       jsonObject.put("args", node.getSchema().getProps().toString());
-      jsonObject.put("StorageGroup", node.getDataFileName());
+      jsonObject.put("StorageGroup", node.getStorageGroupName());
     }
     return jsonObject;
   }
