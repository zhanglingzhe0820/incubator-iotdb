--- conflicted
+++ resolved
@@ -35,22 +35,6 @@
 import org.apache.commons.cli.ParseException;
 import org.slf4j.Logger;
 import org.slf4j.LoggerFactory;
-<<<<<<< HEAD
-
-import java.io.BufferedReader;
-import java.io.File;
-import java.io.FileNotFoundException;
-import java.io.FileReader;
-import java.io.IOException;
-import java.io.LineNumberReader;
-import java.text.SimpleDateFormat;
-import java.util.ArrayList;
-import java.util.HashMap;
-import java.util.List;
-import java.util.Map;
-import java.util.Map.Entry;
-
-=======
 
 import java.io.BufferedReader;
 import java.io.File;
@@ -67,7 +51,6 @@
 import java.util.Map;
 import java.util.Map.Entry;
 
->>>>>>> 97405745
 /** read a CSV formatted data File and insert all the data into IoTDB. */
 public class ImportCsv extends AbstractCsvTool {
 
@@ -124,10 +107,7 @@
   }
 
   /** Data from csv To tsfile. */
-<<<<<<< HEAD
-=======
   @SuppressWarnings("squid:S1135")
->>>>>>> 97405745
   private static void loadDataFromCSV(File file) {
     int fileLine;
     try {
