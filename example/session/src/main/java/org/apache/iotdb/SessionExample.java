--- conflicted
+++ resolved
@@ -270,13 +270,6 @@
   /**
    * insert the data of a device. For each timestamp, the number of measurements is the same.
    *
-<<<<<<< HEAD
-   * <p>a Tablet example:
-   *
-   * <p>device1 time s1, s2, s3 1, 1, 1, 1 2, 2, 2, 2 3, 3, 3, 3
-   *
-=======
->>>>>>> 97405745
    * <p>Users need to control the count of Tablet and write a batch when it reaches the maxBatchSize
    */
   private static void insertTablet() throws IoTDBConnectionException, StatementExecutionException {
