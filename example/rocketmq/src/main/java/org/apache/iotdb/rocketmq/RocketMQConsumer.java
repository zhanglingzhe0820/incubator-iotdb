/*
 * Licensed to the Apache Software Foundation (ASF) under one
 * or more contributor license agreements.  See the NOTICE file
 * distributed with this work for additional information
 * regarding copyright ownership.  The ASF licenses this file
 * to you under the Apache License, Version 2.0 (the
 * "License"); you may not use this file except in compliance
 * with the License.  You may obtain a copy of the License at
 *
 *     http://www.apache.org/licenses/LICENSE-2.0
 *
 * Unless required by applicable law or agreed to in writing,
 * software distributed under the License is distributed on an
 * "AS IS" BASIS, WITHOUT WARRANTIES OR CONDITIONS OF ANY
 * KIND, either express or implied.  See the License for the
 * specific language governing permissions and limitations
 * under the License.
 */
package org.apache.iotdb.rocketmq;

import java.sql.SQLException;
import java.util.Arrays;
import java.util.List;

import org.apache.iotdb.session.IoTDBSessionException;
import org.apache.iotdb.session.Session;
import org.apache.iotdb.tsfile.file.metadata.enums.CompressionType;
import org.apache.iotdb.tsfile.file.metadata.enums.TSDataType;
import org.apache.iotdb.tsfile.file.metadata.enums.TSEncoding;

import org.apache.rocketmq.client.consumer.DefaultMQPushConsumer;
import org.apache.rocketmq.client.consumer.listener.ConsumeOrderlyStatus;
import org.apache.rocketmq.client.consumer.listener.MessageListenerOrderly;
import org.apache.rocketmq.client.exception.MQClientException;
import org.apache.rocketmq.common.consumer.ConsumeFromWhere;
import org.apache.rocketmq.common.message.MessageExt;
import org.slf4j.Logger;
import org.slf4j.LoggerFactory;

public class RocketMQConsumer {

  private DefaultMQPushConsumer consumer;
  private String producerGroup;
  private String serverAddresses;
  private static Session session;
  private static final Logger logger = LoggerFactory.getLogger(RocketMQConsumer.class);

  public RocketMQConsumer(String producerGroup, String serverAddresses, String connectionHost,
      int connectionPort, String user, String password) throws ClassNotFoundException, SQLException, IoTDBSessionException {
    this.producerGroup = producerGroup;
    this.serverAddresses = serverAddresses;
    this.consumer = new DefaultMQPushConsumer(producerGroup);
    this.consumer.setNamesrvAddr(serverAddresses);
    initIoTDB(connectionHost, connectionPort, user, password);
  }

  private void initIoTDB(String host, int port, String user, String password)
      throws SQLException, IoTDBSessionException {
    if (host == null) {
      host = Constant.IOTDB_CONNECTION_HOST;
      port = Constant.IOTDB_CONNECTION_PORT;
    }
    user = (user == null ? Constant.IOTDB_CONNECTION_USER : user);
    password = (password == null ? Constant.IOTDB_CONNECTION_PASSWORD : password);
    session = new Session(host, port, user, password);
    session.open();
    for (String storageGroup : Constant.STORAGE_GROUP) {
      addStorageGroup(storageGroup);
    }
    for (String[] sql : Constant.CREATE_TIMESERIES) {
      createTimeseries(sql);
    }
  }
  
  private void addStorageGroup(String storageGroup) throws IoTDBSessionException {
    session.setStorageGroup(storageGroup);
  }
  
  private void createTimeseries(String[] sql) throws IoTDBSessionException {
    String timeseries = sql[0];
    TSDataType dataType = TSDataType.valueOf(sql[1]);
    TSEncoding encoding = TSEncoding.valueOf(sql[2]);
    CompressionType compressionType = CompressionType.valueOf(sql[3]);
    session.createTimeseries(timeseries, dataType, encoding, compressionType);
  }
  
  private void insert(String data) throws IoTDBSessionException {
    String[] dataArray = data.split(",");
    String device = dataArray[0];
    long time = Long.parseLong(dataArray[1]);
    List<String> measurements = Arrays.asList(dataArray[2].split(":"));
    List<String> values = Arrays.asList(dataArray[3].split(":"));
    session.insert(device, time, measurements, values);
  }

  public void start() throws MQClientException {
    consumer.start();
  }

  /**
   * Subscribe topic and add regiser Listener
   * @throws MQClientException
   */
  public void prepareConsume() throws MQClientException, IoTDBSessionException {
    /**
     * Subscribe one more more topics to consume.
     */
    consumer.subscribe(Constant.TOPIC, "*");
    /**
     * Setting Consumer to start first from the head of the queue or from the tail of the queue
     * If not for the first time, then continue to consume according to the position of last consumption.
     */
    consumer.setConsumeFromWhere(ConsumeFromWhere.CONSUME_FROM_FIRST_OFFSET);
    /**
     * Register callback to execute on arrival of messages fetched from brokers.
     */
    consumer.registerMessageListener((MessageListenerOrderly) (msgs, context) -> {
<<<<<<< HEAD
      logger.debug(String.format("%s Receive New Messages: %s %n", Thread.currentThread().getName(),
          new String(msgs.get(0).getBody())));
      try {
        statement.execute(new String(msgs.get(0).getBody()));
      } catch (SQLException e) {
        logger.error(e.getMessage());
=======
      for (MessageExt msg : msgs) {
        logger.info(String.format("%s Receive New Messages: %s %n", Thread.currentThread().getName(),
            new String(msg.getBody())));
        try {
          insert(new String(msg.getBody()));
        } catch (IoTDBSessionException e) {
          logger.error(e.getMessage());
        }
>>>>>>> f461ba21
      }
      return ConsumeOrderlyStatus.SUCCESS;
    });
  }

  public void shutdown() {
    consumer.shutdown();
  }

  public String getProducerGroup() {
    return producerGroup;
  }

  public void setProducerGroup(String producerGroup) {
    this.producerGroup = producerGroup;
  }

  public String getServerAddresses() {
    return serverAddresses;
  }

  public void setServerAddresses(String serverAddresses) {
    this.serverAddresses = serverAddresses;
  }

  public static void main(String[] args)
      throws MQClientException, SQLException, ClassNotFoundException, IoTDBSessionException {
    /**
     *Instantiate with specified consumer group name and specify name server addresses.
     */
    RocketMQConsumer consumer = new RocketMQConsumer(Constant.CONSUMER_GROUP, 
        Constant.SERVER_ADDRESS, 
        Constant.IOTDB_CONNECTION_HOST,
        Constant.IOTDB_CONNECTION_PORT,
        Constant.IOTDB_CONNECTION_USER,
        Constant.IOTDB_CONNECTION_PASSWORD);
    consumer.prepareConsume();
    consumer.addStorageGroup(Constant.ADDITIONAL_STORAGE_GROUP);
    consumer.start();
  }
}<|MERGE_RESOLUTION|>--- conflicted
+++ resolved
@@ -115,14 +115,6 @@
      * Register callback to execute on arrival of messages fetched from brokers.
      */
     consumer.registerMessageListener((MessageListenerOrderly) (msgs, context) -> {
-<<<<<<< HEAD
-      logger.debug(String.format("%s Receive New Messages: %s %n", Thread.currentThread().getName(),
-          new String(msgs.get(0).getBody())));
-      try {
-        statement.execute(new String(msgs.get(0).getBody()));
-      } catch (SQLException e) {
-        logger.error(e.getMessage());
-=======
       for (MessageExt msg : msgs) {
         logger.info(String.format("%s Receive New Messages: %s %n", Thread.currentThread().getName(),
             new String(msg.getBody())));
@@ -131,7 +123,6 @@
         } catch (IoTDBSessionException e) {
           logger.error(e.getMessage());
         }
->>>>>>> f461ba21
       }
       return ConsumeOrderlyStatus.SUCCESS;
     });
