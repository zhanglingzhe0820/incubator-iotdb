/*
 * Licensed to the Apache Software Foundation (ASF) under one
 * or more contributor license agreements.  See the NOTICE file
 * distributed with this work for additional information
 * regarding copyright ownership.  The ASF licenses this file
 * to you under the Apache License, Version 2.0 (the
 * "License"); you may not use this file except in compliance
 * with the License.  You may obtain a copy of the License at
 * <p>
 * http://www.apache.org/licenses/LICENSE-2.0
 * <p>
 * Unless required by applicable law or agreed to in writing,
 * software distributed under the License is distributed on an
 * "AS IS" BASIS, WITHOUT WARRANTIES OR CONDITIONS OF ANY
 * KIND, either express or implied.  See the License for the
 * specific language governing permissions and limitations
 * under the License.
 */

package org.apache.iotdb.tsfile.file.metadata;

import java.io.IOException;
import java.io.OutputStream;
import java.nio.ByteBuffer;
import java.util.Set;
import org.apache.iotdb.tsfile.common.conf.TSFileDescriptor;
import org.apache.iotdb.tsfile.read.common.Path;
import org.apache.iotdb.tsfile.utils.BloomFilter;
<<<<<<< HEAD
import org.apache.iotdb.tsfile.utils.Pair;
import org.apache.iotdb.tsfile.utils.ReadWriteForEncodingUtils;
=======
>>>>>>> ede19b56
import org.apache.iotdb.tsfile.utils.ReadWriteIOUtils;

/**
 * TSFileMetaData collects all metadata info and saves in its data structure.
 */
public class TsFileMetadata {

  // bloom filter
  private BloomFilter bloomFilter;

  // List of <name, offset, childMetadataIndexType>
  private MetadataIndexNode metadataIndex;

  // offset of MetaMarker.SEPARATOR
  private long metaOffset;

  /**
   * deserialize data from the buffer.
   *
   * @param buffer -buffer use to deserialize
   * @return -a instance of TsFileMetaData
   */
  public static TsFileMetadata deserializeFrom(ByteBuffer buffer) {
    TsFileMetadata fileMetaData = new TsFileMetadata();

    // metadataIndex
    fileMetaData.metadataIndex = MetadataIndexNode.deserializeFrom(buffer);

<<<<<<< HEAD
    // versionInfo
    List<Pair<Long, Long>> versionInfo = new ArrayList<>();
    int versionSize = ReadWriteForEncodingUtils.readUnsignedVarInt(buffer);
    for (int i = 0; i < versionSize; i++) {
      long versionPos = ReadWriteIOUtils.readLong(buffer);
      long version = ReadWriteIOUtils.readLong(buffer);
      versionInfo.add(new Pair<>(versionPos, version));
    }
    fileMetaData.setVersionInfo(versionInfo);

=======
>>>>>>> ede19b56
    // metaOffset
    long metaOffset = ReadWriteIOUtils.readLong(buffer);
    fileMetaData.setMetaOffset(metaOffset);

    // read bloom filter
    if (buffer.hasRemaining()) {
      byte[] bytes = ReadWriteIOUtils.readByteBufferWithSelfDescriptionLength(buffer);
      int filterSize = ReadWriteForEncodingUtils.readUnsignedVarInt(buffer);
      int hashFunctionSize = ReadWriteForEncodingUtils.readUnsignedVarInt(buffer);
      fileMetaData.bloomFilter = BloomFilter.buildBloomFilter(bytes, filterSize, hashFunctionSize);
    }

    return fileMetaData;
  }

  public BloomFilter getBloomFilter() {
    return bloomFilter;
  }

  public void setBloomFilter(BloomFilter bloomFilter) {
    this.bloomFilter = bloomFilter;
  }

  /**
   * use the given outputStream to serialize.
   *
   * @param outputStream -output stream to determine byte length
   * @return -byte length
   */
  public int serializeTo(OutputStream outputStream) throws IOException {
    int byteLen = 0;

    // metadataIndex
    if (metadataIndex != null) {
      byteLen += metadataIndex.serializeTo(outputStream);
    } else {
      // TODO Maybe should throw an exception
      byteLen += ReadWriteIOUtils.write(0, outputStream);
    }

<<<<<<< HEAD
    // versionInfo
    byteLen += ReadWriteForEncodingUtils.writeUnsignedVarInt(versionInfo.size(), outputStream);
    for (Pair<Long, Long> versionPair : versionInfo) {
      byteLen += ReadWriteIOUtils.write(versionPair.left, outputStream);
      byteLen += ReadWriteIOUtils.write(versionPair.right, outputStream);
    }
=======
    // totalChunkNum, invalidChunkNum
    byteLen += ReadWriteIOUtils.write(totalChunkNum, outputStream);
    byteLen += ReadWriteIOUtils.write(invalidChunkNum, outputStream);
>>>>>>> ede19b56

    // metaOffset
    byteLen += ReadWriteIOUtils.write(metaOffset, outputStream);

    return byteLen;
  }

  /**
   * use the given outputStream to serialize bloom filter.
   *
   * @param outputStream -output stream to determine byte length
   * @return -byte length
   */
  public int serializeBloomFilter(OutputStream outputStream, Set<Path> paths)
      throws IOException {
    int byteLen = 0;
    BloomFilter filter = buildBloomFilter(paths);

    byte[] bytes = filter.serialize();
    byteLen += ReadWriteForEncodingUtils.writeUnsignedVarInt(bytes.length, outputStream);
    outputStream.write(bytes);
    byteLen += bytes.length;
    byteLen += ReadWriteForEncodingUtils.writeUnsignedVarInt(filter.getSize(), outputStream);
    byteLen += ReadWriteForEncodingUtils
        .writeUnsignedVarInt(filter.getHashFunctionSize(), outputStream);
    return byteLen;
  }

  /**
   * build bloom filter
   *
   * @return bloom filter
   */
  private BloomFilter buildBloomFilter(Set<Path> paths) {
    BloomFilter filter = BloomFilter
        .getEmptyBloomFilter(TSFileDescriptor.getInstance().getConfig().getBloomFilterErrorRate(),
            paths.size());
    for (Path path : paths) {
      filter.add(path.toString());
    }
    return filter;
  }


  public long getMetaOffset() {
    return metaOffset;
  }

  public void setMetaOffset(long metaOffset) {
    this.metaOffset = metaOffset;
  }

  public MetadataIndexNode getMetadataIndex() {
    return metadataIndex;
  }

  public void setMetadataIndex(MetadataIndexNode metadataIndex) {
    this.metadataIndex = metadataIndex;
  }
}<|MERGE_RESOLUTION|>--- conflicted
+++ resolved
@@ -26,11 +26,8 @@
 import org.apache.iotdb.tsfile.common.conf.TSFileDescriptor;
 import org.apache.iotdb.tsfile.read.common.Path;
 import org.apache.iotdb.tsfile.utils.BloomFilter;
-<<<<<<< HEAD
 import org.apache.iotdb.tsfile.utils.Pair;
 import org.apache.iotdb.tsfile.utils.ReadWriteForEncodingUtils;
-=======
->>>>>>> ede19b56
 import org.apache.iotdb.tsfile.utils.ReadWriteIOUtils;
 
 /**
@@ -59,19 +56,6 @@
     // metadataIndex
     fileMetaData.metadataIndex = MetadataIndexNode.deserializeFrom(buffer);
 
-<<<<<<< HEAD
-    // versionInfo
-    List<Pair<Long, Long>> versionInfo = new ArrayList<>();
-    int versionSize = ReadWriteForEncodingUtils.readUnsignedVarInt(buffer);
-    for (int i = 0; i < versionSize; i++) {
-      long versionPos = ReadWriteIOUtils.readLong(buffer);
-      long version = ReadWriteIOUtils.readLong(buffer);
-      versionInfo.add(new Pair<>(versionPos, version));
-    }
-    fileMetaData.setVersionInfo(versionInfo);
-
-=======
->>>>>>> ede19b56
     // metaOffset
     long metaOffset = ReadWriteIOUtils.readLong(buffer);
     fileMetaData.setMetaOffset(metaOffset);
@@ -112,18 +96,6 @@
       byteLen += ReadWriteIOUtils.write(0, outputStream);
     }
 
-<<<<<<< HEAD
-    // versionInfo
-    byteLen += ReadWriteForEncodingUtils.writeUnsignedVarInt(versionInfo.size(), outputStream);
-    for (Pair<Long, Long> versionPair : versionInfo) {
-      byteLen += ReadWriteIOUtils.write(versionPair.left, outputStream);
-      byteLen += ReadWriteIOUtils.write(versionPair.right, outputStream);
-    }
-=======
-    // totalChunkNum, invalidChunkNum
-    byteLen += ReadWriteIOUtils.write(totalChunkNum, outputStream);
-    byteLen += ReadWriteIOUtils.write(invalidChunkNum, outputStream);
->>>>>>> ede19b56
 
     // metaOffset
     byteLen += ReadWriteIOUtils.write(metaOffset, outputStream);
