--- conflicted
+++ resolved
@@ -37,7 +37,7 @@
 import org.apache.iotdb.tsfile.read.TsFileSequenceReader;
 import org.apache.iotdb.tsfile.read.common.Path;
 import org.apache.iotdb.tsfile.utils.Pair;
-import org.apache.iotdb.tsfile.write.schema.TimeseriesSchema;
+import org.apache.iotdb.tsfile.write.schema.MeasurementSchema;
 import org.slf4j.Logger;
 import org.slf4j.LoggerFactory;
 
@@ -46,16 +46,11 @@
  */
 public class RestorableTsFileIOWriter extends TsFileIOWriter {
 
-<<<<<<< HEAD
-  private static final Logger logger = LoggerFactory.getLogger(RestorableTsFileIOWriter.class);
-
-=======
   private static final Logger logger = LoggerFactory
       .getLogger(RestorableTsFileIOWriter.class);
   private static final Logger resourceLogger = LoggerFactory.getLogger("FileMonitor");
->>>>>>> 6fc0aa98
   private long truncatedPosition = -1;
-  private Map<Path, TimeseriesSchema> knownSchemas = new HashMap<>();
+  private Map<Path, MeasurementSchema> knownSchemas = new HashMap<>();
 
   private int lastFlushedChunkGroupIndex = 0;
 
@@ -154,7 +149,7 @@
     return truncatedPosition;
   }
 
-  public Map<Path, TimeseriesSchema> getKnownSchema() {
+  public Map<Path, MeasurementSchema> getKnownSchema() {
     return knownSchemas;
   }
 
@@ -238,7 +233,7 @@
     return append;
   }
 
-  public void addSchema(Path path, TimeseriesSchema schema) {
+  public void addSchema(Path path, MeasurementSchema schema) {
     knownSchemas.put(path, schema);
   }
 }