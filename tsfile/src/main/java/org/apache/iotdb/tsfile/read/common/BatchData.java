--- conflicted
+++ resolved
@@ -50,12 +50,7 @@
  */
 public class BatchData {
 
-<<<<<<< HEAD
-  private static final long serialVersionUID = -4620310601188394839L;
-  private static final int CAPACITY_THRESHOLD = TSFileConfig.ARRAY_CAPACITY_THRESHOLD;
-=======
-  public static final int CAPACITY_THRESHOLD = TSFileConfig.ARRAY_CAPACITY_THRESHOLD;
->>>>>>> 453f46b1
+  protected static final int CAPACITY_THRESHOLD = TSFileConfig.ARRAY_CAPACITY_THRESHOLD;
   protected int capacity = 16;
 
   protected TSDataType dataType;
