/*
 * Licensed to the Apache Software Foundation (ASF) under one
 * or more contributor license agreements.  See the NOTICE file
 * distributed with this work for additional information
 * regarding copyright ownership.  The ASF licenses this file
 * to you under the Apache License, Version 2.0 (the
 * "License"); you may not use this file except in compliance
 * with the License.  You may obtain a copy of the License at
 *
 *     http://www.apache.org/licenses/LICENSE-2.0
 *
 * Unless required by applicable law or agreed to in writing,
 * software distributed under the License is distributed on an
 * "AS IS" BASIS, WITHOUT WARRANTIES OR CONDITIONS OF ANY
 * KIND, either express or implied.  See the License for the
 * specific language governing permissions and limitations
 * under the License.
 */
package org.apache.iotdb.tsfile.write.record.datapoint;

import org.apache.iotdb.tsfile.file.metadata.enums.TSDataType;
import org.apache.iotdb.tsfile.write.chunk.IChunkWriter;

import org.slf4j.Logger;
import org.slf4j.LoggerFactory;

import java.io.IOException;

/**
 * a subclass for Integer data type extends DataPoint.
 *
 * @see DataPoint DataPoint
 */
public class IntDataPoint extends DataPoint {

  private static final Logger LOG = LoggerFactory.getLogger(IntDataPoint.class);
<<<<<<< HEAD
  /** actual value. * */
=======
  /** actual value. */
>>>>>>> 97405745
  private int value;

  /** constructor of IntDataPoint, the value type will be set automatically. */
  public IntDataPoint(String measurementId, int v) {
    super(TSDataType.INT32, measurementId);
    this.value = v;
  }

  @Override
  public void writeTo(long time, IChunkWriter writer) throws IOException {
    if (writer == null) {
      LOG.warn("given IChunkWriter is null, do nothing and return");
      return;
    }
    writer.write(time, value);
  }

  @Override
  public Object getValue() {
    return value;
  }

  @Override
  public void setInteger(int value) {
    this.value = value;
  }
}<|MERGE_RESOLUTION|>--- conflicted
+++ resolved
@@ -34,11 +34,7 @@
 public class IntDataPoint extends DataPoint {
 
   private static final Logger LOG = LoggerFactory.getLogger(IntDataPoint.class);
-<<<<<<< HEAD
-  /** actual value. * */
-=======
   /** actual value. */
->>>>>>> 97405745
   private int value;
 
   /** constructor of IntDataPoint, the value type will be set automatically. */
