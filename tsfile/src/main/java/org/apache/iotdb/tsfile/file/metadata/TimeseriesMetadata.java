/*
 * Licensed to the Apache Software Foundation (ASF) under one
 * or more contributor license agreements.  See the NOTICE file
 * distributed with this work for additional information
 * regarding copyright ownership.  The ASF licenses this file
 * to you under the Apache License, Version 2.0 (the
 * "License"); you may not use this file except in compliance
 * with the License.  You may obtain a copy of the License at
 *
 *     http://www.apache.org/licenses/LICENSE-2.0
 *
 * Unless required by applicable law or agreed to in writing,
 * software distributed under the License is distributed on an
 * "AS IS" BASIS, WITHOUT WARRANTIES OR CONDITIONS OF ANY
 * KIND, either express or implied.  See the License for the
 * specific language governing permissions and limitations
 * under the License.
 */

package org.apache.iotdb.tsfile.file.metadata;

import java.io.IOException;
import java.io.OutputStream;
import java.nio.ByteBuffer;
import java.util.ArrayList;
import java.util.List;
import org.apache.iotdb.tsfile.common.cache.Accountable;
import org.apache.iotdb.tsfile.file.metadata.enums.TSDataType;
import org.apache.iotdb.tsfile.file.metadata.statistics.Statistics;
import org.apache.iotdb.tsfile.read.controller.IChunkMetadataLoader;
<<<<<<< HEAD
import org.apache.iotdb.tsfile.utils.PublicBAOS;
=======
>>>>>>> 7a393ef2
import org.apache.iotdb.tsfile.utils.ReadWriteForEncodingUtils;
import org.apache.iotdb.tsfile.utils.ReadWriteIOUtils;

public class TimeseriesMetadata implements Accountable {

  /**
<<<<<<< HEAD
   * used for old version tsfile
   */
  @Deprecated
=======
   * 0 means this time series has only one chunk, no need to save the statistic again in chunk metadata
   * 1 means this time series has more than one chunk, should save the statistic again in chunk metadata
   */
  private byte timeSeriesMetadataType;

>>>>>>> 7a393ef2
  private long startOffsetOfChunkMetaDataList;


  /**
   * 0 means this time series has only one chunk, no need to save the statistic again in chunk
   * metadata 1 means this time series has more than one chunk, should save the statistic again in
   * chunk metadata
   */
  private byte timeSeriesMetadataType;

  private int chunkMetaDataListDataSize;

  private String measurementId;
  private TSDataType dataType;

  private Statistics<?> statistics;

  // modified is true when there are modifications of the series, or from unseq file
  private boolean modified;

  protected IChunkMetadataLoader chunkMetadataLoader;

  private long ramSize;

  // used for SeriesReader to indicate whether it is a seq/unseq timeseries metadata
  private boolean isSeq = true;

  // used to save chunk metadata list while serializing
  private PublicBAOS chunkMetadataListBuffer;

  private ArrayList<ChunkMetadata> chunkMetadataList;

  public TimeseriesMetadata() {
  }

<<<<<<< HEAD
  public TimeseriesMetadata(byte timeSeriesMetadataType, int chunkMetaDataListDataSize,
      String measurementId, TSDataType dataType, Statistics statistics,
      PublicBAOS chunkMetadataListBuffer) {
    this.timeSeriesMetadataType = timeSeriesMetadataType;
=======
  public TimeseriesMetadata(byte timeSeriesMetadataType, long startOffsetOfChunkMetaDataList,
      int chunkMetaDataListDataSize, String measurementId, TSDataType dataType,
      Statistics statistics) {
    this.timeSeriesMetadataType = timeSeriesMetadataType;
    this.startOffsetOfChunkMetaDataList = startOffsetOfChunkMetaDataList;
>>>>>>> 7a393ef2
    this.chunkMetaDataListDataSize = chunkMetaDataListDataSize;
    this.measurementId = measurementId;
    this.dataType = dataType;
    this.statistics = statistics;
    this.chunkMetadataListBuffer = chunkMetadataListBuffer;
  }

  public TimeseriesMetadata(TimeseriesMetadata timeseriesMetadata) {
    this.timeSeriesMetadataType = timeseriesMetadata.timeSeriesMetadataType;
<<<<<<< HEAD
=======
    this.startOffsetOfChunkMetaDataList = timeseriesMetadata.startOffsetOfChunkMetaDataList;
>>>>>>> 7a393ef2
    this.chunkMetaDataListDataSize = timeseriesMetadata.chunkMetaDataListDataSize;
    this.measurementId = timeseriesMetadata.measurementId;
    this.dataType = timeseriesMetadata.dataType;
    this.statistics = timeseriesMetadata.statistics;
    this.modified = timeseriesMetadata.modified;
    this.chunkMetadataList = new ArrayList<>(timeseriesMetadata.chunkMetadataList);
  }

  public static TimeseriesMetadata deserializeFrom(ByteBuffer buffer, boolean needChunkMetadata) {
    TimeseriesMetadata timeseriesMetaData = new TimeseriesMetadata();
    timeseriesMetaData.setTimeSeriesMetadataType(ReadWriteIOUtils.readByte(buffer));
    timeseriesMetaData.setMeasurementId(ReadWriteIOUtils.readVarIntString(buffer));
    timeseriesMetaData.setTSDataType(ReadWriteIOUtils.readDataType(buffer));
<<<<<<< HEAD
    int chunkMetaDataListDataSize = ReadWriteForEncodingUtils.readUnsignedVarInt(buffer);
    timeseriesMetaData
        .setDataSizeOfChunkMetaDataList(chunkMetaDataListDataSize);
=======
    timeseriesMetaData.setOffsetOfChunkMetaDataList(ReadWriteIOUtils.readLong(buffer));
    timeseriesMetaData
        .setDataSizeOfChunkMetaDataList(ReadWriteForEncodingUtils.readUnsignedVarInt(buffer));
>>>>>>> 7a393ef2
    timeseriesMetaData.setStatistics(Statistics.deserialize(buffer, timeseriesMetaData.dataType));
    if (needChunkMetadata) {
      ByteBuffer byteBuffer = buffer.slice();
      byteBuffer.limit(chunkMetaDataListDataSize);
      timeseriesMetaData.chunkMetadataList = new ArrayList<>();
      while (byteBuffer.hasRemaining()) {
        timeseriesMetaData.chunkMetadataList
            .add(ChunkMetadata.deserializeFrom(byteBuffer, timeseriesMetaData));
      }
      // minimize the storage of an ArrayList instance.
      timeseriesMetaData.chunkMetadataList.trimToSize();
    }
    buffer.position(buffer.position() + chunkMetaDataListDataSize);
    return timeseriesMetaData;
  }

  /**
   * serialize to outputStream.
   *
   * @param outputStream outputStream
   * @return byte length
   * @throws IOException IOException
   */
  public int serializeTo(OutputStream outputStream) throws IOException {
    int byteLen = 0;
    byteLen += ReadWriteIOUtils.write(timeSeriesMetadataType, outputStream);
    byteLen += ReadWriteIOUtils.writeVar(measurementId, outputStream);
    byteLen += ReadWriteIOUtils.write(dataType, outputStream);
<<<<<<< HEAD
=======
    byteLen += ReadWriteIOUtils.write(startOffsetOfChunkMetaDataList, outputStream);
>>>>>>> 7a393ef2
    byteLen += ReadWriteForEncodingUtils
        .writeUnsignedVarInt(chunkMetaDataListDataSize, outputStream);
    byteLen += statistics.serialize(outputStream);
    chunkMetadataListBuffer.writeTo(outputStream);
    byteLen += chunkMetadataListBuffer.size();
    return byteLen;
  }

  public byte getTimeSeriesMetadataType() {
    return timeSeriesMetadataType;
  }

  public void setTimeSeriesMetadataType(byte timeSeriesMetadataType) {
    this.timeSeriesMetadataType = timeSeriesMetadataType;
  }

  public long getOffsetOfChunkMetaDataList() {
    return startOffsetOfChunkMetaDataList;
  }

  public void setOffsetOfChunkMetaDataList(long position) {
    this.startOffsetOfChunkMetaDataList = position;
  }

  public String getMeasurementId() {
    return measurementId;
  }

  public void setMeasurementId(String measurementId) {
    this.measurementId = measurementId;
  }

  public int getDataSizeOfChunkMetaDataList() {
    return chunkMetaDataListDataSize;
  }

  public void setDataSizeOfChunkMetaDataList(int size) {
    this.chunkMetaDataListDataSize = size;
  }

  public TSDataType getTSDataType() {
    return dataType;
  }

  public void setTSDataType(TSDataType tsDataType) {
    this.dataType = tsDataType;
  }

  public Statistics getStatistics() {
    return statistics;
  }

  public void setStatistics(Statistics statistics) {
    this.statistics = statistics;
  }

  public void setChunkMetadataLoader(IChunkMetadataLoader chunkMetadataLoader) {
    this.chunkMetadataLoader = chunkMetadataLoader;
  }

  public List<ChunkMetadata> loadChunkMetadataList() throws IOException {
    return chunkMetadataLoader.loadChunkMetadataList(this);
  }

  public List<ChunkMetadata> getChunkMetadataList() {
    return chunkMetadataList;
  }

  public boolean isModified() {
    return modified;
  }

  public void setModified(boolean modified) {
    this.modified = modified;
  }

  public void setRamSize(long size) {
    this.ramSize = size;
  }

  @Override
  public long getRamSize() {
    return ramSize;
  }

  public void setSeq(boolean seq) {
    isSeq = seq;
  }

  public boolean isSeq() {
    return isSeq;
  }
}<|MERGE_RESOLUTION|>--- conflicted
+++ resolved
@@ -28,37 +28,22 @@
 import org.apache.iotdb.tsfile.file.metadata.enums.TSDataType;
 import org.apache.iotdb.tsfile.file.metadata.statistics.Statistics;
 import org.apache.iotdb.tsfile.read.controller.IChunkMetadataLoader;
-<<<<<<< HEAD
 import org.apache.iotdb.tsfile.utils.PublicBAOS;
-=======
->>>>>>> 7a393ef2
 import org.apache.iotdb.tsfile.utils.ReadWriteForEncodingUtils;
 import org.apache.iotdb.tsfile.utils.ReadWriteIOUtils;
 
 public class TimeseriesMetadata implements Accountable {
 
   /**
-<<<<<<< HEAD
    * used for old version tsfile
    */
-  @Deprecated
-=======
+  private long startOffsetOfChunkMetaDataList;
+  /**
    * 0 means this time series has only one chunk, no need to save the statistic again in chunk metadata
    * 1 means this time series has more than one chunk, should save the statistic again in chunk metadata
    */
   private byte timeSeriesMetadataType;
 
->>>>>>> 7a393ef2
-  private long startOffsetOfChunkMetaDataList;
-
-
-  /**
-   * 0 means this time series has only one chunk, no need to save the statistic again in chunk
-   * metadata 1 means this time series has more than one chunk, should save the statistic again in
-   * chunk metadata
-   */
-  private byte timeSeriesMetadataType;
-
   private int chunkMetaDataListDataSize;
 
   private String measurementId;
@@ -84,18 +69,10 @@
   public TimeseriesMetadata() {
   }
 
-<<<<<<< HEAD
   public TimeseriesMetadata(byte timeSeriesMetadataType, int chunkMetaDataListDataSize,
       String measurementId, TSDataType dataType, Statistics statistics,
       PublicBAOS chunkMetadataListBuffer) {
     this.timeSeriesMetadataType = timeSeriesMetadataType;
-=======
-  public TimeseriesMetadata(byte timeSeriesMetadataType, long startOffsetOfChunkMetaDataList,
-      int chunkMetaDataListDataSize, String measurementId, TSDataType dataType,
-      Statistics statistics) {
-    this.timeSeriesMetadataType = timeSeriesMetadataType;
-    this.startOffsetOfChunkMetaDataList = startOffsetOfChunkMetaDataList;
->>>>>>> 7a393ef2
     this.chunkMetaDataListDataSize = chunkMetaDataListDataSize;
     this.measurementId = measurementId;
     this.dataType = dataType;
@@ -105,10 +82,6 @@
 
   public TimeseriesMetadata(TimeseriesMetadata timeseriesMetadata) {
     this.timeSeriesMetadataType = timeseriesMetadata.timeSeriesMetadataType;
-<<<<<<< HEAD
-=======
-    this.startOffsetOfChunkMetaDataList = timeseriesMetadata.startOffsetOfChunkMetaDataList;
->>>>>>> 7a393ef2
     this.chunkMetaDataListDataSize = timeseriesMetadata.chunkMetaDataListDataSize;
     this.measurementId = timeseriesMetadata.measurementId;
     this.dataType = timeseriesMetadata.dataType;
@@ -122,15 +95,9 @@
     timeseriesMetaData.setTimeSeriesMetadataType(ReadWriteIOUtils.readByte(buffer));
     timeseriesMetaData.setMeasurementId(ReadWriteIOUtils.readVarIntString(buffer));
     timeseriesMetaData.setTSDataType(ReadWriteIOUtils.readDataType(buffer));
-<<<<<<< HEAD
     int chunkMetaDataListDataSize = ReadWriteForEncodingUtils.readUnsignedVarInt(buffer);
     timeseriesMetaData
         .setDataSizeOfChunkMetaDataList(chunkMetaDataListDataSize);
-=======
-    timeseriesMetaData.setOffsetOfChunkMetaDataList(ReadWriteIOUtils.readLong(buffer));
-    timeseriesMetaData
-        .setDataSizeOfChunkMetaDataList(ReadWriteForEncodingUtils.readUnsignedVarInt(buffer));
->>>>>>> 7a393ef2
     timeseriesMetaData.setStatistics(Statistics.deserialize(buffer, timeseriesMetaData.dataType));
     if (needChunkMetadata) {
       ByteBuffer byteBuffer = buffer.slice();
@@ -159,10 +126,6 @@
     byteLen += ReadWriteIOUtils.write(timeSeriesMetadataType, outputStream);
     byteLen += ReadWriteIOUtils.writeVar(measurementId, outputStream);
     byteLen += ReadWriteIOUtils.write(dataType, outputStream);
-<<<<<<< HEAD
-=======
-    byteLen += ReadWriteIOUtils.write(startOffsetOfChunkMetaDataList, outputStream);
->>>>>>> 7a393ef2
     byteLen += ReadWriteForEncodingUtils
         .writeUnsignedVarInt(chunkMetaDataListDataSize, outputStream);
     byteLen += statistics.serialize(outputStream);
