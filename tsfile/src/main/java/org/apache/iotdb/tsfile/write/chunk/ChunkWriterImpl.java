/*
 * Licensed to the Apache Software Foundation (ASF) under one
 * or more contributor license agreements.  See the NOTICE file
 * distributed with this work for additional information
 * regarding copyright ownership.  The ASF licenses this file
 * to you under the Apache License, Version 2.0 (the
 * "License"); you may not use this file except in compliance
 * with the License.  You may obtain a copy of the License at
 *
 *     http://www.apache.org/licenses/LICENSE-2.0
 *
 * Unless required by applicable law or agreed to in writing,
 * software distributed under the License is distributed on an
 * "AS IS" BASIS, WITHOUT WARRANTIES OR CONDITIONS OF ANY
 * KIND, either express or implied.  See the License for the
 * specific language governing permissions and limitations
 * under the License.
 */
package org.apache.iotdb.tsfile.write.chunk;

import java.io.IOException;
import java.nio.ByteBuffer;
import java.nio.channels.Channels;
import java.nio.channels.WritableByteChannel;

import org.apache.iotdb.tsfile.common.conf.TSFileDescriptor;
import org.apache.iotdb.tsfile.compress.ICompressor;
import org.apache.iotdb.tsfile.exception.write.PageException;
import org.apache.iotdb.tsfile.file.header.ChunkHeader;
import org.apache.iotdb.tsfile.file.header.PageHeader;
import org.apache.iotdb.tsfile.file.metadata.enums.TSDataType;
import org.apache.iotdb.tsfile.file.metadata.statistics.Statistics;
import org.apache.iotdb.tsfile.utils.Binary;
import org.apache.iotdb.tsfile.utils.PublicBAOS;
import org.apache.iotdb.tsfile.write.page.PageWriter;
import org.apache.iotdb.tsfile.write.schema.MeasurementSchema;
import org.apache.iotdb.tsfile.write.writer.TsFileIOWriter;
import org.slf4j.Logger;
import org.slf4j.LoggerFactory;

public class ChunkWriterImpl implements IChunkWriter {

    private static final Logger logger = LoggerFactory.getLogger(ChunkWriterImpl.class);

    private MeasurementSchema measurementSchema;

    private ICompressor compressor;

    /**
     * all pages of this column.
     */
    private PublicBAOS pageBuffer;

    private int numOfPages;

    /**
     * write data into current page
     */
    private PageWriter pageWriter;

    /**
     * page size threshold.
     */
    private final long pageSizeThreshold;

    private final int maxNumberOfPointsInPage;

    /**
     * value count in current page.
     */
    private int valueCountInOnePageForNextCheck;

    // initial value for valueCountInOnePageForNextCheck
    private static final int MINIMUM_RECORD_COUNT_FOR_CHECK = 1500;

    /**
     * statistic of this chunk.
     */
    private Statistics<?> statistics;

    /**
     * @param schema schema of this measurement
     */
    public ChunkWriterImpl(MeasurementSchema schema) {
        this.measurementSchema = schema;
        this.compressor = ICompressor.getCompressor(schema.getCompressor());
        this.pageBuffer = new PublicBAOS();

        this.pageSizeThreshold = TSFileDescriptor.getInstance().getConfig().getPageSizeInByte();
        this.maxNumberOfPointsInPage = TSFileDescriptor.getInstance().getConfig()
                .getMaxNumberOfPointsInPage();
        // initial check of memory usage. So that we have enough data to make an initial prediction
        this.valueCountInOnePageForNextCheck = MINIMUM_RECORD_COUNT_FOR_CHECK;

        // init statistics for this chunk and page
        this.statistics = Statistics.getStatsByType(measurementSchema.getType());

        this.pageWriter = new PageWriter(measurementSchema);
        this.pageWriter.setTimeEncoder(measurementSchema.getTimeEncoder());
        this.pageWriter.setValueEncoder(measurementSchema.getValueEncoder());
    }

    @Override
    public void write(long time, long value) {
        pageWriter.write(time, value);
        checkPageSizeAndMayOpenANewPage();
    }

    @Override
    public void write(long time, int value) {
        pageWriter.write(time, value);
        checkPageSizeAndMayOpenANewPage();
    }

    @Override
    public void write(long time, boolean value) {
        pageWriter.write(time, value);
        checkPageSizeAndMayOpenANewPage();
    }

    @Override
    public void write(long time, float value) {
        pageWriter.write(time, value);
        checkPageSizeAndMayOpenANewPage();
    }

    @Override
    public void write(long time, double value) {
        pageWriter.write(time, value);
        checkPageSizeAndMayOpenANewPage();
    }

    @Override
    public void write(long time, Binary value) {
        pageWriter.write(time, value);
        checkPageSizeAndMayOpenANewPage();
    }

    @Override
    public void write(long[] timestamps, int[] values, int batchSize) {
        pageWriter.write(timestamps, values, batchSize);
        checkPageSizeAndMayOpenANewPage();
    }

    @Override
    public void write(long[] timestamps, long[] values, int batchSize) {
        pageWriter.write(timestamps, values, batchSize);
        checkPageSizeAndMayOpenANewPage();
    }

    @Override
    public void write(long[] timestamps, boolean[] values, int batchSize) {
        pageWriter.write(timestamps, values, batchSize);
        checkPageSizeAndMayOpenANewPage();
    }

    @Override
    public void write(long[] timestamps, float[] values, int batchSize) {
        pageWriter.write(timestamps, values, batchSize);
        checkPageSizeAndMayOpenANewPage();
    }
<<<<<<< HEAD

    @Override
    public void write(long[] timestamps, double[] values, int batchSize) {
        pageWriter.write(timestamps, values, batchSize);
        checkPageSizeAndMayOpenANewPage();
=======
  }

  @Override
  public void writeToFileWriter(TsFileIOWriter tsfileWriter) throws IOException {
    sealCurrentPage();
    writeAllPagesOfChunkToTsFile(tsfileWriter, statistics);

    // reinit this chunk writer
    pageBuffer.reset();
    this.statistics = Statistics.getStatsByType(measurementSchema.getType());
  }

  @Override
  public long estimateMaxSeriesMemSize() {
    return pageWriter.estimateMaxMemSize() + this.estimateMaxPageMemSize();
  }

  @Override
  public long getCurrentChunkSize() {
    if (pageBuffer.size() == 0) {
      return 0;
    }
    // return the serialized size of the chunk header + all pages
    return ChunkHeader.getSerializedSize(measurementSchema.getMeasurementId()) + (long) pageBuffer.size();
  }

  @Override
  public void sealCurrentPage() {
    if (pageWriter.getPointNumber() > 0) {
      writePage();
>>>>>>> f461ba21
    }

    @Override
    public void write(long[] timestamps, Binary[] values, int batchSize) {
        pageWriter.write(timestamps, values, batchSize);
        checkPageSizeAndMayOpenANewPage();
    }

    /**
     * check occupied memory size, if it exceeds the PageSize threshold, flush them to given
     * OutputStream.
     */
    private void checkPageSizeAndMayOpenANewPage() {
        if (pageWriter.getPointNumber() == maxNumberOfPointsInPage) {
            logger.debug("current line count reaches the upper bound, write page {}", measurementSchema);
            writePage();
        } else if (pageWriter.getPointNumber()
                >= valueCountInOnePageForNextCheck) { // need to check memory size
            // not checking the memory used for every value
            long currentPageSize = pageWriter.estimateMaxMemSize();
            if (currentPageSize > pageSizeThreshold) { // memory size exceeds threshold
                // we will write the current page
                logger.debug(
                        "enough size, write page {}, pageSizeThreshold:{}, currentPateSize:{}, valueCountInOnePage:{}",
                        measurementSchema.getMeasurementId(), pageSizeThreshold, currentPageSize,
                        pageWriter.getPointNumber());
                writePage();
                valueCountInOnePageForNextCheck = MINIMUM_RECORD_COUNT_FOR_CHECK;
            } else {
                // reset the valueCountInOnePageForNextCheck for the next page
                valueCountInOnePageForNextCheck = (int) (((float) pageSizeThreshold / currentPageSize)
                        * pageWriter.getPointNumber());
            }
        }
    }

    private void writePage() {
        try {
            pageWriter.writePageHeaderAndDataIntoBuff(pageBuffer);

            // update statistics of this chunk
            numOfPages++;
            this.statistics.mergeStatistics(pageWriter.getStatistics());
        } catch (IOException e) {
            logger.error("meet error in pageWriter.writePageHeaderAndDataIntoBuff,ignore this page:", e);
        } finally {
            // clear start time stamp for next initializing
            pageWriter.reset(measurementSchema);
        }
    }

    @Override
    public void writeToFileWriter(TsFileIOWriter tsfileWriter) throws IOException {
        sealCurrentPage();
        writeAllPagesOfChunkToTsFile(tsfileWriter, statistics);

        // reinit this chunk writer
        pageBuffer.reset();
        this.statistics = Statistics.getStatsByType(measurementSchema.getType());
    }

    @Override
    public long estimateMaxSeriesMemSize() {
        return pageWriter.estimateMaxMemSize() + this.estimateMaxPageMemSize();
    }

    @Override
    public long getCurrentChunkSize() {
        // return the serialized size of the chunk header + all pages
        return ChunkHeader.getSerializedSize(measurementSchema.getMeasurementId()) + this
                .getCurrentDataSize();
    }

    @Override
    public void sealCurrentPage() {
        if (pageWriter.getPointNumber() > 0) {
            writePage();
        }
    }

<<<<<<< HEAD
    @Override
    public int getNumOfPages() {
        return numOfPages;
    }

    @Override
    public TSDataType getDataType() {
        return measurementSchema.getType();
    }

    /**
     * write the page header and data into the PageWriter's output stream.
     * <p>
     * NOTE: for upgrading 0.8.0 to 0.9.0
     */
    public void writePageHeaderAndDataIntoBuff(ByteBuffer data, PageHeader header)
            throws PageException {
        numOfPages++;

        // write the page header to pageBuffer
        try {
            logger.debug("start to flush a page header into buffer, buffer position {} ", pageBuffer.size());
            header.serializeTo(pageBuffer);
            logger.debug("finish to flush a page header {} of {} into buffer, buffer position {} ", header,
                    measurementSchema.getMeasurementId(), pageBuffer.size());

            statistics.mergeStatistics(header.getStatistics());

        } catch (IOException e) {
            throw new PageException(
                    "IO Exception in writeDataPageHeader,ignore this page", e);
        }

        // write page content to temp PBAOS
        try (WritableByteChannel channel = Channels.newChannel(pageBuffer)) {
            channel.write(data);
        } catch (IOException e) {
            throw new PageException(e);
        }
    }

    /**
     * write the page to specified IOWriter.
     *
     * @param writer     the specified IOWriter
     * @param statistics the chunk statistics
     * @throws IOException exception in IO
     */
    public void writeAllPagesOfChunkToTsFile(TsFileIOWriter writer, Statistics<?> statistics)
            throws IOException {
        if (statistics.getCount() == 0) {
            return;
        }

        // start to write this column chunk
        writer.startFlushChunk(measurementSchema, compressor.getType(), measurementSchema.getType(),
                measurementSchema.getEncodingType(), statistics, pageBuffer.size(), numOfPages);

        long dataOffset = writer.getPos();

        // write all pages of this column
        writer.writeBytesToStream(pageBuffer);

        long dataSize = writer.getPos() - dataOffset;
        if (dataSize != pageBuffer.size()) {
            throw new IOException(
                    "Bytes written is inconsistent with the size of data: " + dataSize + " !="
                            + " " + pageBuffer.size());
        }

        writer.endCurrentChunk();
    }

    /**
     * estimate max page memory size.
     *
     * @return the max possible allocated size currently
     */
    private long estimateMaxPageMemSize() {
        // return the sum of size of buffer and page max size
        return (long) (pageBuffer.size() +
                PageHeader.calculatePageHeaderSizeWithoutStatistics() +
                pageWriter.getStatistics().getSerializedSize());
    }

    /**
     * get current data size.
     *
     * @return current data size that the writer has serialized.
     */
    private long getCurrentDataSize() {
        return pageBuffer.size();
    }

    @Override
    public long getPtNum() {
        return statistics.getCount() + pageWriter.getPointNumber();
    }
=======
    writer.endCurrentChunk();
  }

  /**
   * estimate max page memory size.
   *
   * @return the max possible allocated size currently
   */
  private long estimateMaxPageMemSize() {
    // return the sum of size of buffer and page max size
    return (long) (pageBuffer.size() +
        PageHeader.calculatePageHeaderSizeWithoutStatistics() +
        pageWriter.getStatistics().getSerializedSize());
  }


>>>>>>> f461ba21
}<|MERGE_RESOLUTION|>--- conflicted
+++ resolved
@@ -159,44 +159,11 @@
         pageWriter.write(timestamps, values, batchSize);
         checkPageSizeAndMayOpenANewPage();
     }
-<<<<<<< HEAD
 
     @Override
     public void write(long[] timestamps, double[] values, int batchSize) {
         pageWriter.write(timestamps, values, batchSize);
         checkPageSizeAndMayOpenANewPage();
-=======
-  }
-
-  @Override
-  public void writeToFileWriter(TsFileIOWriter tsfileWriter) throws IOException {
-    sealCurrentPage();
-    writeAllPagesOfChunkToTsFile(tsfileWriter, statistics);
-
-    // reinit this chunk writer
-    pageBuffer.reset();
-    this.statistics = Statistics.getStatsByType(measurementSchema.getType());
-  }
-
-  @Override
-  public long estimateMaxSeriesMemSize() {
-    return pageWriter.estimateMaxMemSize() + this.estimateMaxPageMemSize();
-  }
-
-  @Override
-  public long getCurrentChunkSize() {
-    if (pageBuffer.size() == 0) {
-      return 0;
-    }
-    // return the serialized size of the chunk header + all pages
-    return ChunkHeader.getSerializedSize(measurementSchema.getMeasurementId()) + (long) pageBuffer.size();
-  }
-
-  @Override
-  public void sealCurrentPage() {
-    if (pageWriter.getPointNumber() > 0) {
-      writePage();
->>>>>>> f461ba21
     }
 
     @Override
@@ -277,7 +244,6 @@
         }
     }
 
-<<<<<<< HEAD
     @Override
     public int getNumOfPages() {
         return numOfPages;
@@ -376,22 +342,4 @@
     public long getPtNum() {
         return statistics.getCount() + pageWriter.getPointNumber();
     }
-=======
-    writer.endCurrentChunk();
-  }
-
-  /**
-   * estimate max page memory size.
-   *
-   * @return the max possible allocated size currently
-   */
-  private long estimateMaxPageMemSize() {
-    // return the sum of size of buffer and page max size
-    return (long) (pageBuffer.size() +
-        PageHeader.calculatePageHeaderSizeWithoutStatistics() +
-        pageWriter.getStatistics().getSerializedSize());
-  }
-
-
->>>>>>> f461ba21
 }