/*
 * Licensed to the Apache Software Foundation (ASF) under one
 * or more contributor license agreements.  See the NOTICE file
 * distributed with this work for additional information
 * regarding copyright ownership.  The ASF licenses this file
 * to you under the Apache License, Version 2.0 (the
 * "License"); you may not use this file except in compliance
 * with the License.  You may obtain a copy of the License at
 *
 *     http://www.apache.org/licenses/LICENSE-2.0
 *
 * Unless required by applicable law or agreed to in writing,
 * software distributed under the License is distributed on an
 * "AS IS" BASIS, WITHOUT WARRANTIES OR CONDITIONS OF ANY
 * KIND, either express or implied.  See the License for the
 * specific language governing permissions and limitations
 * under the License.
 */
package org.apache.iotdb.tsfile.file.metadata;

import org.apache.iotdb.tsfile.common.cache.Accountable;
import org.apache.iotdb.tsfile.file.metadata.enums.TSDataType;
import org.apache.iotdb.tsfile.file.metadata.statistics.Statistics;
import org.apache.iotdb.tsfile.read.common.TimeRange;
import org.apache.iotdb.tsfile.read.controller.IChunkLoader;
import org.apache.iotdb.tsfile.utils.RamUsageEstimator;
import org.apache.iotdb.tsfile.utils.ReadWriteIOUtils;

import java.io.IOException;
import java.io.OutputStream;
import java.nio.ByteBuffer;
import java.util.ArrayList;
import java.util.List;
import java.util.Objects;

/** Metadata of one chunk. */
public class ChunkMetadata implements Accountable {

  private String measurementUid;

  /**
   * Byte offset of the corresponding data in the file Notice: include the chunk header and marker.
   */
  private long offsetOfChunkHeader;

  private TSDataType tsDataType;

  /**
   * version is used to define the order of operations(insertion, deletion, update). version is set
   * according to its belonging ChunkGroup only when being queried, so it is not persisted.
   */
  private long version;

  /** A list of deleted intervals. */
  private List<TimeRange> deleteIntervalList;

  private boolean modified;

  /** ChunkLoader of metadata, used to create ChunkReaderWrap */
  private IChunkLoader chunkLoader;

  private Statistics statistics;

  private boolean isFromOldTsFile = false;

  private long ramSize;

  private static final int CHUNK_METADATA_FIXED_RAM_SIZE = 80;

  // used for SeriesReader to indicate whether it is a seq/unseq timeseries metadata
  private boolean isSeq = true;

<<<<<<< HEAD
  private boolean isClosed;
  private String filePath;

=======
>>>>>>> 97405745
  private ChunkMetadata() {}

  /**
   * constructor of ChunkMetaData.
   *
   * @param measurementUid measurement id
   * @param tsDataType time series data type
   * @param fileOffset file offset
   * @param statistics value statistics
   */
  public ChunkMetadata(
      String measurementUid, TSDataType tsDataType, long fileOffset, Statistics statistics) {
    this.measurementUid = measurementUid;
    this.tsDataType = tsDataType;
    this.offsetOfChunkHeader = fileOffset;
    this.statistics = statistics;
  }

  @Override
  public String toString() {
    return String.format(
        "measurementId: %s, datatype: %s, version: %d, " + "Statistics: %s, deleteIntervalList: %s",
        measurementUid, tsDataType, version, statistics, deleteIntervalList);
  }

  public long getNumOfPoints() {
    return statistics.getCount();
  }

  /**
   * get offset of chunk header.
   *
   * @return Byte offset of header of this chunk (includes the marker)
   */
  public long getOffsetOfChunkHeader() {
    return offsetOfChunkHeader;
  }

  public String getMeasurementUid() {
    return measurementUid;
  }

  public Statistics getStatistics() {
    return statistics;
  }

  public long getStartTime() {
    return statistics.getStartTime();
  }

  public long getEndTime() {
    return statistics.getEndTime();
  }

  public TSDataType getDataType() {
    return tsDataType;
  }

  /**
   * serialize to outputStream.
   *
   * @param outputStream outputStream
   * @return length
   * @throws IOException IOException
   */
  public int serializeTo(OutputStream outputStream, boolean serializeStatistic) throws IOException {
    int byteLen = 0;
    byteLen += ReadWriteIOUtils.write(offsetOfChunkHeader, outputStream);
    if (serializeStatistic) {
      byteLen += statistics.serialize(outputStream);
    }
    return byteLen;
  }

  /**
   * deserialize from ByteBuffer.
   *
   * @param buffer ByteBuffer
   * @return ChunkMetaData object
   */
  public static ChunkMetadata deserializeFrom(
      ByteBuffer buffer, TimeseriesMetadata timeseriesMetadata) {
    ChunkMetadata chunkMetaData = new ChunkMetadata();

    chunkMetaData.measurementUid = timeseriesMetadata.getMeasurementId();
    chunkMetaData.tsDataType = timeseriesMetadata.getTSDataType();
    chunkMetaData.offsetOfChunkHeader = ReadWriteIOUtils.readLong(buffer);
    // if the TimeSeriesMetadataType is not 0, it means it has more than one chunk
    // and each chunk's metadata has its own statistics
    if (timeseriesMetadata.getTimeSeriesMetadataType() != 0) {
      chunkMetaData.statistics = Statistics.deserialize(buffer, chunkMetaData.tsDataType);
    } else {
      // if the TimeSeriesMetadataType is 0, it means it has only one chunk
      // and that chunk's metadata has no statistic
      chunkMetaData.statistics = timeseriesMetadata.getStatistics();
    }
    return chunkMetaData;
  }

  public long getVersion() {
    return version;
  }

  public void setVersion(long version) {
    this.version = version;
  }

  public List<TimeRange> getDeleteIntervalList() {
    return deleteIntervalList;
  }

  public void setDeleteIntervalList(List<TimeRange> list) {
    this.deleteIntervalList = list;
  }

  public void insertIntoSortedDeletions(long startTime, long endTime) {
    List<TimeRange> resultInterval = new ArrayList<>();
    if (deleteIntervalList != null) {
      for (TimeRange interval : deleteIntervalList) {
        if (interval.getMax() < startTime) {
          resultInterval.add(interval);
        } else if (interval.getMin() > endTime) {
          resultInterval.add(new TimeRange(startTime, endTime));
          startTime = interval.getMin();
          endTime = interval.getMax();
        } else if (interval.getMax() >= startTime || interval.getMin() <= endTime) {
          startTime = Math.min(interval.getMin(), startTime);
          endTime = Math.max(interval.getMax(), endTime);
        }
      }
    }

    resultInterval.add(new TimeRange(startTime, endTime));
    deleteIntervalList = resultInterval;
  }

  public IChunkLoader getChunkLoader() {
    return chunkLoader;
  }

  public void setChunkLoader(IChunkLoader chunkLoader) {
    this.chunkLoader = chunkLoader;
  }

  @Override
  public boolean equals(Object o) {
    if (this == o) {
      return true;
    }
    if (o == null || getClass() != o.getClass()) {
      return false;
    }
    ChunkMetadata that = (ChunkMetadata) o;
    return offsetOfChunkHeader == that.offsetOfChunkHeader
        && version == that.version
        && Objects.equals(measurementUid, that.measurementUid)
        && tsDataType == that.tsDataType
        && Objects.equals(deleteIntervalList, that.deleteIntervalList)
        && Objects.equals(statistics, that.statistics);
  }

  @Override
  public int hashCode() {
    return Objects.hash(
        measurementUid, deleteIntervalList, tsDataType, statistics, version, offsetOfChunkHeader);
  }

  public boolean isModified() {
    return modified;
  }

  public void setModified(boolean modified) {
    this.modified = modified;
  }

  public boolean isFromOldTsFile() {
    return isFromOldTsFile;
  }

  public void setFromOldTsFile(boolean isFromOldTsFile) {
    this.isFromOldTsFile = isFromOldTsFile;
  }

  public long calculateRamSize() {
    return CHUNK_METADATA_FIXED_RAM_SIZE
        + RamUsageEstimator.sizeOf(measurementUid)
        + statistics.calculateRamSize();
  }

  public static long calculateRamSize(String measurementId, TSDataType dataType) {
    return CHUNK_METADATA_FIXED_RAM_SIZE
        + RamUsageEstimator.sizeOf(measurementId)
        + Statistics.getSizeByType(dataType);
  }

  @Override
  public void setRamSize(long size) {
    this.ramSize = size;
  }

  /** must use calculate ram size first */
  @Override
  public long getRamSize() {
    return ramSize;
  }

  public void mergeChunkMetadata(ChunkMetadata chunkMetadata) {
    this.statistics.mergeStatistics(chunkMetadata.getStatistics());
    this.ramSize = calculateRamSize();
  }

  public void setSeq(boolean seq) {
    isSeq = seq;
  }

  public boolean isSeq() {
    return isSeq;
  }

  public boolean isClosed() {
    return isClosed;
  }

  public void setClosed(boolean closed) {
    isClosed = closed;
  }

  public String getFilePath() {
    return filePath;
  }

  public void setFilePath(String filePath) {
    this.filePath = filePath;
  }
}<|MERGE_RESOLUTION|>--- conflicted
+++ resolved
@@ -69,13 +69,9 @@
 
   // used for SeriesReader to indicate whether it is a seq/unseq timeseries metadata
   private boolean isSeq = true;
-
-<<<<<<< HEAD
   private boolean isClosed;
   private String filePath;
 
-=======
->>>>>>> 97405745
   private ChunkMetadata() {}
 
   /**
