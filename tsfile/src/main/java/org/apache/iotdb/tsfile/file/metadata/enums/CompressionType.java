/*
 * Licensed to the Apache Software Foundation (ASF) under one
 * or more contributor license agreements.  See the NOTICE file
 * distributed with this work for additional information
 * regarding copyright ownership.  The ASF licenses this file
 * to you under the Apache License, Version 2.0 (the
 * "License"); you may not use this file except in compliance
 * with the License.  You may obtain a copy of the License at
 *
 *     http://www.apache.org/licenses/LICENSE-2.0
 *
 * Unless required by applicable law or agreed to in writing,
 * software distributed under the License is distributed on an
 * "AS IS" BASIS, WITHOUT WARRANTIES OR CONDITIONS OF ANY
 * KIND, either express or implied.  See the License for the
 * specific language governing permissions and limitations
 * under the License.
 */
package org.apache.iotdb.tsfile.file.metadata.enums;

public enum CompressionType {
  /**
   * Do not comprocess
   */
  UNCOMPRESSED("", 0),

  /**
   * SNAPPY
   */
  SNAPPY(".snappy", 1),

  /**
   * GZIP
   */
  GZIP(".gzip", 2),

  /**
   * LZO
   */
  LZO(".lzo", 3),

  /**
   * SDT
   */
  SDT(".sdt", 4),

  /**
   * PAA
   */
  PAA(".paa", 5),

  /**
   * PLA
   */
  PLA(".pla", 6),

  /**
   * LZ4
   */
  LZ4(".lz4", 7);

  private final String extensionName;
  private final int index;

  CompressionType(String extensionName, int index) {
    this.extensionName = extensionName;
    this.index = index;
  }

  /**
   * deserialize byte number.
   *
   * @param compressor byte number
   * @return CompressionType
   */
<<<<<<< HEAD
  public static CompressionType deserialize(byte compressor) {
    if (compressor >= 8 || compressor < 0) {
      throw new IllegalArgumentException("Invalid input: " + compressor);
    }
    switch (compressor) {
      case 1:
        return SNAPPY;
      case 2:
        return GZIP;
      case 3:
        return LZO;
      case 4:
        return SDT;
      case 5:
        return PAA;
      case 6:
        return PLA;
      case 7:
        return LZ4;
      default:
        return UNCOMPRESSED;
=======
  public static CompressionType deserialize(short compressor) {
    return getCompressionType(compressor);
  }

  public static byte deserializeToByte(short compressor) {
    //check compressor is valid
    getCompressionType(compressor);
    return (byte) compressor;
  }


  private static CompressionType getCompressionType(short compressor) {
    for (CompressionType compressionType : CompressionType.values()) {
      if (compressor == compressionType.index) {
        return compressionType;
      }
>>>>>>> 087a2a28
    }

    throw new IllegalArgumentException("Invalid input: " + compressor);
  }

  public static int getSerializedSize() {
    return Byte.BYTES;
  }

  /**
   * @return byte number
   */
<<<<<<< HEAD
  public byte serialize() {
    switch (this) {
      case SNAPPY:
        return 1;
      case GZIP:
        return 2;
      case LZO:
        return 3;
      case SDT:
        return 4;
      case PAA:
        return 5;
      case PLA:
        return 6;
      case LZ4:
        return 7;
      default:
        return 0;
    }
=======
  public byte enumToByte() {
    return (byte) index;
>>>>>>> 087a2a28
  }
  /**
   * get extension.
   *
   * @return extension (string type), for example: .snappy, .gz, .lzo
   */
  public String getExtension() {
    return extensionName;
  }

}<|MERGE_RESOLUTION|>--- conflicted
+++ resolved
@@ -22,47 +22,47 @@
   /**
    * Do not comprocess
    */
-  UNCOMPRESSED("", 0),
+  UNCOMPRESSED("", (byte) 0),
 
   /**
    * SNAPPY
    */
-  SNAPPY(".snappy", 1),
+  SNAPPY(".snappy", (byte) 1),
 
   /**
    * GZIP
    */
-  GZIP(".gzip", 2),
+  GZIP(".gzip", (byte) 2),
 
   /**
    * LZO
    */
-  LZO(".lzo", 3),
+  LZO(".lzo", (byte) 3),
 
   /**
    * SDT
    */
-  SDT(".sdt", 4),
+  SDT(".sdt", (byte) 4),
 
   /**
    * PAA
    */
-  PAA(".paa", 5),
+  PAA(".paa", (byte) 5),
 
   /**
    * PLA
    */
-  PLA(".pla", 6),
+  PLA(".pla", (byte) 6),
 
   /**
    * LZ4
    */
-  LZ4(".lz4", 7);
+  LZ4(".lz4", (byte) 7);
 
   private final String extensionName;
-  private final int index;
+  private final byte index;
 
-  CompressionType(String extensionName, int index) {
+  CompressionType(String extensionName, byte index) {
     this.extensionName = extensionName;
     this.index = index;
   }
@@ -73,48 +73,12 @@
    * @param compressor byte number
    * @return CompressionType
    */
-<<<<<<< HEAD
   public static CompressionType deserialize(byte compressor) {
-    if (compressor >= 8 || compressor < 0) {
-      throw new IllegalArgumentException("Invalid input: " + compressor);
-    }
-    switch (compressor) {
-      case 1:
-        return SNAPPY;
-      case 2:
-        return GZIP;
-      case 3:
-        return LZO;
-      case 4:
-        return SDT;
-      case 5:
-        return PAA;
-      case 6:
-        return PLA;
-      case 7:
-        return LZ4;
-      default:
-        return UNCOMPRESSED;
-=======
-  public static CompressionType deserialize(short compressor) {
-    return getCompressionType(compressor);
-  }
-
-  public static byte deserializeToByte(short compressor) {
-    //check compressor is valid
-    getCompressionType(compressor);
-    return (byte) compressor;
-  }
-
-
-  private static CompressionType getCompressionType(short compressor) {
     for (CompressionType compressionType : CompressionType.values()) {
       if (compressor == compressionType.index) {
         return compressionType;
       }
->>>>>>> 087a2a28
     }
-
     throw new IllegalArgumentException("Invalid input: " + compressor);
   }
 
@@ -125,31 +89,10 @@
   /**
    * @return byte number
    */
-<<<<<<< HEAD
   public byte serialize() {
-    switch (this) {
-      case SNAPPY:
-        return 1;
-      case GZIP:
-        return 2;
-      case LZO:
-        return 3;
-      case SDT:
-        return 4;
-      case PAA:
-        return 5;
-      case PLA:
-        return 6;
-      case LZ4:
-        return 7;
-      default:
-        return 0;
-    }
-=======
-  public byte enumToByte() {
-    return (byte) index;
->>>>>>> 087a2a28
+    return this.index;
   }
+
   /**
    * get extension.
    *
