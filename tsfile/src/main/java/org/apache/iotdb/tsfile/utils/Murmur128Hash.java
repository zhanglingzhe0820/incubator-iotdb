--- conflicted
+++ resolved
@@ -52,14 +52,7 @@
             seed);
   }
 
-<<<<<<< HEAD
-  /**
-   * ************************************ Methods to perform murmur 128 hash.
-   * ************************************
-   */
-=======
   /** Methods to perform murmur 128 hash. */
->>>>>>> 97405745
   private static long getBlock(byte[] key, int offset, int index) {
     int i8 = index << 3;
     int blockOffset = offset + i8;
