--- conflicted
+++ resolved
@@ -101,18 +101,6 @@
     ChunkHeader header = reader.readChunkHeader(MetaMarker.ONLY_ONE_PAGE_CHUNK_HEADER);
     Assert.assertEquals(TimeSeriesMetadataTest.measurementUID, header.getMeasurementID());
 
-<<<<<<< HEAD
-    // separator
-    Assert.assertEquals(MetaMarker.VERSION, reader.readMarker());
-
-    reader.readVersion();
-=======
-    // chunk group footer
-    Assert.assertEquals(MetaMarker.CHUNK_GROUP_FOOTER, reader.readMarker());
-    ChunkGroupFooter footer = reader.readChunkGroupFooter();
-    Assert.assertEquals(deviceId, footer.getDeviceID());
->>>>>>> ede19b56
-
     Assert.assertEquals(MetaMarker.OPERATION_INDEX_RANGE, reader.readMarker());
     reader.readPlanIndex();
     Assert.assertEquals(100, reader.getMinPlanIndex());
